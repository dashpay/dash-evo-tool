[package]
name = "dash-evo-tool"
version = "0.9.0"
license = "MIT"
edition = "2021"
default-run = "dash-evo-tool"
rust-version = "1.85"
build = "build.rs"

[dependencies]
bip39 = { version = "2.1.0", features = ["all-languages", "rand"] }
derive_more = "2.0.1"
egui = "0.31.1"
egui_extras = "0.31.1"
egui_commonmark = "0.20.0"
rfd = "0.15.1"
qrcode = "0.14.1"
eframe = { version = "0.31.1", features = ["persistence"] }
base64 = "0.22.1"
<<<<<<< HEAD
dash-sdk = { git = "https://github.com/dashpay/platform", rev = "45e45752d82822335623d155d867e77c32ee71e6" }
=======
dash-sdk = { git = "https://github.com/dashpay/platform", tag = "v2.0.0-rc.12" }
>>>>>>> 8ad56855
thiserror = "2"
serde = "1.0.219"
serde_json = "1.0.140"
tokio = { version = "1.44.2", features = ["full"] }
bincode = { version = "=2.0.0-rc.3", features = ["serde"] }
hex = { version = "0.4.3" }
itertools = "0.14.0"
enum-iterator = "2.1.0"
futures = "0.3.30"
rand = "0.8"
tracing = "0.1.40"
tracing-subscriber = { version = "0.3.18", features = ["env-filter"] }
dotenvy = "0.15.7"
envy = "0.4.2"
chrono = "0.4"
chrono-humanize = "0.2.3"
sha2 = "0.10.8"
arboard = { version = "3.4.0", default-features = false, features = [
    "windows-sys",
] }
directories = "5.0"
rusqlite = { version = "0.32.1", features = ["functions"] }
serde_yaml = "0.9.34+deprecated"
image = { version = "0.25.2", default-features = false, features = ["png"] }
bitflags = "2.6.0"
libsqlite3-sys = { version = "0.30.1", features = ["bundled"] }
rust-embed = "8.5.0"
zeroize = "1.8.1"
zxcvbn = "3.1.0"
argon2 = "0.5" # For Argon2 key derivation
aes-gcm = "0.10" # For AES-256-GCM encryption
crossbeam-channel = "0.5.13"
regex = "1.11"
humantime = "2.2.0"

[target.'cfg(not(target_os = "windows"))'.dependencies]
zmq = "0.10"

[target.'cfg(target_os = "windows")'.dependencies]
zeromq = "0.4.1"

[target.'cfg(any(target_arch = "x86", target_arch = "x86_64"))'.dependencies]
native-dialog = "0.7.0"
raw-cpuid = "11.2.0"<|MERGE_RESOLUTION|>--- conflicted
+++ resolved
@@ -17,11 +17,7 @@
 qrcode = "0.14.1"
 eframe = { version = "0.31.1", features = ["persistence"] }
 base64 = "0.22.1"
-<<<<<<< HEAD
-dash-sdk = { git = "https://github.com/dashpay/platform", rev = "45e45752d82822335623d155d867e77c32ee71e6" }
-=======
 dash-sdk = { git = "https://github.com/dashpay/platform", tag = "v2.0.0-rc.12" }
->>>>>>> 8ad56855
 thiserror = "2"
 serde = "1.0.219"
 serde_json = "1.0.140"
