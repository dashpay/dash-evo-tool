[package]
name = "dash-evo-tool"
version = "0.9.0"
license = "MIT"
edition = "2024"
default-run = "dash-evo-tool"
rust-version = "1.88"

[dependencies]
<<<<<<< HEAD
bip39 = { version = "2.1.0", features = ["all-languages", "rand"] }
derive_more = "1.0.0"
egui = "0.29.1"
egui_extras = "0.29.1"
egui_commonmark = "0.18.0"
rfd = "0.15.1"
qrcode = "0.14.1"
eframe = { version = "0.29.1", features = ["persistence"] }
base64 = "0.22.1"
dash-sdk = { git = "https://github.com/dashpay/platform.git", rev = "48adb341b35f5a1bcc7bc10bba87dfbba2245cb1" }
thiserror = "2"
serde = "1.0.197"
serde_json = "1.0.120"
tokio = { version = "1.36.0", features = ["full"] }
bincode = { version = "2.0.0-rc.3", features = ["serde"] }
=======
tokio-util = { version = "0.7.15" }
bip39 = { version = "2.2.0", features = ["all-languages", "rand"] }
derive_more = "2.0.1"
egui = "0.32.0"
egui_extras = "0.32.0"
egui_commonmark = "0.21.1"
rfd = "0.15.4"
qrcode = "0.14.1"
nix = { version = "0.30.1", features = ["signal"] }
eframe = { version = "0.32.0", features = ["persistence"] }
base64 = "0.22.1"
dash-sdk = { git = "https://github.com/dashpay/platform", rev = "5f93c70720a1ea09f91c9142668e17f314986f03" }
thiserror = "2.0.12"
serde = "1.0.219"
serde_json = "1.0.140"
serde_yaml = { version = "0.9.34-deprecated" }
tokio = { version = "1.46.1", features = ["full"] }
bincode = { version = "=2.0.0-rc.3", features = ["serde"] }
>>>>>>> 554bc6bb
hex = { version = "0.4.3" }
itertools = "0.14.0"
enum-iterator = "2.1.0"
futures = "0.3.31"
tracing = "0.1.41"
tracing-subscriber = { version = "0.3.19", features = ["env-filter"] }
dotenvy = "0.15.7"
envy = "0.4.2"
<<<<<<< HEAD
chrono = "0.4"
chrono-humanize = "0.2.3"
sha2 = "0.10.8"
arboard = { version = "3.4.0", default-features = false, features = ["windows-sys"] }
directories = "5.0"
rusqlite = { version = "0.32.1",  features = ["functions"]}
serde_yaml = "0.9.34+deprecated"
image = { version = "0.25.2", default-features = false, features = ["png"] }
bitflags = "2.6.0"
libsqlite3-sys = { version = "0.30.1", features = ["bundled"] }
rust-embed = "8.5.0"
zeroize = "1.8.1"
zxcvbn = "3.1.0"
argon2 = "0.5"           # For Argon2 key derivation
aes-gcm = "0.10" # For AES-256-GCM encryption
crossbeam-channel = "0.5.13"
regex = "1.11"
dashcoretemp = { package = "dashcore", git = "https://github.com/dashpay/rust-dashcore", features = [
    "std",
    "secp-recovery",
    "rand",
    "signer",
    "bls",
    "quorum_validation",
    "bincode",
    "message_verification"
], default-features = false, rev = "aea64024b20d37b200c440fd802b22bb0840a645" }

ordered-float = "4.6.0"
=======
chrono = "0.4.41"
chrono-humanize = "0.2.3"
sha2 = "0.10.9"
arboard = { version = "3.6.0", default-features = false, features = [
    "windows-sys",
] }
directories = "6.0.0"
rusqlite = { version = "0.37.0", features = ["functions"] }
dark-light = "2.0.0"
image = { version = "0.25.6", default-features = false, features = ["png"] }
bitflags = "2.9.1"
libsqlite3-sys = { version = "0.35.0", features = ["bundled"] }
rust-embed = "8.7.2"
zeroize = "1.8.1"
zxcvbn = "3.1.0"
argon2 = "0.5.3" # For Argon2 key derivation
aes-gcm = "0.10.3" # For AES-256-GCM encryption
crossbeam-channel = "0.5.15"
regex = "1.11.1"
humantime = "2.2.0"
which = { version = "8.0.0" }
tz-rs = { version = "0.7.0" }
>>>>>>> 554bc6bb

[target.'cfg(not(target_os = "windows"))'.dependencies]
zmq = "0.10.0"

[target.'cfg(target_os = "windows")'.dependencies]
zeromq = "0.4.1"

[target.'cfg(any(target_arch = "x86", target_arch = "x86_64"))'.dependencies]
native-dialog = "0.9.0"
raw-cpuid = "11.5.0"

[dev-dependencies]

tempfile = { version = "3.20.0" }
egui_kittest = { version = "0.32.0", features = ["eframe"] }

[lints.clippy]
uninlined_format_args = "allow"<|MERGE_RESOLUTION|>--- conflicted
+++ resolved
@@ -7,23 +7,6 @@
 rust-version = "1.88"
 
 [dependencies]
-<<<<<<< HEAD
-bip39 = { version = "2.1.0", features = ["all-languages", "rand"] }
-derive_more = "1.0.0"
-egui = "0.29.1"
-egui_extras = "0.29.1"
-egui_commonmark = "0.18.0"
-rfd = "0.15.1"
-qrcode = "0.14.1"
-eframe = { version = "0.29.1", features = ["persistence"] }
-base64 = "0.22.1"
-dash-sdk = { git = "https://github.com/dashpay/platform.git", rev = "48adb341b35f5a1bcc7bc10bba87dfbba2245cb1" }
-thiserror = "2"
-serde = "1.0.197"
-serde_json = "1.0.120"
-tokio = { version = "1.36.0", features = ["full"] }
-bincode = { version = "2.0.0-rc.3", features = ["serde"] }
-=======
 tokio-util = { version = "0.7.15" }
 bip39 = { version = "2.2.0", features = ["all-languages", "rand"] }
 derive_more = "2.0.1"
@@ -42,33 +25,15 @@
 serde_yaml = { version = "0.9.34-deprecated" }
 tokio = { version = "1.46.1", features = ["full"] }
 bincode = { version = "=2.0.0-rc.3", features = ["serde"] }
->>>>>>> 554bc6bb
 hex = { version = "0.4.3" }
 itertools = "0.14.0"
 enum-iterator = "2.1.0"
 futures = "0.3.31"
 tracing = "0.1.41"
+rand = "0.8"
 tracing-subscriber = { version = "0.3.19", features = ["env-filter"] }
 dotenvy = "0.15.7"
 envy = "0.4.2"
-<<<<<<< HEAD
-chrono = "0.4"
-chrono-humanize = "0.2.3"
-sha2 = "0.10.8"
-arboard = { version = "3.4.0", default-features = false, features = ["windows-sys"] }
-directories = "5.0"
-rusqlite = { version = "0.32.1",  features = ["functions"]}
-serde_yaml = "0.9.34+deprecated"
-image = { version = "0.25.2", default-features = false, features = ["png"] }
-bitflags = "2.6.0"
-libsqlite3-sys = { version = "0.30.1", features = ["bundled"] }
-rust-embed = "8.5.0"
-zeroize = "1.8.1"
-zxcvbn = "3.1.0"
-argon2 = "0.5"           # For Argon2 key derivation
-aes-gcm = "0.10" # For AES-256-GCM encryption
-crossbeam-channel = "0.5.13"
-regex = "1.11"
 dashcoretemp = { package = "dashcore", git = "https://github.com/dashpay/rust-dashcore", features = [
     "std",
     "secp-recovery",
@@ -79,9 +44,6 @@
     "bincode",
     "message_verification"
 ], default-features = false, rev = "aea64024b20d37b200c440fd802b22bb0840a645" }
-
-ordered-float = "4.6.0"
-=======
 chrono = "0.4.41"
 chrono-humanize = "0.2.3"
 sha2 = "0.10.9"
@@ -104,7 +66,6 @@
 humantime = "2.2.0"
 which = { version = "8.0.0" }
 tz-rs = { version = "0.7.0" }
->>>>>>> 554bc6bb
 
 [target.'cfg(not(target_os = "windows"))'.dependencies]
 zmq = "0.10.0"
