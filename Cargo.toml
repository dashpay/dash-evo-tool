[package]
name = "dash-evo-tool"
version = "0.9.0"
license = "MIT"
edition = "2021"
default-run = "dash-evo-tool"
rust-version = "1.85"
build = "build.rs"

[dependencies]
bip39 = { version = "2.1.0", features = ["all-languages", "rand"] }
derive_more = "2.0.1"
egui = "0.31.1"
egui_extras = "0.31.1"
egui_commonmark = "0.20.0"
rfd = "0.15.1"
qrcode = "0.14.1"
eframe = { version = "0.31.1", features = ["persistence"] }
base64 = "0.22.1"
<<<<<<< HEAD
dash-sdk = { git = "https://github.com/dashpay/platform", tag = "v2.0.0-rc.13" }
=======
dash-sdk = { git = "https://github.com/dashpay/platform", rev = "417b4e09d3386015dd4692d57c863a8a7ea6b9aa" }
>>>>>>> 7694982c
thiserror = "2"
serde = "1.0.219"
serde_json = "1.0.140"
tokio = { version = "1.44.2", features = ["full"] }
bincode = { version = "=2.0.0-rc.3", features = ["serde"] }
hex = { version = "0.4.3" }
itertools = "0.14.0"
enum-iterator = "2.1.0"
futures = "0.3.30"
rand = "0.8"
tracing = "0.1.40"
tracing-subscriber = { version = "0.3.18", features = ["env-filter"] }
dotenvy = "0.15.7"
envy = "0.4.2"
chrono = "0.4"
chrono-humanize = "0.2.3"
sha2 = "0.10.8"
arboard = { version = "3.4.0", default-features = false, features = [
    "windows-sys",
] }
directories = "5.0"
rusqlite = { version = "0.32.1", features = ["functions"] }
serde_yaml = "0.9.34+deprecated"
image = { version = "0.25.2", default-features = false, features = ["png"] }
bitflags = "2.6.0"
libsqlite3-sys = { version = "0.30.1", features = ["bundled"] }
rust-embed = "8.5.0"
zeroize = "1.8.1"
zxcvbn = "3.1.0"
argon2 = "0.5" # For Argon2 key derivation
aes-gcm = "0.10" # For AES-256-GCM encryption
crossbeam-channel = "0.5.13"
regex = "1.11"
humantime = "2.2.0"
which = { version = "7.0.3" }

[target.'cfg(not(target_os = "windows"))'.dependencies]
zmq = "0.10"

[target.'cfg(target_os = "windows")'.dependencies]
zeromq = "0.4.1"

[target.'cfg(any(target_arch = "x86", target_arch = "x86_64"))'.dependencies]
native-dialog = "0.7.0"
raw-cpuid = "11.2.0"<|MERGE_RESOLUTION|>--- conflicted
+++ resolved
@@ -17,11 +17,7 @@
 qrcode = "0.14.1"
 eframe = { version = "0.31.1", features = ["persistence"] }
 base64 = "0.22.1"
-<<<<<<< HEAD
-dash-sdk = { git = "https://github.com/dashpay/platform", tag = "v2.0.0-rc.13" }
-=======
 dash-sdk = { git = "https://github.com/dashpay/platform", rev = "417b4e09d3386015dd4692d57c863a8a7ea6b9aa" }
->>>>>>> 7694982c
 thiserror = "2"
 serde = "1.0.219"
 serde_json = "1.0.140"
