--- conflicted
+++ resolved
@@ -48,9 +48,5 @@
 ] }
 
 hdrhistogram = "7.5.4"
-<<<<<<< HEAD
 rusqlite = { version = "0.32.1" }
-=======
-rusqlite = { version = "0.32.1"}
-serde_yaml = "0.9.34+deprecated"
->>>>>>> 3d455283
+serde_yaml = "0.9.34+deprecated"