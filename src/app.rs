--- conflicted
+++ resolved
@@ -210,11 +210,7 @@
 
         let mut chosen_network = Network::Dash;
 
-<<<<<<< HEAD
         if let Some((network, screen_type, _password_info, _, _)) = settings {
-=======
-        if let Some((network, screen_type, _, _, _)) = settings {
->>>>>>> e86e8385
             selected_main_screen = screen_type;
             chosen_network = network;
             if chosen_network == Network::Testnet && testnet_app_context.is_some() {
@@ -239,35 +235,29 @@
             let devnet_app_context = devnet_app_context.as_ref().unwrap();
             identities_screen = IdentitiesScreen::new(devnet_app_context);
             dpns_active_contests_screen =
-                DPNSContestedNamesScreen::new(&devnet_app_context, DPNSSubscreen::Active);
-            dpns_past_contests_screen =
-                DPNSContestedNamesScreen::new(&devnet_app_context, DPNSSubscreen::Past);
-            dpns_my_usernames_screen =
-                DPNSContestedNamesScreen::new(&devnet_app_context, DPNSSubscreen::Owned);
+                DPNSScreen::new(&devnet_app_context, DPNSSubscreen::Active);
+            dpns_past_contests_screen = DPNSScreen::new(&devnet_app_context, DPNSSubscreen::Past);
+            dpns_my_usernames_screen = DPNSScreen::new(&devnet_app_context, DPNSSubscreen::Owned);
             dpns_scheduled_votes_screen =
-                DPNSContestedNamesScreen::new(&devnet_app_context, DPNSSubscreen::ScheduledVotes);
+                DPNSScreen::new(&devnet_app_context, DPNSSubscreen::ScheduledVotes);
             transition_visualizer_screen = TransitionVisualizerScreen::new(devnet_app_context);
             proof_visualizer_screen = ProofVisualizerScreen::new(devnet_app_context);
             document_query_screen = DocumentQueryScreen::new(devnet_app_context);
             wallets_balances_screen = WalletsBalancesScreen::new(devnet_app_context);
-            withdraws_status_screen = WithdrawsStatusScreen::new(devnet_app_context);
             proof_log_screen = ProofLogScreen::new(devnet_app_context);
         } else if chosen_network == Network::Regtest && local_app_context.is_some() {
             let local_app_context = local_app_context.as_ref().unwrap();
             identities_screen = IdentitiesScreen::new(local_app_context);
             dpns_active_contests_screen =
-                DPNSContestedNamesScreen::new(&local_app_context, DPNSSubscreen::Active);
-            dpns_past_contests_screen =
-                DPNSContestedNamesScreen::new(&local_app_context, DPNSSubscreen::Past);
-            dpns_my_usernames_screen =
-                DPNSContestedNamesScreen::new(&local_app_context, DPNSSubscreen::Owned);
+                DPNSScreen::new(&local_app_context, DPNSSubscreen::Active);
+            dpns_past_contests_screen = DPNSScreen::new(&local_app_context, DPNSSubscreen::Past);
+            dpns_my_usernames_screen = DPNSScreen::new(&local_app_context, DPNSSubscreen::Owned);
             dpns_scheduled_votes_screen =
-                DPNSContestedNamesScreen::new(&local_app_context, DPNSSubscreen::ScheduledVotes);
+                DPNSScreen::new(&local_app_context, DPNSSubscreen::ScheduledVotes);
             transition_visualizer_screen = TransitionVisualizerScreen::new(local_app_context);
             proof_visualizer_screen = ProofVisualizerScreen::new(local_app_context);
             document_query_screen = DocumentQueryScreen::new(local_app_context);
             wallets_balances_screen = WalletsBalancesScreen::new(local_app_context);
-            withdraws_status_screen = WithdrawsStatusScreen::new(local_app_context);
             proof_log_screen = ProofLogScreen::new(local_app_context);
         }
 
