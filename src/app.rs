--- conflicted
+++ resolved
@@ -91,14 +91,10 @@
 }
 impl AppState {
     pub fn new() -> Self {
-<<<<<<< HEAD
-        let app_context = AppContext::new();
-=======
         initialize_logger();
         let mainnet_app_context =
-            Arc::new(AppContext::new(Network::Dash).expect("expected Dash config for mainnet"));
-        let testnet_app_context = AppContext::new(Network::Testnet).map(Arc::new);
->>>>>>> 3d455283
+            AppContext::new(Network::Dash).expect("expected Dash config for mainnet");
+        let testnet_app_context = AppContext::new(Network::Testnet);
 
         let identities_screen = IdentitiesScreen::new(&mainnet_app_context);
         let dpns_contested_names_screen = DPNSContestedNamesScreen::new(&mainnet_app_context);
