--- conflicted
+++ resolved
@@ -1,12 +1,9 @@
 use std::collections::BTreeMap;
 
-<<<<<<< HEAD
 use super::BackendTaskSuccessResult;
-=======
->>>>>>> 7eecc8a8
 use crate::context::AppContext;
 use crate::database::contracts::InsertTokensToo;
-use crate::database::contracts::InsertTokensToo::{AllTokensShouldBeAdded, NoTokensShouldBeAdded};
+use crate::database::contracts::InsertTokensToo::NoTokensShouldBeAdded;
 use crate::model::qualified_identity::QualifiedIdentity;
 use crate::ui::tokens::tokens_screen::{ContractDescriptionInfo, TokenInfo};
 use dash_sdk::dpp::data_contract::accessors::v0::DataContractV0Getters;
@@ -111,13 +108,7 @@
                                     };
 
                                     let token_info = TokenInfo {
-<<<<<<< HEAD
                                         token_id: contract.token_id(*token.0).unwrap_or_default(),
-=======
-                                        token_identifier: contract
-                                            .token_id(*token.0)
-                                            .unwrap_or_default(),
->>>>>>> 7eecc8a8
                                         token_name,
                                         data_contract_id: contract.id(),
                                         token_position: *token.0,
