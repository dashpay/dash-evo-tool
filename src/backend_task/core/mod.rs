mod refresh_wallet_info;
mod start_dash_qt;

use crate::app_dir::{core_cookie_path, core_user_data_dir_path};
use crate::backend_task::BackendTaskSuccessResult;
use crate::config::{Config, NetworkConfig};
use crate::context::AppContext;
use crate::model::wallet::Wallet;
use dash_sdk::dashcore_rpc::RpcApi;
use dash_sdk::dashcore_rpc::{Auth, Client};
use dash_sdk::dpp::dashcore::{Address, ChainLock, Network, OutPoint, Transaction, TxOut};
use std::sync::{Arc, RwLock};

#[derive(Debug, Clone)]
pub(crate) enum CoreTask {
    GetBestChainLock,
    GetBestChainLocks,
    RefreshWalletInfo(Arc<RwLock<Wallet>>),
    StartDashQT(Network, Option<String>, bool),
}
impl PartialEq for CoreTask {
    fn eq(&self, other: &Self) -> bool {
        match (self, other) {
            (CoreTask::GetBestChainLock, CoreTask::GetBestChainLock) => true,
            (CoreTask::GetBestChainLocks, CoreTask::GetBestChainLocks) => true,
            (CoreTask::RefreshWalletInfo(_), CoreTask::RefreshWalletInfo(_)) => true,
            (CoreTask::StartDashQT(_, _, _), CoreTask::StartDashQT(_, _, _)) => true,
            _ => false,
        }
    }
}

#[derive(Debug, Clone, PartialEq)]
pub(crate) enum CoreItem {
    ReceivedAvailableUTXOTransaction(Transaction, Vec<(OutPoint, TxOut, Address)>),
    ChainLock(ChainLock, Network),
    ChainLocks(
        Option<ChainLock>,
        Option<ChainLock>,
        Option<ChainLock>,
        Option<ChainLock>,
    ), // Mainnet, Testnet, Devnet, Local
}

impl AppContext {
    pub async fn run_core_task(&self, task: CoreTask) -> Result<BackendTaskSuccessResult, String> {
        match task {
            CoreTask::GetBestChainLock => self
                .core_client
                .read()
                .unwrap()
                .get_best_chain_lock()
                .map(|chain_lock| {
                    BackendTaskSuccessResult::CoreItem(CoreItem::ChainLock(
                        chain_lock,
                        self.network,
                    ))
                })
                .map_err(|e| e.to_string()),
            CoreTask::GetBestChainLocks => {
                // Load configs
<<<<<<< HEAD
                let config = match Config::load() {
                    Ok(config) => config,
                    Err(e) => {
                        return Err(format!("Failed to load config: {}", e));
                    }
                };
                let maybe_mainnet_config = config.config_for_network(Network::Dash);
                let maybe_testnet_config = config.config_for_network(Network::Testnet);
                let maybe_devnet_config = config.config_for_network(Network::Devnet);
                let maybe_local_config = config.config_for_network(Network::Regtest);

                fn best_chainlock_for(
                    network_name: &str,
                    maybe_cfg: Option<&NetworkConfig>,
                ) -> Result<ChainLock, String> {
                    if let Some(net_config) = maybe_cfg {
                        let addr = format!(
                            "http://{}:{}",
                            net_config.core_host, net_config.core_rpc_port
                        );
                        let client = Client::new(
                            &addr,
                            Auth::UserPass(
                                net_config.core_rpc_user.to_string(),
                                net_config.core_rpc_password.to_string(),
                            ),
                        )
                        .map_err(|_| format!("Failed to create {} client", network_name))?;
=======
                let config = Config::load().map_err(|e| format!("Failed to load config: {}", e))?;

                // Get chain locks
                let mainnet_result =
                    Self::get_best_chain_lock(config.config_for_network(Network::Dash), Network::Dash);
                let testnet_result = Self::get_best_chain_lock(
                    config.config_for_network(Network::Testnet),
                    Network::Testnet,
                );
>>>>>>> 6b5545c3

                        client.get_best_chain_lock().map_err(|e| {
                            format!("Failed to get best chain lock for {}: {}", network_name, e)
                        })
                    } else {
                        Err(format!("{} config not found", network_name))
                    }
                }

                let mainnet_result = best_chainlock_for("mainnet", maybe_mainnet_config.as_ref());
                let testnet_result = best_chainlock_for("testnet", maybe_testnet_config.as_ref());
                let devnet_result = best_chainlock_for("devnet", maybe_devnet_config.as_ref());
                let local_result = best_chainlock_for("local", maybe_local_config.as_ref());

                // Convert each to Option<ChainLock>
                let mainnet_chainlock = mainnet_result.ok();
                let testnet_chainlock = testnet_result.ok();
                let devnet_chainlock = devnet_result.ok();
                let local_chainlock = local_result.ok();

                // If all three failed, bail out with an error
                if mainnet_chainlock.is_none()
                    && testnet_chainlock.is_none()
                    && devnet_chainlock.is_none()
                    && local_chainlock.is_none()
                {
                    return Err(
                        "Failed to get best chain lock for mainnet, testnet, devnet, and local network"
                            .to_string(),
                    );
                }

                // Otherwise, return the successes we have
                Ok(BackendTaskSuccessResult::CoreItem(CoreItem::ChainLocks(
                    mainnet_chainlock,
                    testnet_chainlock,
                    devnet_chainlock,
                    local_chainlock,
                )))
            }
            CoreTask::RefreshWalletInfo(wallet) => self
                .refresh_wallet_info(wallet)
                .map_err(|e| format!("Error refreshing wallet: {}", e.to_string())),
            CoreTask::StartDashQT(network, custom_dash_qt, overwrite_dash_conf) => self
                .start_dash_qt(network, custom_dash_qt, overwrite_dash_conf)
                .map_err(|e| e.to_string())
                .map(|_| BackendTaskSuccessResult::None),
        }
    }

    fn get_best_chain_lock(
        config: &Option<NetworkConfig>,
        network: Network,
    ) -> Result<ChainLock, String> {
        if let Some(network_config) = config {
            let addr = format!(
                "http://{}:{}",
                network_config.core_host, network_config.core_rpc_port
            );

            let cookie_path = core_cookie_path(network, &network_config.devnet_name)
                .map_err(|e| format!("Failed to get core cookie path: {}", e))?;

            // Try cookie authentication first
            let client = match Client::new(&addr, Auth::CookieFile(cookie_path.clone())) {
                Ok(client) => Ok(client),
                Err(_) => {
                    tracing::info!(
                        "Failed to authenticate using .cookie file at {:?}, falling back to user/pass",
                        cookie_path
                    );
                    Client::new(
                        &addr,
                        Auth::UserPass(
                            network_config.core_rpc_user.to_string(),
                            network_config.core_rpc_password.to_string(),
                        ),
                    )
                }
            }
                .map_err(|_| format!("Failed to create {} client", network.to_string()))?;

            client.get_best_chain_lock().map_err(|e| {
                format!(
                    "Failed to get best chain lock for {}: {}",
                    network.to_string(),
                    e.to_string()
                )
            })
        } else {
            Err(format!("{} config not found", network.to_string()))
        }
    }
}<|MERGE_RESOLUTION|>--- conflicted
+++ resolved
@@ -1,7 +1,7 @@
 mod refresh_wallet_info;
 mod start_dash_qt;
 
-use crate::app_dir::{core_cookie_path, core_user_data_dir_path};
+use crate::app_dir::core_cookie_path;
 use crate::backend_task::BackendTaskSuccessResult;
 use crate::config::{Config, NetworkConfig};
 use crate::context::AppContext;
@@ -59,59 +59,18 @@
                 .map_err(|e| e.to_string()),
             CoreTask::GetBestChainLocks => {
                 // Load configs
-<<<<<<< HEAD
-                let config = match Config::load() {
-                    Ok(config) => config,
-                    Err(e) => {
-                        return Err(format!("Failed to load config: {}", e));
-                    }
-                };
+                let config = Config::load().map_err(|e| format!("Failed to load config: {}", e))?;
+
                 let maybe_mainnet_config = config.config_for_network(Network::Dash);
                 let maybe_testnet_config = config.config_for_network(Network::Testnet);
                 let maybe_devnet_config = config.config_for_network(Network::Devnet);
                 let maybe_local_config = config.config_for_network(Network::Regtest);
 
-                fn best_chainlock_for(
-                    network_name: &str,
-                    maybe_cfg: Option<&NetworkConfig>,
-                ) -> Result<ChainLock, String> {
-                    if let Some(net_config) = maybe_cfg {
-                        let addr = format!(
-                            "http://{}:{}",
-                            net_config.core_host, net_config.core_rpc_port
-                        );
-                        let client = Client::new(
-                            &addr,
-                            Auth::UserPass(
-                                net_config.core_rpc_user.to_string(),
-                                net_config.core_rpc_password.to_string(),
-                            ),
-                        )
-                        .map_err(|_| format!("Failed to create {} client", network_name))?;
-=======
-                let config = Config::load().map_err(|e| format!("Failed to load config: {}", e))?;
-
-                // Get chain locks
-                let mainnet_result =
-                    Self::get_best_chain_lock(config.config_for_network(Network::Dash), Network::Dash);
-                let testnet_result = Self::get_best_chain_lock(
-                    config.config_for_network(Network::Testnet),
-                    Network::Testnet,
-                );
->>>>>>> 6b5545c3
-
-                        client.get_best_chain_lock().map_err(|e| {
-                            format!("Failed to get best chain lock for {}: {}", network_name, e)
-                        })
-                    } else {
-                        Err(format!("{} config not found", network_name))
-                    }
-                }
-
-                let mainnet_result = best_chainlock_for("mainnet", maybe_mainnet_config.as_ref());
-                let testnet_result = best_chainlock_for("testnet", maybe_testnet_config.as_ref());
-                let devnet_result = best_chainlock_for("devnet", maybe_devnet_config.as_ref());
-                let local_result = best_chainlock_for("local", maybe_local_config.as_ref());
+                let mainnet_result = Self::get_best_chain_lock(maybe_mainnet_config, Network::Dash);
+                let testnet_result =
+                    Self::get_best_chain_lock(maybe_testnet_config, Network::Testnet);
+                let devnet_result = Self::get_best_chain_lock(maybe_devnet_config, Network::Devnet);
+                let local_result = Self::get_best_chain_lock(maybe_local_config, Network::Regtest);
 
                 // Convert each to Option<ChainLock>
                 let mainnet_chainlock = mainnet_result.ok();
