mod refresh_wallet_info;
mod start_dash_qt;

use crate::app_dir::core_cookie_path;
use crate::backend_task::BackendTaskSuccessResult;
use crate::config::{Config, NetworkConfig};
use crate::context::AppContext;
use crate::model::wallet::Wallet;
use dash_sdk::dashcore_rpc::RpcApi;
use dash_sdk::dashcore_rpc::{Auth, Client};
use dash_sdk::dpp::dashcore::{
    Address, Block, ChainLock, InstantLock, Network, OutPoint, Transaction, TxOut,
};
use std::sync::{Arc, RwLock};

#[derive(Debug, Clone)]
pub(crate) enum CoreTask {
    GetBestChainLock,
    GetBestChainLocks,
    RefreshWalletInfo(Arc<RwLock<Wallet>>),
    StartDashQT(Network, Option<String>, bool),
}
impl PartialEq for CoreTask {
    fn eq(&self, other: &Self) -> bool {
        match (self, other) {
            (CoreTask::GetBestChainLock, CoreTask::GetBestChainLock) => true,
            (CoreTask::GetBestChainLocks, CoreTask::GetBestChainLocks) => true,
            (CoreTask::RefreshWalletInfo(_), CoreTask::RefreshWalletInfo(_)) => true,
            (CoreTask::StartDashQT(_, _, _), CoreTask::StartDashQT(_, _, _)) => true,
            _ => false,
        }
    }
}

#[derive(Debug, Clone, PartialEq)]
pub(crate) enum CoreItem {
    InstantLockedTransaction(Transaction, Vec<(OutPoint, TxOut, Address)>, InstantLock),
    ChainLock(ChainLock, Network),
<<<<<<< HEAD
    ChainLocks(Option<ChainLock>, Option<ChainLock>), // Mainnet, Testnet
    ChainLockedBlock(Block, ChainLock),
=======
    ChainLocks(
        Option<ChainLock>,
        Option<ChainLock>,
        Option<ChainLock>,
        Option<ChainLock>,
    ), // Mainnet, Testnet, Devnet, Local
>>>>>>> 1f5f2644
}

impl AppContext {
    pub async fn run_core_task(&self, task: CoreTask) -> Result<BackendTaskSuccessResult, String> {
        match task {
            CoreTask::GetBestChainLock => self
                .core_client
                .read()
                .expect("Core client lock was poisoned")
                .get_best_chain_lock()
                .map(|chain_lock| {
                    BackendTaskSuccessResult::CoreItem(CoreItem::ChainLock(
                        chain_lock,
                        self.network,
                    ))
                })
                .map_err(|e| e.to_string()),
            CoreTask::GetBestChainLocks => {
                // Load configs
                let config = Config::load().map_err(|e| format!("Failed to load config: {}", e))?;

                let maybe_mainnet_config = config.config_for_network(Network::Dash);
                let maybe_testnet_config = config.config_for_network(Network::Testnet);
                let maybe_devnet_config = config.config_for_network(Network::Devnet);
                let maybe_local_config = config.config_for_network(Network::Regtest);

                let mainnet_result = Self::get_best_chain_lock(maybe_mainnet_config, Network::Dash);
                let testnet_result =
                    Self::get_best_chain_lock(maybe_testnet_config, Network::Testnet);
                let devnet_result = Self::get_best_chain_lock(maybe_devnet_config, Network::Devnet);
                let local_result = Self::get_best_chain_lock(maybe_local_config, Network::Regtest);

                // Convert each to Option<ChainLock>
                let mainnet_chainlock = mainnet_result.ok();
                let testnet_chainlock = testnet_result.ok();
                let devnet_chainlock = devnet_result.ok();
                let local_chainlock = local_result.ok();

                // If all three failed, bail out with an error
                if mainnet_chainlock.is_none()
                    && testnet_chainlock.is_none()
                    && devnet_chainlock.is_none()
                    && local_chainlock.is_none()
                {
                    return Err(
                        "Failed to get best chain lock for mainnet, testnet, devnet, and local network"
                            .to_string(),
                    );
                }

                // Otherwise, return the successes we have
                Ok(BackendTaskSuccessResult::CoreItem(CoreItem::ChainLocks(
                    mainnet_chainlock,
                    testnet_chainlock,
                    devnet_chainlock,
                    local_chainlock,
                )))
            }
            CoreTask::RefreshWalletInfo(wallet) => self
                .refresh_wallet_info(wallet)
                .map_err(|e| format!("Error refreshing wallet: {}", e.to_string())),
            CoreTask::StartDashQT(network, custom_dash_qt, overwrite_dash_conf) => self
                .start_dash_qt(network, custom_dash_qt, overwrite_dash_conf)
                .map_err(|e| e.to_string())
                .map(|_| BackendTaskSuccessResult::None),
        }
    }

    fn get_best_chain_lock(
        config: &Option<NetworkConfig>,
        network: Network,
    ) -> Result<ChainLock, String> {
        if let Some(network_config) = config {
            let addr = format!(
                "http://{}:{}",
                network_config.core_host, network_config.core_rpc_port
            );

            let cookie_path = core_cookie_path(network, &network_config.devnet_name)
                .map_err(|e| format!("Failed to get core cookie path: {}", e))?;

            // Try cookie authentication first
            let client = match Client::new(&addr, Auth::CookieFile(cookie_path.clone())) {
                Ok(client) => Ok(client),
                Err(_) => {
                    tracing::info!(
                        "Failed to authenticate using .cookie file at {:?}, falling back to user/pass",
                        cookie_path
                    );
                    Client::new(
                        &addr,
                        Auth::UserPass(
                            network_config.core_rpc_user.to_string(),
                            network_config.core_rpc_password.to_string(),
                        ),
                    )
                }
            }
                .map_err(|_| format!("Failed to create {} client", network.to_string()))?;

            client.get_best_chain_lock().map_err(|e| {
                format!(
                    "Failed to get best chain lock for {}: {}",
                    network.to_string(),
                    e.to_string()
                )
            })
        } else {
            Err(format!("{} config not found", network.to_string()))
        }
    }
}<|MERGE_RESOLUTION|>--- conflicted
+++ resolved
@@ -36,17 +36,13 @@
 pub(crate) enum CoreItem {
     InstantLockedTransaction(Transaction, Vec<(OutPoint, TxOut, Address)>, InstantLock),
     ChainLock(ChainLock, Network),
-<<<<<<< HEAD
-    ChainLocks(Option<ChainLock>, Option<ChainLock>), // Mainnet, Testnet
-    ChainLockedBlock(Block, ChainLock),
-=======
     ChainLocks(
         Option<ChainLock>,
         Option<ChainLock>,
         Option<ChainLock>,
         Option<ChainLock>,
     ), // Mainnet, Testnet, Devnet, Local
->>>>>>> 1f5f2644
+    ChainLockedBlock(Block, ChainLock),
 }
 
 impl AppContext {
