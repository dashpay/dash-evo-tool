--- conflicted
+++ resolved
@@ -8,14 +8,10 @@
 use crate::model::wallet::Wallet;
 use dash_sdk::dashcore_rpc::RpcApi;
 use dash_sdk::dashcore_rpc::{Auth, Client};
-<<<<<<< HEAD
 use dash_sdk::dpp::dashcore::{
     Address, Block, ChainLock, InstantLock, Network, OutPoint, Transaction, TxOut,
 };
-=======
-use dash_sdk::dpp::dashcore::{Address, ChainLock, Network, OutPoint, Transaction, TxOut};
 use std::path::PathBuf;
->>>>>>> 554bc6bb
 use std::sync::{Arc, RwLock};
 
 #[derive(Debug, Clone)]
@@ -45,13 +41,9 @@
 }
 
 #[derive(Debug, Clone, PartialEq)]
-<<<<<<< HEAD
 pub(crate) enum CoreItem {
     InstantLockedTransaction(Transaction, Vec<(OutPoint, TxOut, Address)>, InstantLock),
-=======
-pub enum CoreItem {
     ReceivedAvailableUTXOTransaction(Transaction, Vec<(OutPoint, TxOut, Address)>),
->>>>>>> 554bc6bb
     ChainLock(ChainLock, Network),
     ChainLocks(
         Option<ChainLock>,
