--- conflicted
+++ resolved
@@ -35,11 +35,7 @@
         Option<TokenPaymentInfo>,
         [u8; 32],
         DocumentType,
-<<<<<<< HEAD
         Arc<DataContract>,
-=======
-        DataContract,
->>>>>>> 2fa2d4c1
         QualifiedIdentity,
         IdentityPublicKey,
     ),
@@ -149,15 +145,8 @@
                 qualified_identity,
                 identity_key,
             ) => {
-<<<<<<< HEAD
                 let mut builder = DocumentCreateTransitionBuilder::new(
                     data_contract,
-=======
-                let data_contract_arc = Arc::new(data_contract.clone());
-
-                let mut builder = DocumentCreateTransitionBuilder::new(
-                    data_contract_arc,
->>>>>>> 2fa2d4c1
                     doc_type.name().to_string(),
                     document,
                     entropy,
@@ -211,7 +200,6 @@
                 identity_key,
                 token_payment_info,
             ) => {
-<<<<<<< HEAD
                 let mut builder = DocumentDeleteTransitionBuilder::new(
                     data_contract,
                     document_type.name().to_string(),
@@ -228,26 +216,6 @@
                     builder = builder.with_state_transition_creation_options(options);
                 }
 
-=======
-                let data_contract_arc = Arc::new(data_contract.clone());
-
-                let mut builder = DocumentDeleteTransitionBuilder::new(
-                    data_contract_arc,
-                    document_type.name().to_string(),
-                    document_id,
-                    qualified_identity.identity.id(),
-                );
-
-                if let Some(token_payment) = token_payment_info {
-                    builder = builder.with_token_payment_info(token_payment);
-                }
-
-                let maybe_options = self.state_transition_options();
-                if let Some(options) = maybe_options {
-                    builder = builder.with_state_transition_creation_options(options);
-                }
-
->>>>>>> 2fa2d4c1
                 let result = sdk
                     .document_delete(builder, &identity_key, &qualified_identity)
                     .await
@@ -290,15 +258,8 @@
                 identity_key,
                 token_payment_info,
             ) => {
-<<<<<<< HEAD
                 let mut builder = DocumentReplaceTransitionBuilder::new(
                     data_contract,
-=======
-                let data_contract_arc = Arc::new(data_contract.clone());
-
-                let mut builder = DocumentReplaceTransitionBuilder::new(
-                    data_contract_arc,
->>>>>>> 2fa2d4c1
                     document_type.name().to_string(),
                     document,
                 );
@@ -357,7 +318,7 @@
             ) => {
                 // First fetch the document to transfer
                 let document_query = DocumentQuery {
-                    data_contract: data_contract.clone().into(),
+                    data_contract: data_contract.clone(),
                     document_type_name: document_type.name().to_string(),
                     where_clauses: vec![],
                     order_by_clauses: vec![],
@@ -371,15 +332,8 @@
                     .ok_or_else(|| "Document not found".to_string())?;
                 document.bump_revision();
 
-<<<<<<< HEAD
                 let mut builder = DocumentTransferTransitionBuilder::new(
                     data_contract,
-=======
-                let data_contract_arc = Arc::new(data_contract.clone());
-
-                let mut builder = DocumentTransferTransitionBuilder::new(
-                    data_contract_arc,
->>>>>>> 2fa2d4c1
                     document_type.name().to_string(),
                     document,
                     new_owner_id,
@@ -440,7 +394,7 @@
             ) => {
                 // First fetch the document to purchase
                 let document_query = DocumentQuery {
-                    data_contract: data_contract.clone().into(),
+                    data_contract: data_contract.clone(),
                     document_type_name: document_type.name().to_string(),
                     where_clauses: vec![],
                     order_by_clauses: vec![],
@@ -454,15 +408,8 @@
                     .ok_or_else(|| "Document not found".to_string())?;
                 document.bump_revision();
 
-<<<<<<< HEAD
                 let mut builder = DocumentPurchaseTransitionBuilder::new(
                     data_contract,
-=======
-                let data_contract_arc = Arc::new(data_contract.clone());
-
-                let mut builder = DocumentPurchaseTransitionBuilder::new(
-                    data_contract_arc,
->>>>>>> 2fa2d4c1
                     document_type.name().to_string(),
                     document,
                     qualified_identity.identity.id(),
@@ -524,7 +471,7 @@
             ) => {
                 // First fetch the document to set price on
                 let document_query = DocumentQuery {
-                    data_contract: data_contract.clone().into(),
+                    data_contract: data_contract.clone(),
                     document_type_name: document_type.name().to_string(),
                     where_clauses: vec![],
                     order_by_clauses: vec![],
@@ -538,15 +485,8 @@
                     .ok_or_else(|| "Document not found".to_string())?;
                 document.bump_revision();
 
-<<<<<<< HEAD
                 let mut builder = DocumentSetPriceTransitionBuilder::new(
                     data_contract,
-=======
-                let data_contract_arc = Arc::new(data_contract.clone());
-
-                let mut builder = DocumentSetPriceTransitionBuilder::new(
-                    data_contract_arc,
->>>>>>> 2fa2d4c1
                     document_type.name().to_string(),
                     document,
                     price,
