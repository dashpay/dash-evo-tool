--- conflicted
+++ resolved
@@ -196,11 +196,7 @@
 
         qualified_identity.dpns_names = owned_dpns_names;
 
-<<<<<<< HEAD
-        // Insert qualified identity into the database
-=======
         // Update local qualified identity in the database
->>>>>>> 9b5685e9
         self.update_local_qualified_identity(&qualified_identity)
             .map_err(|e| format!("Database error: {}", e))?;
 
