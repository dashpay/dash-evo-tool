--- conflicted
+++ resolved
@@ -30,14 +30,10 @@
             .await
             .map_err(|e| format!("Withdrawal error: {}", e))?;
         qualified_identity.identity.set_balance(remaining_balance);
-<<<<<<< HEAD
-        self.insert_local_qualified_identity(&qualified_identity, None)
-=======
-        self.insert_local_qualified_identity(&qualified_identity)
+        self.update_local_qualified_identity(&qualified_identity)
             .map(|_| {
                 BackendTaskSuccessResult::Message("Successfully transferred credits".to_string())
             })
->>>>>>> 8aeebca4
-            .map_err(|e| format!("Database error: {}", e))
+            .map_err(|e| e.to_string())
     }
 }