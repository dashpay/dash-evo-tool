use crate::app::TaskResult;
use crate::backend_task::contested_names::ContestedResourceTask;
use crate::backend_task::contract::ContractTask;
use crate::backend_task::core::{CoreItem, CoreTask};
use crate::backend_task::document::DocumentTask;
use crate::backend_task::identity::IdentityTask;
use crate::context::AppContext;
use crate::model::qualified_identity::QualifiedIdentity;
use crate::ui::tokens::tokens_screen::IdentityTokenBalance;
use contested_names::ScheduledDPNSVote;
use dash_sdk::dpp::prelude::DataContract;
use dash_sdk::dpp::state_transition::StateTransition;
use dash_sdk::dpp::voting::vote_choices::resource_vote_choice::ResourceVoteChoice;
use dash_sdk::dpp::voting::votes::Vote;
use dash_sdk::platform::proto::get_documents_request::get_documents_request_v0::Start;
use dash_sdk::platform::{Document, Identifier};
use dash_sdk::query_types::{Documents, IndexMap};
use futures::future::join_all;
use std::sync::Arc;
use tokens::TokenTask;
use tokio::sync::mpsc;

pub mod broadcast_state_transition;
pub mod contested_names;
pub mod contract;
pub mod core;
pub mod document;
pub mod identity;
<<<<<<< HEAD
pub mod tokens;
=======
pub mod register_contract;
>>>>>>> 9db3c9a7

#[derive(Debug, Clone, PartialEq)]
pub(crate) enum BackendTask {
    IdentityTask(IdentityTask),
    DocumentTask(DocumentTask),
    ContractTask(ContractTask),
    ContestedResourceTask(ContestedResourceTask),
    CoreTask(CoreTask),
    BroadcastStateTransition(StateTransition),
    TokenTask(TokenTask),
}

#[derive(Debug, Clone, PartialEq)]
pub(crate) enum BackendTaskSuccessResult {
    None,
    Refresh,
    Message(String),
    Documents(Documents),
    CoreItem(CoreItem),
    RegisteredIdentity(QualifiedIdentity),
    ToppedUpIdentity(QualifiedIdentity),
    SuccessfulVotes(Vec<Vote>),
    DPNSVoteResults(Vec<(String, ResourceVoteChoice, Result<(), String>)>),
    CastScheduledVote(ScheduledDPNSVote),
    FetchedContract(DataContract),
    FetchedContracts(Vec<Option<DataContract>>),
    PageDocuments(IndexMap<Identifier, Option<Document>>, Option<Start>),
    TokensByKeyword(Vec<IdentityTokenBalance>),
    TokensByKeywordPage(Vec<IdentityTokenBalance>, Option<Identifier>),
}

impl BackendTaskSuccessResult {}

impl AppContext {
    /// Run backend tasks sequentially
    pub async fn run_backend_tasks_sequential(
        self: &Arc<Self>,
        tasks: Vec<BackendTask>,
        sender: mpsc::Sender<TaskResult>,
    ) -> Vec<Result<BackendTaskSuccessResult, String>> {
        let mut results = Vec::new();
        for task in tasks {
            match self.run_backend_task(task, sender.clone()).await {
                Ok(result) => results.push(Ok(result)),
                Err(e) => results.push(Err(e)),
            };
        }
        results
    }

    /// Run backend tasks concurrently
    pub async fn run_backend_tasks_concurrent(
        self: &Arc<Self>,
        tasks: Vec<BackendTask>,
        sender: mpsc::Sender<TaskResult>,
    ) -> Vec<Result<BackendTaskSuccessResult, String>> {
        let futures = tasks
            .into_iter()
            .map(|task| {
                let cloned_self = Arc::clone(self);
                let cloned_sender = sender.clone();
                async move { cloned_self.run_backend_task(task, cloned_sender).await }
            })
            .collect::<Vec<_>>();

        // Wait for all to finish before returning
        join_all(futures).await
    }

    pub async fn run_backend_task(
        self: &Arc<Self>,
        task: BackendTask,
        sender: mpsc::Sender<TaskResult>,
    ) -> Result<BackendTaskSuccessResult, String> {
        let sdk = self.sdk.clone();
        match task {
            BackendTask::ContractTask(contract_task) => {
                self.run_contract_task(contract_task, &sdk).await
            }
            BackendTask::ContestedResourceTask(contested_resource_task) => {
                self.run_contested_resource_task(contested_resource_task, &sdk, sender)
                    .await
            }
            BackendTask::IdentityTask(identity_task) => {
                self.run_identity_task(identity_task, &sdk, sender).await
            }
            BackendTask::DocumentTask(document_task) => {
                self.run_document_task(document_task, &sdk).await
            }
            BackendTask::CoreTask(core_task) => self.run_core_task(core_task).await,
            BackendTask::BroadcastStateTransition(state_transition) => {
                self.broadcast_state_transition(state_transition, &sdk)
                    .await
            }
            BackendTask::TokenTask(token_task) => {
                self.run_token_task(token_task, &sdk, sender).await
            }
        }
    }
}<|MERGE_RESOLUTION|>--- conflicted
+++ resolved
@@ -26,11 +26,8 @@
 pub mod core;
 pub mod document;
 pub mod identity;
-<<<<<<< HEAD
+pub mod register_contract;
 pub mod tokens;
-=======
-pub mod register_contract;
->>>>>>> 9db3c9a7
 
 #[derive(Debug, Clone, PartialEq)]
 pub(crate) enum BackendTask {
