use super::BackendTaskSuccessResult;
use crate::ui::tokens::tokens_screen::{IdentityTokenIdentifier, IdentityTokenInfo, TokenInfo};
use crate::{app::TaskResult, context::AppContext, model::qualified_identity::QualifiedIdentity};
use dash_sdk::dpp::balances::credits::TokenAmount;
use dash_sdk::dpp::data_contract::GroupContractPosition;
use dash_sdk::dpp::data_contract::associated_token::token_configuration_item::TokenConfigurationChangeItem;
use dash_sdk::dpp::fee::Credits;
use dash_sdk::dpp::group::GroupStateTransitionInfoStatus;
use dash_sdk::dpp::tokens::token_pricing_schedule::TokenPricingSchedule;
use dash_sdk::platform::Fetch;
use dash_sdk::{
    Sdk,
    dpp::{
        ProtocolError,
        data_contract::{
            TokenConfiguration, TokenContractPosition,
            associated_token::{
                token_configuration::v0::TokenConfigurationV0,
<<<<<<< HEAD
                token_configuration_convention::{
                    TokenConfigurationConvention,
=======
                token_configuration_convention::TokenConfigurationConvention,
                token_configuration_localization::{
                    TokenConfigurationLocalization, v0::TokenConfigurationLocalizationV0,
>>>>>>> 554bc6bb
                },
                token_distribution_key::TokenDistributionType,
                token_distribution_rules::TokenDistributionRules,
                token_keeps_history_rules::TokenKeepsHistoryRules,
                token_marketplace_rules::{
                    TokenMarketplaceRules,
                    v0::{TokenMarketplaceRulesV0, TokenTradeMode},
                },
            },
            change_control_rules::{
                ChangeControlRules, authorized_action_takers::AuthorizedActionTakers,
            },
            config::DataContractConfig,
            group::Group,
            v1::DataContractV1,
        },
        identity::accessors::IdentityGettersV0,
    },
    platform::{
        DataContract, Identifier, IdentityPublicKey,
        proto::get_documents_request::get_documents_request_v0::Start,
    },
};
use std::{collections::BTreeMap, sync::Arc};
<<<<<<< HEAD
use dash_sdk::dpp::data_contract::associated_token::token_configuration_localization::v0::TokenConfigurationLocalizationV0;
use dash_sdk::dpp::data_contract::associated_token::token_keeps_history_rules::TokenKeepsHistoryRules;
use dash_sdk::dpp::data_contract::associated_token::token_keeps_history_rules::v0::TokenKeepsHistoryRulesV0;
use tokio::sync::mpsc;
=======
>>>>>>> 554bc6bb

mod burn_tokens;
mod claim_tokens;
mod destroy_frozen_funds;
mod freeze_tokens;
mod mint_tokens;
mod pause_tokens;
mod purchase_tokens;
mod query_my_token_balances;
mod query_token_non_claimed_perpetual_distribution_rewards;
mod query_token_pricing;
mod query_tokens;
mod resume_tokens;
mod set_token_price;
mod transfer_tokens;
mod unfreeze_tokens;
mod update_token_config;

#[derive(Debug, Clone, PartialEq)]
#[allow(clippy::large_enum_variant)]
pub enum TokenTask {
    RegisterTokenContract {
        identity: QualifiedIdentity,
        signing_key: Box<IdentityPublicKey>,
        token_names: Vec<(String, String, String)>,
        contract_keywords: Vec<String>,
        token_description: Option<String>,
        should_capitalize: bool,
        decimals: u8,
        base_supply: TokenAmount,
        max_supply: Option<TokenAmount>,
        start_paused: bool,
        allow_transfers_to_frozen_identities: bool,
        keeps_history: TokenKeepsHistoryRules,
        main_control_group: Option<GroupContractPosition>,

        // Manual Mint
        manual_minting_rules: ChangeControlRules,
        manual_burning_rules: ChangeControlRules,
        freeze_rules: ChangeControlRules,
        unfreeze_rules: Box<ChangeControlRules>,
        destroy_frozen_funds_rules: Box<ChangeControlRules>,
        emergency_action_rules: Box<ChangeControlRules>,
        max_supply_change_rules: Box<ChangeControlRules>,
        conventions_change_rules: Box<ChangeControlRules>,

        // Main Control Group Change
        main_control_group_change_authorized: AuthorizedActionTakers,

        distribution_rules: TokenDistributionRules,
        groups: BTreeMap<GroupContractPosition, Group>,
        document_schemas: Option<BTreeMap<String, serde_json::Value>>,
        marketplace_trade_mode: u8,
        marketplace_rules: ChangeControlRules,
    },
    QueryMyTokenBalances,
    QueryIdentityTokenBalance(IdentityTokenIdentifier),
    QueryDescriptionsByKeyword(String, Option<Start>),
    FetchTokenByContractId(Identifier),
    FetchTokenByTokenId(Identifier),
    SaveTokenLocally(TokenInfo),
    QueryTokenPricing(Identifier),
    MintTokens {
        sending_identity: QualifiedIdentity,
        data_contract: Arc<DataContract>,
        token_position: TokenContractPosition,
        signing_key: IdentityPublicKey,
        public_note: Option<String>,
        amount: TokenAmount,
        recipient_id: Option<Identifier>,
        group_info: Option<GroupStateTransitionInfoStatus>,
    },
    TransferTokens {
        sending_identity: QualifiedIdentity,
        recipient_id: Identifier,
        amount: TokenAmount,
        data_contract: Arc<DataContract>,
        token_position: TokenContractPosition,
        signing_key: IdentityPublicKey,
        public_note: Option<String>,
    },
    BurnTokens {
        owner_identity: QualifiedIdentity,
        data_contract: Arc<DataContract>,
        token_position: TokenContractPosition,
        signing_key: IdentityPublicKey,
        public_note: Option<String>,
        amount: TokenAmount,
        group_info: Option<GroupStateTransitionInfoStatus>,
    },
    DestroyFrozenFunds {
        actor_identity: QualifiedIdentity,
        data_contract: Arc<DataContract>,
        token_position: TokenContractPosition,
        signing_key: IdentityPublicKey,
        public_note: Option<String>,
        frozen_identity: Identifier,
        group_info: Option<GroupStateTransitionInfoStatus>,
    },
    FreezeTokens {
        actor_identity: QualifiedIdentity,
        data_contract: Arc<DataContract>,
        token_position: TokenContractPosition,
        signing_key: IdentityPublicKey,
        public_note: Option<String>,
        freeze_identity: Identifier,
        group_info: Option<GroupStateTransitionInfoStatus>,
    },
    UnfreezeTokens {
        actor_identity: QualifiedIdentity,
        data_contract: Arc<DataContract>,
        token_position: TokenContractPosition,
        signing_key: IdentityPublicKey,
        public_note: Option<String>,
        unfreeze_identity: Identifier,
        group_info: Option<GroupStateTransitionInfoStatus>,
    },
    PauseTokens {
        actor_identity: QualifiedIdentity,
        data_contract: Arc<DataContract>,
        token_position: TokenContractPosition,
        signing_key: IdentityPublicKey,
        public_note: Option<String>,
        group_info: Option<GroupStateTransitionInfoStatus>,
    },
    ResumeTokens {
        actor_identity: QualifiedIdentity,
        data_contract: Arc<DataContract>,
        token_position: TokenContractPosition,
        signing_key: IdentityPublicKey,
        public_note: Option<String>,
        group_info: Option<GroupStateTransitionInfoStatus>,
    },
    ClaimTokens {
        data_contract: Arc<DataContract>,
        token_position: TokenContractPosition,
        actor_identity: QualifiedIdentity,
        distribution_type: TokenDistributionType,
        signing_key: IdentityPublicKey,
        public_note: Option<String>,
    },
    EstimatePerpetualTokenRewardsWithExplanation {
        identity_id: Identifier,
        token_id: Identifier,
    },
    UpdateTokenConfig {
        identity_token_info: Box<IdentityTokenInfo>,
        change_item: TokenConfigurationChangeItem,
        signing_key: IdentityPublicKey,
        public_note: Option<String>,
        group_info: Option<GroupStateTransitionInfoStatus>,
    },
    PurchaseTokens {
        identity: QualifiedIdentity,
        data_contract: Arc<DataContract>,
        token_position: TokenContractPosition,
        signing_key: IdentityPublicKey,
        amount: TokenAmount,
        total_agreed_price: Credits,
    },
    SetDirectPurchasePrice {
        identity: QualifiedIdentity,
        data_contract: Arc<DataContract>,
        token_position: TokenContractPosition,
        signing_key: IdentityPublicKey,
        token_pricing_schedule: Option<TokenPricingSchedule>,
        public_note: Option<String>,
        group_info: Option<GroupStateTransitionInfoStatus>,
    },
}

impl AppContext {
    pub async fn run_token_task(
        self: &Arc<Self>,
        task: TokenTask,
        sdk: &Sdk,
        sender: crate::utils::egui_mpsc::SenderAsync<TaskResult>,
    ) -> Result<BackendTaskSuccessResult, String> {
        match &task {
            TokenTask::RegisterTokenContract {
                identity,
                signing_key,
                token_names,
                contract_keywords,
                token_description,
                should_capitalize,
                decimals,
                base_supply,
                max_supply,
                start_paused,
                allow_transfers_to_frozen_identities,
                keeps_history,
                main_control_group,
                manual_minting_rules,
                manual_burning_rules,
                freeze_rules,
                unfreeze_rules,
                destroy_frozen_funds_rules,
                emergency_action_rules,
                max_supply_change_rules,
                conventions_change_rules,
                main_control_group_change_authorized,
                distribution_rules,
                groups,
                document_schemas,
                marketplace_trade_mode,
                marketplace_rules,
            } => {
                let data_contract = self
                    .build_data_contract_v1_with_one_token(
                        identity.identity.id(),
                        token_names.clone(),
                        contract_keywords.to_vec(),
                        token_description.clone(),
                        *should_capitalize,
                        *decimals,
                        *base_supply,
                        *max_supply,
                        *start_paused,
                        *allow_transfers_to_frozen_identities,
                        *keeps_history,
                        *main_control_group,
                        manual_minting_rules.clone(),
                        manual_burning_rules.clone(),
                        freeze_rules.clone(),
                        unfreeze_rules.as_ref().clone(),
                        destroy_frozen_funds_rules.as_ref().clone(),
                        emergency_action_rules.as_ref().clone(),
                        max_supply_change_rules.as_ref().clone(),
                        conventions_change_rules.as_ref().clone(),
                        *main_control_group_change_authorized,
                        distribution_rules.clone(),
                        groups.clone(),
                        document_schemas.clone(),
                        *marketplace_trade_mode,
                        marketplace_rules.clone(),
                    )
                    .map_err(|e| format!("Error building contract V1: {e}"))?;

                self.register_data_contract(
                    data_contract,
                    token_names[0].0.clone(),
                    identity.clone(),
                    signing_key.as_ref().clone(),
                    sdk,
                    sender,
                )
                .await
                .map(|_| {
                    BackendTaskSuccessResult::Message(
                        "Successfully registered token contract".to_string(),
                    )
                })
                .map_err(|e| format!("Failed to register token contract: {e}"))
            }
            TokenTask::QueryMyTokenBalances => self
                .query_my_token_balances(sdk, sender)
                .await
                .map_err(|e| format!("Failed to fetch token balances: {e}")),
            TokenTask::MintTokens {
                sending_identity,
                data_contract,
                token_position,
                signing_key,
                public_note,
                amount,
                recipient_id,
                group_info,
            } => self
                .mint_tokens(
                    sending_identity,
                    data_contract.clone(),
                    *token_position,
                    signing_key.clone(),
                    public_note.clone(),
                    *amount,
                    *recipient_id,
                    *group_info,
                    sdk,
                    sender,
                )
                .await
                .map_err(|e| format!("Failed to mint tokens: {e}")),
            TokenTask::QueryDescriptionsByKeyword(keyword, cursor) => self
                .query_descriptions_by_keyword(keyword, cursor, sdk)
                .await
                .map_err(|e| format!("Failed to query tokens by keyword: {e}")),
            TokenTask::TransferTokens {
                sending_identity,
                recipient_id,
                amount,
                data_contract,
                token_position,
                signing_key,
                public_note,
            } => self
                .transfer_tokens(
                    sending_identity,
                    *recipient_id,
                    *amount,
                    data_contract.clone(),
                    *token_position,
                    signing_key.clone(),
                    public_note.clone(),
                    sdk,
                    sender,
                )
                .await
                .map_err(|e| format!("Failed to transfer tokens: {e}")),
            TokenTask::BurnTokens {
                owner_identity,
                data_contract,
                token_position,
                signing_key,
                public_note,
                amount,
                group_info,
            } => self
                .burn_tokens(
                    owner_identity,
                    data_contract.clone(),
                    *token_position,
                    signing_key.clone(),
                    public_note.clone(),
                    *amount,
                    *group_info,
                    sdk,
                    sender,
                )
                .await
                .map_err(|e| format!("Failed to burn tokens: {e}")),
            TokenTask::DestroyFrozenFunds {
                actor_identity,
                data_contract,
                token_position,
                signing_key,
                public_note,
                frozen_identity,
                group_info,
            } => self
                .destroy_frozen_funds(
                    actor_identity,
                    data_contract.clone(),
                    *token_position,
                    signing_key.clone(),
                    public_note.clone(),
                    *frozen_identity,
                    *group_info,
                    sdk,
                    sender,
                )
                .await
                .map_err(|e| format!("Failed to destroy frozen funds: {e}")),
            TokenTask::FreezeTokens {
                actor_identity,
                data_contract,
                token_position,
                signing_key,
                public_note,
                freeze_identity,
                group_info,
            } => self
                .freeze_tokens(
                    actor_identity,
                    data_contract.clone(),
                    *token_position,
                    signing_key.clone(),
                    public_note.clone(),
                    *freeze_identity,
                    *group_info,
                    sdk,
                    sender,
                )
                .await
                .map_err(|e| format!("Failed to freeze tokens: {e}")),
            TokenTask::UnfreezeTokens {
                actor_identity,
                data_contract,
                token_position,
                signing_key,
                public_note,
                unfreeze_identity,
                group_info,
            } => self
                .unfreeze_tokens(
                    actor_identity,
                    data_contract.clone(),
                    *token_position,
                    signing_key.clone(),
                    public_note.clone(),
                    *unfreeze_identity,
                    *group_info,
                    sdk,
                    sender,
                )
                .await
                .map_err(|e| format!("Failed to unfreeze tokens: {e}")),
            TokenTask::PauseTokens {
                actor_identity,
                data_contract,
                token_position,
                signing_key,
                public_note,
                group_info,
            } => self
                .pause_tokens(
                    actor_identity,
                    data_contract.clone(),
                    *token_position,
                    signing_key.clone(),
                    public_note.clone(),
                    *group_info,
                    sdk,
                    sender,
                )
                .await
                .map_err(|e| format!("Failed to pause tokens: {e}")),
            TokenTask::ResumeTokens {
                actor_identity,
                data_contract,
                token_position,
                signing_key,
                public_note,
                group_info,
            } => self
                .resume_tokens(
                    actor_identity,
                    data_contract.clone(),
                    *token_position,
                    signing_key.clone(),
                    public_note.clone(),
                    *group_info,
                    sdk,
                    sender,
                )
                .await
                .map_err(|e| format!("Failed to resume tokens: {e}")),
            TokenTask::ClaimTokens {
                data_contract,
                token_position,
                actor_identity,
                distribution_type,
                signing_key,
                public_note,
            } => self
                .claim_tokens(
                    data_contract.clone(),
                    *token_position,
                    actor_identity,
                    *distribution_type,
                    signing_key.clone(),
                    public_note.clone(),
                    sdk,
                )
                .await
                .map_err(|e| format!("Failed to claim tokens: {e}")),
            TokenTask::EstimatePerpetualTokenRewardsWithExplanation {
                identity_id,
                token_id,
            } => self
                .query_token_non_claimed_perpetual_distribution_rewards_with_explanation(
                    *identity_id,
                    *token_id,
                    sdk,
                )
                .await
                .map_err(|e| format!("Failed to get estimated rewards with explanation: {e}")),
            TokenTask::QueryIdentityTokenBalance(identity_token_pair) => self
                .query_token_balance(
                    sdk,
                    identity_token_pair.identity_id,
                    identity_token_pair.token_id,
                    sender,
                )
                .await
                .map_err(|e| format!("Failed to fetch token balance: {e}")),
            TokenTask::FetchTokenByContractId(contract_id) => {
                match DataContract::fetch_by_identifier(sdk, *contract_id).await {
                    Ok(Some(data_contract)) => {
                        Ok(BackendTaskSuccessResult::FetchedContract(data_contract))
                    }
                    Ok(None) => Ok(BackendTaskSuccessResult::Message(
                        "Contract not found".to_string(),
                    )),
                    Err(e) => Err(format!("Error fetching contracts: {}", e)),
                }
            }
            TokenTask::FetchTokenByTokenId(token_id) => {
                use dash_sdk::dpp::tokens::contract_info::TokenContractInfo;
                use dash_sdk::dpp::tokens::contract_info::v0::TokenContractInfoV0Accessors;

                match TokenContractInfo::fetch(sdk, *token_id).await {
                    Ok(Some(token_contract_info)) => {
                        // Extract the contract ID and token position from token_contract_info
                        let (contract_id, token_position) = match &token_contract_info {
                            TokenContractInfo::V0(info) => {
                                (info.contract_id(), info.token_contract_position())
                            }
                        };

                        // Fetch the full contract
                        match DataContract::fetch_by_identifier(sdk, contract_id).await {
                            Ok(Some(data_contract)) => {
                                // Return the contract with the specific token position
                                Ok(BackendTaskSuccessResult::FetchedContractWithTokenPosition(
                                    data_contract,
                                    token_position,
                                ))
                            }
                            Ok(None) => Ok(BackendTaskSuccessResult::Message(
                                "Contract not found for token".to_string(),
                            )),
                            Err(e) => Err(format!("Error fetching contract for token: {}", e)),
                        }
                    }
                    Ok(None) => Ok(BackendTaskSuccessResult::Message(
                        "Token not found".to_string(),
                    )),
                    Err(e) => Err(format!("Error fetching token info: {}", e)),
                }
            }
            TokenTask::SaveTokenLocally(token_info) => {
                let token_config_bytes = bincode::encode_to_vec(
                    &token_info.token_configuration,
                    bincode::config::standard(),
                )
                .map_err(|e| format!("error encoding token configuration: {}", e))?;

                self.db
                    .insert_token(
                        &token_info.token_id,
                        &token_info.token_name,
                        &token_config_bytes,
                        &token_info.data_contract_id,
                        token_info.token_position,
                        self,
                    )
                    .map_err(|e| format!("error saving token: {}", e))?;

                Ok(BackendTaskSuccessResult::Message(
                    "Saved token to db".to_string(),
                ))
            }
            TokenTask::UpdateTokenConfig {
                identity_token_info,
                change_item,
                signing_key,
                public_note,
                group_info,
            } => self
                .update_token_config(
                    *identity_token_info.clone(),
                    change_item.clone(),
                    signing_key,
                    public_note.clone(),
                    *group_info,
                    sdk,
                )
                .await
                .map_err(|e| format!("Failed to update token config: {e}")),
            TokenTask::PurchaseTokens {
                identity,
                data_contract,
                token_position,
                signing_key,
                amount,
                total_agreed_price,
            } => self
                .purchase_tokens(
                    identity,
                    data_contract.clone(),
                    *token_position,
                    signing_key.clone(),
                    *amount,
                    *total_agreed_price,
                    sdk,
                    sender,
                )
                .await
                .map_err(|e| format!("Failed to purchase tokens: {e}")),
            TokenTask::SetDirectPurchasePrice {
                identity,
                data_contract,
                token_position,
                signing_key,
                token_pricing_schedule,
                public_note,
                group_info,
            } => self
                .set_direct_purchase_price(
                    identity,
                    data_contract.clone(),
                    *token_position,
                    signing_key.clone(),
                    public_note.clone(),
                    token_pricing_schedule.clone(),
                    *group_info,
                    sdk,
                    sender,
                )
                .await
                .map_err(|e| format!("Failed to set direct purchase price: {e}")),
            TokenTask::QueryTokenPricing(token_id) => self
                .query_token_pricing(*token_id, sdk, sender)
                .await
                .map_err(|e| format!("Failed to query token pricing: {e}")),
        }
    }

    /// Constructs a DataContract::V1 with:
    /// - contract_id (random)
    /// - version = 1
    /// - the specified owner_id
    /// - an empty set of documents, groups, schema_defs
    /// - a single token in tokens[0] with fields derived from your parameters.
    #[allow(clippy::too_many_arguments)]
    #[allow(clippy::result_large_err)]
    pub fn build_data_contract_v1_with_one_token(
        &self,
        owner_id: Identifier,
        token_names: Vec<(String, String, String)>,
        contract_keywords: Vec<String>,
        token_description: Option<String>,
        should_capitalize: bool,
        decimals: u8,
        base_supply: u64,
        max_supply: Option<u64>,
        start_as_paused: bool,
        allow_transfer_to_frozen_balance: bool,
        keeps_history: TokenKeepsHistoryRules,
        main_control_group: Option<u16>,
        manual_minting_rules: ChangeControlRules,
        manual_burning_rules: ChangeControlRules,
        freeze_rules: ChangeControlRules,
        unfreeze_rules: ChangeControlRules,
        destroy_frozen_funds_rules: ChangeControlRules,
        emergency_action_rules: ChangeControlRules,
        max_supply_change_rules: ChangeControlRules,
        conventions_change_rules: ChangeControlRules,
        main_control_group_change_authorized: AuthorizedActionTakers,
        distribution_rules: TokenDistributionRules,
        groups: BTreeMap<u16, Group>,
        document_schemas: Option<BTreeMap<String, serde_json::Value>>,
        marketplace_trade_mode: u8,
        marketplace_rules: ChangeControlRules,
    ) -> Result<DataContract, ProtocolError> {
        // 1) Create the V1 struct first to get the contract ID
        let contract_id = Identifier::random();
        let mut contract_v1 = DataContractV1 {
            id: contract_id,
            version: 1,
            owner_id,
<<<<<<< HEAD
            document_types: BTreeMap::new(),
            config: DataContractConfig::default_for_version(self.platform_version)?,
            schema_defs: None,
            created_at: None,
            updated_at: None,
            created_at_block_height: None,
            updated_at_block_height: None,
            created_at_epoch: None,
            updated_at_epoch: None,
            groups: BTreeMap::new(),
=======
            document_types: BTreeMap::new(), // Initialize empty, will populate below
            config: DataContractConfig::default_for_version(self.platform_version())?,
            schema_defs: None,
            groups,
>>>>>>> 554bc6bb
            tokens: BTreeMap::new(),
            keywords: contract_keywords,
            created_at: None,
            updated_at: None,
            created_at_block_height: None,
            updated_at_block_height: None,
            created_at_epoch: None,
            updated_at_epoch: None,
            description: token_description.clone(),
        };

        // 2) Parse document schemas if provided and add them to the contract
        if let Some(schemas) = document_schemas {
            for (name, schema_json) in schemas {
                // Convert serde_json::Value to platform_value::Value
                let platform_value = schema_json.into();

                // Convert JSON schema to DocumentType using the proper parameters
                let mut validation_operations = Vec::new();
                match dash_sdk::dpp::data_contract::document_type::DocumentType::try_from_schema(
                    contract_id,
                    &name,
                    platform_value,
                    None, // schema_defs
                    &contract_v1.tokens,
                    &contract_v1.config,
                    true, // validate_required
                    &mut validation_operations,
                    self.platform_version(),
                ) {
                    Ok(document_type) => {
                        contract_v1.document_types.insert(name, document_type);
                    }
                    Err(e) => {
                        return Err(ProtocolError::Generic(format!(
                            "Failed to convert document schema '{}' to DocumentType: {}",
                            name, e
                        )));
                    }
                }
            }
        }

        // 3) Build a single TokenConfiguration in V0 format
        let mut token_config_v0 = TokenConfigurationV0::default_most_restrictive();

        let TokenConfigurationConvention::V0(ref mut conv_v0) = token_config_v0.conventions;
<<<<<<< HEAD
        conv_v0.decimals = decimals as u16;
        conv_v0.localizations.insert(
            "en".to_string(),
            TokenConfigurationLocalizationV0 {
                should_capitalize,
                singular_form: token_name.to_string(),
                plural_form: format!("{}s", token_name),
            }.into(),
        );

        let keeps_history_rules = TokenKeepsHistoryRules::V0(TokenKeepsHistoryRulesV0 {
            keeps_transfer_history: keeps_history,
            keeps_minting_history: keeps_history,
            keeps_burning_history: keeps_history,
            keeps_direct_pricing_history: keeps_history,
            keeps_freezing_history: keeps_history,
            keeps_direct_purchase_history: keeps_history,
        });
=======
        conv_v0.decimals = decimals;
        for (token_name, token_plural, language) in token_names {
            conv_v0.localizations.insert(
                language,
                TokenConfigurationLocalization::V0(TokenConfigurationLocalizationV0 {
                    should_capitalize,
                    singular_form: token_name,
                    plural_form: token_plural,
                }),
            );
        }
>>>>>>> 554bc6bb

        token_config_v0.base_supply = base_supply;
        token_config_v0.max_supply = max_supply;
        token_config_v0.start_as_paused = start_as_paused;
<<<<<<< HEAD
        token_config_v0.keeps_history = keeps_history_rules;
=======
        token_config_v0.allow_transfer_to_frozen_balance = allow_transfer_to_frozen_balance;
        token_config_v0.keeps_history = keeps_history;
>>>>>>> 554bc6bb
        token_config_v0.main_control_group = main_control_group;
        token_config_v0.manual_minting_rules = manual_minting_rules;
        token_config_v0.manual_burning_rules = manual_burning_rules;
        token_config_v0.freeze_rules = freeze_rules;
        token_config_v0.unfreeze_rules = unfreeze_rules;
        token_config_v0.destroy_frozen_funds_rules = destroy_frozen_funds_rules;
        token_config_v0.emergency_action_rules = emergency_action_rules;
        token_config_v0.max_supply_change_rules = max_supply_change_rules;
        token_config_v0.conventions_change_rules = conventions_change_rules;
        token_config_v0.main_control_group_can_be_modified = main_control_group_change_authorized;
        token_config_v0.distribution_rules = distribution_rules;
        token_config_v0.description = token_description;

        // Set marketplace rules
        // Map the u8 value to TokenTradeMode (0 = NotTradeable)
        let trade_mode = match marketplace_trade_mode {
            0 => TokenTradeMode::NotTradeable,
            _ => TokenTradeMode::NotTradeable, // Default to NotTradeable for any unknown value
        };

        token_config_v0.marketplace_rules = TokenMarketplaceRules::V0(TokenMarketplaceRulesV0 {
            trade_mode,
            trade_mode_change_rules: marketplace_rules,
        });

        let token_config = TokenConfiguration::V0(token_config_v0);

        // 7) Insert this token config at position 0
        contract_v1
            .tokens
            .insert(TokenContractPosition::from(0u16), token_config);

        // 8) Wrap the whole struct in DataContract::V1
        Ok(DataContract::V1(contract_v1))
    }
}<|MERGE_RESOLUTION|>--- conflicted
+++ resolved
@@ -16,14 +16,9 @@
             TokenConfiguration, TokenContractPosition,
             associated_token::{
                 token_configuration::v0::TokenConfigurationV0,
-<<<<<<< HEAD
-                token_configuration_convention::{
-                    TokenConfigurationConvention,
-=======
                 token_configuration_convention::TokenConfigurationConvention,
                 token_configuration_localization::{
                     TokenConfigurationLocalization, v0::TokenConfigurationLocalizationV0,
->>>>>>> 554bc6bb
                 },
                 token_distribution_key::TokenDistributionType,
                 token_distribution_rules::TokenDistributionRules,
@@ -48,13 +43,6 @@
     },
 };
 use std::{collections::BTreeMap, sync::Arc};
-<<<<<<< HEAD
-use dash_sdk::dpp::data_contract::associated_token::token_configuration_localization::v0::TokenConfigurationLocalizationV0;
-use dash_sdk::dpp::data_contract::associated_token::token_keeps_history_rules::TokenKeepsHistoryRules;
-use dash_sdk::dpp::data_contract::associated_token::token_keeps_history_rules::v0::TokenKeepsHistoryRulesV0;
-use tokio::sync::mpsc;
-=======
->>>>>>> 554bc6bb
 
 mod burn_tokens;
 mod claim_tokens;
@@ -707,23 +695,10 @@
             id: contract_id,
             version: 1,
             owner_id,
-<<<<<<< HEAD
-            document_types: BTreeMap::new(),
-            config: DataContractConfig::default_for_version(self.platform_version)?,
-            schema_defs: None,
-            created_at: None,
-            updated_at: None,
-            created_at_block_height: None,
-            updated_at_block_height: None,
-            created_at_epoch: None,
-            updated_at_epoch: None,
-            groups: BTreeMap::new(),
-=======
             document_types: BTreeMap::new(), // Initialize empty, will populate below
             config: DataContractConfig::default_for_version(self.platform_version())?,
             schema_defs: None,
             groups,
->>>>>>> 554bc6bb
             tokens: BTreeMap::new(),
             keywords: contract_keywords,
             created_at: None,
@@ -771,26 +746,6 @@
         let mut token_config_v0 = TokenConfigurationV0::default_most_restrictive();
 
         let TokenConfigurationConvention::V0(ref mut conv_v0) = token_config_v0.conventions;
-<<<<<<< HEAD
-        conv_v0.decimals = decimals as u16;
-        conv_v0.localizations.insert(
-            "en".to_string(),
-            TokenConfigurationLocalizationV0 {
-                should_capitalize,
-                singular_form: token_name.to_string(),
-                plural_form: format!("{}s", token_name),
-            }.into(),
-        );
-
-        let keeps_history_rules = TokenKeepsHistoryRules::V0(TokenKeepsHistoryRulesV0 {
-            keeps_transfer_history: keeps_history,
-            keeps_minting_history: keeps_history,
-            keeps_burning_history: keeps_history,
-            keeps_direct_pricing_history: keeps_history,
-            keeps_freezing_history: keeps_history,
-            keeps_direct_purchase_history: keeps_history,
-        });
-=======
         conv_v0.decimals = decimals;
         for (token_name, token_plural, language) in token_names {
             conv_v0.localizations.insert(
@@ -802,17 +757,12 @@
                 }),
             );
         }
->>>>>>> 554bc6bb
 
         token_config_v0.base_supply = base_supply;
         token_config_v0.max_supply = max_supply;
         token_config_v0.start_as_paused = start_as_paused;
-<<<<<<< HEAD
-        token_config_v0.keeps_history = keeps_history_rules;
-=======
         token_config_v0.allow_transfer_to_frozen_balance = allow_transfer_to_frozen_balance;
         token_config_v0.keeps_history = keeps_history;
->>>>>>> 554bc6bb
         token_config_v0.main_control_group = main_control_group;
         token_config_v0.manual_minting_rules = manual_minting_rules;
         token_config_v0.manual_burning_rules = manual_burning_rules;
