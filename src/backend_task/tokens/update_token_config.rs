use super::BackendTaskSuccessResult;
use crate::context::AppContext;
use crate::model::proof_log_item::{ProofLogItem, RequestType};
<<<<<<< HEAD
use crate::ui::tokens::tokens_screen::IdentityTokenInfo;
use dash_sdk::dpp::data_contract::accessors::v0::DataContractV0Getters;
use dash_sdk::dpp::group::GroupStateTransitionInfoStatus;
use dash_sdk::dpp::identity::accessors::IdentityGettersV0;
=======
use crate::ui::tokens::tokens_screen::IdentityTokenBalance;
use dash_sdk::dpp::data_contract::accessors::v1::DataContractV1Getters;
>>>>>>> 8ce54df0
use dash_sdk::dpp::state_transition::proof_result::StateTransitionProofResult;
use dash_sdk::platform::transition::broadcast::BroadcastStateTransition;
use dash_sdk::platform::{DataContract, Fetch, IdentityPublicKey};
use dash_sdk::{
    dpp::data_contract::associated_token::token_configuration_item::TokenConfigurationChangeItem,
    platform::transition::fungible_tokens::config_update::TokenConfigUpdateTransitionBuilder,
    Error, Sdk,
};

impl AppContext {
    pub async fn update_token_config(
        &self,
        identity_token_info: IdentityTokenInfo,
        change_item: TokenConfigurationChangeItem,
        signing_key: &IdentityPublicKey,
        public_note: Option<String>,
        group_info: Option<GroupStateTransitionInfoStatus>,
        sdk: &Sdk,
    ) -> Result<BackendTaskSuccessResult, String> {
        // Get the existing contract and identity for building the state transition
        // First, fetch the contract from the local database
        let existing_data_contract = &self
            .get_contract_by_id(&identity_token_info.data_contract.contract.id())
            .map_err(|e| {
                format!(
                    "Error getting contract by ID {}: {}",
                    identity_token_info.data_contract.contract.id(),
                    e
                )
            })?
            .ok_or_else(|| {
                format!(
                    "Contract with ID {} not found",
                    identity_token_info.data_contract.contract.id()
                )
            })?
            .contract;

        // Then, fetch the identity from the local database
        let identity = self
            .get_identity_by_id(&identity_token_info.identity.identity.id())
            .map_err(|e| {
                format!(
                    "Error getting identity by ID {}: {}",
                    identity_token_info.identity.identity.id(),
                    e
                )
            })?
            .ok_or_else(|| {
                format!(
                    "Identity with ID {} not found",
                    identity_token_info.identity.identity.id()
                )
            })?;

        // Create the TokenConfigUpdateTransition
        let mut builder = TokenConfigUpdateTransitionBuilder::new(
            existing_data_contract,
            identity_token_info.token_position,
            identity_token_info.identity.identity.id(),
            change_item.clone(),
        );

        // Add the optional public note
        if let Some(public_note) = &public_note {
            builder = builder.with_public_note(public_note.clone());
        }

        if let Some(group_info) = group_info {
            builder = builder.with_using_group_info(group_info);
        }

        let options = self.state_transition_options();

        // Sign the state transition
        let state_transition = builder
            .sign(sdk, &signing_key, &identity, self.platform_version, options)
            .await
            .map_err(|e| {
                format!(
                    "Error signing Token Config Update transition: {}",
                    e.to_string()
                )
            })?;

        // Broadcast the state transition
        let _proof_result = state_transition
            .broadcast_and_wait::<StateTransitionProofResult>(sdk, None)
            .await
            .map_err(|e| match e {
                Error::DriveProofError(proof_error, proof_bytes, block_info) => {
                    self.db
                        .insert_proof_log_item(ProofLogItem {
                            request_type: RequestType::BroadcastStateTransition,
                            request_bytes: vec![],
                            verification_path_query_bytes: vec![],
                            height: block_info.height,
                            time_ms: block_info.time_ms,
                            proof_bytes,
                            error: Some(proof_error.to_string()),
                        })
                        .ok();
                    format!(
                        "Error broadcasting Update token config transition: {}, proof error logged",
                        proof_error
                    )
                }
                e => format!("Error broadcasting Update token config transition: {}", e),
            })?;

<<<<<<< HEAD
        // Now update the data contract in the local database
        // First, fetch the updated contract from the platform
        let data_contract =
            DataContract::fetch(sdk, identity_token_info.data_contract.contract.id())
                .await
                .map_err(|e| format!("Error fetching contract from platform: {}", e.to_string()))?
                .ok_or_else(|| {
                    format!(
                        "Contract with ID {} not found on platform",
                        identity_token_info.data_contract.contract.id()
                    )
                })?;
=======
        // Now update the token in the local database
        // First, fetch the updated contract from Platform
        let data_contract = DataContract::fetch(sdk, identity_token_balance.data_contract_id)
            .await
            .map_err(|e| format!("Error fetching contract from platform: {}", e.to_string()))?
            .ok_or_else(|| {
                format!(
                    "Contract with ID {} not found on platform",
                    identity_token_balance.data_contract_id
                )
            })?;
>>>>>>> 8ce54df0

        let token = data_contract
            .tokens()
            .get(&identity_token_balance.token_position)
            .ok_or_else(|| {
                format!(
                    "Token with position {} not found in contract",
                    identity_token_balance.token_position
                )
            })?;

        // Then replace the contract in the local database
<<<<<<< HEAD
        self.replace_contract(
            identity_token_info.data_contract.contract.id(),
            &data_contract,
        )
        .map_err(|e| format!("Error replacing contract in local database: {}", e))?;
=======
        self.replace_contract(identity_token_balance.data_contract_id, &data_contract)
            .map_err(|e| {
                format!(
                    "Error replacing contract in local database: {}",
                    e.to_string()
                )
            })?;

        self.remove_token(&identity_token_balance.token_id)
            .map_err(|e| {
                format!(
                    "Error removing token from local database: {}",
                    e.to_string()
                )
            })?;

        self.insert_token(
            &identity_token_balance.token_id,
            &identity_token_balance.token_alias,
            token.clone(),
            &identity_token_balance.data_contract_id,
            identity_token_balance.token_position,
        )
        .map_err(|e| {
            format!(
                "Error inserting token into local database: {}",
                e.to_string()
            )
        })?;
>>>>>>> 8ce54df0

        // Return success
        Ok(BackendTaskSuccessResult::Message(format!(
            "Successfully updated token config item: {}",
            change_item.to_string()
        )))
    }
}<|MERGE_RESOLUTION|>--- conflicted
+++ resolved
@@ -1,15 +1,11 @@
 use super::BackendTaskSuccessResult;
 use crate::context::AppContext;
 use crate::model::proof_log_item::{ProofLogItem, RequestType};
-<<<<<<< HEAD
 use crate::ui::tokens::tokens_screen::IdentityTokenInfo;
 use dash_sdk::dpp::data_contract::accessors::v0::DataContractV0Getters;
+use dash_sdk::dpp::data_contract::accessors::v1::DataContractV1Getters;
 use dash_sdk::dpp::group::GroupStateTransitionInfoStatus;
 use dash_sdk::dpp::identity::accessors::IdentityGettersV0;
-=======
-use crate::ui::tokens::tokens_screen::IdentityTokenBalance;
-use dash_sdk::dpp::data_contract::accessors::v1::DataContractV1Getters;
->>>>>>> 8ce54df0
 use dash_sdk::dpp::state_transition::proof_result::StateTransitionProofResult;
 use dash_sdk::platform::transition::broadcast::BroadcastStateTransition;
 use dash_sdk::platform::{DataContract, Fetch, IdentityPublicKey};
@@ -120,7 +116,6 @@
                 e => format!("Error broadcasting Update token config transition: {}", e),
             })?;
 
-<<<<<<< HEAD
         // Now update the data contract in the local database
         // First, fetch the updated contract from the platform
         let data_contract =
@@ -133,47 +128,25 @@
                         identity_token_info.data_contract.contract.id()
                     )
                 })?;
-=======
-        // Now update the token in the local database
-        // First, fetch the updated contract from Platform
-        let data_contract = DataContract::fetch(sdk, identity_token_balance.data_contract_id)
-            .await
-            .map_err(|e| format!("Error fetching contract from platform: {}", e.to_string()))?
-            .ok_or_else(|| {
-                format!(
-                    "Contract with ID {} not found on platform",
-                    identity_token_balance.data_contract_id
-                )
-            })?;
->>>>>>> 8ce54df0
 
         let token = data_contract
             .tokens()
-            .get(&identity_token_balance.token_position)
+            .get(&identity_token_info.token_position)
             .ok_or_else(|| {
                 format!(
                     "Token with position {} not found in contract",
-                    identity_token_balance.token_position
+                    identity_token_info.token_position
                 )
             })?;
 
         // Then replace the contract in the local database
-<<<<<<< HEAD
         self.replace_contract(
             identity_token_info.data_contract.contract.id(),
             &data_contract,
         )
         .map_err(|e| format!("Error replacing contract in local database: {}", e))?;
-=======
-        self.replace_contract(identity_token_balance.data_contract_id, &data_contract)
-            .map_err(|e| {
-                format!(
-                    "Error replacing contract in local database: {}",
-                    e.to_string()
-                )
-            })?;
 
-        self.remove_token(&identity_token_balance.token_id)
+        self.remove_token(&identity_token_info.token_id)
             .map_err(|e| {
                 format!(
                     "Error removing token from local database: {}",
@@ -182,11 +155,11 @@
             })?;
 
         self.insert_token(
-            &identity_token_balance.token_id,
-            &identity_token_balance.token_alias,
+            &identity_token_info.token_id,
+            &identity_token_info.token_alias,
             token.clone(),
-            &identity_token_balance.data_contract_id,
-            identity_token_balance.token_position,
+            &identity_token_info.data_contract.contract.id(),
+            identity_token_info.token_position,
         )
         .map_err(|e| {
             format!(
@@ -194,7 +167,6 @@
                 e.to_string()
             )
         })?;
->>>>>>> 8ce54df0
 
         // Return success
         Ok(BackendTaskSuccessResult::Message(format!(
