--- conflicted
+++ resolved
@@ -145,11 +145,10 @@
                                         // Deserialize the LLMQChainLock
                                         match Block::consensus_decode(&mut cursor) {
                                             Ok(block) => {
-<<<<<<< HEAD
                                                 match ChainLock::consensus_decode(&mut cursor) {
                                                     Ok(chain_lock) => {
                                                         // Send the ChainLock and Network back to the main thread
-                                                        if let Err(e) = sender_clone.send((
+                                                        if let Err(e) = sender.send((
                                                             ZMQMessage::ChainLockedBlock(
                                                                 block, chain_lock,
                                                             ),
@@ -167,17 +166,6 @@
                                                             e
                                                         );
                                                     }
-=======
-                                                // Send the ChainLock and Network back to the main thread
-                                                if let Err(e) = sender.send((
-                                                    ZMQMessage::ChainLockedBlock(block),
-                                                    network,
-                                                )) {
-                                                    eprintln!(
-                                                        "Error sending data to main thread: {}",
-                                                        e
-                                                    );
->>>>>>> 1f5f2644
                                                 }
                                             }
                                             Err(e) => {
