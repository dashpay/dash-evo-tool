use crate::app_dir::core_cookie_path;
use crate::config::NetworkConfig;
use crate::context::AppContext;
use crate::database::Database;
use dash_sdk::core::LowLevelDashCoreClient as CoreClient;
use dash_sdk::dpp::dashcore::Network;
use dash_sdk::dpp::data_contract::accessors::v0::DataContractV0Getters;
use dash_sdk::dpp::version::PlatformVersion;
use dash_sdk::error::ContextProviderError;
use dash_sdk::platform::ContextProvider;
use dash_sdk::platform::DataContract;
use rusqlite::Result;
use std::sync::{Arc, Mutex};
use dash_sdk::dpp::version::PlatformVersion;

pub(crate) struct Provider {
    db: Arc<Database>,
    app_context: Mutex<Option<Arc<AppContext>>>,
    pub core: CoreClient,
}

impl Provider {
    /// Create new ContextProvider.
    ///
    /// Note that you have to bind it to app context using [Provider::set_app_context()].
    pub fn new(
        db: Arc<Database>,
        network: Network,
        config: &NetworkConfig,
    ) -> Result<Self, String> {
        let cookie_path =
            core_cookie_path(network, &config.devnet_name).expect("Failed to get core cookie path");

        // Read the cookie from disk
        let cookie = std::fs::read_to_string(cookie_path);
        let (user, pass) = if let Ok(cookie) = cookie {
            // split the cookie at ":", first part is user (__cookie__), second part is password
            let cookie_parts: Vec<&str> = cookie.split(':').collect();
            let user = cookie_parts[0];
            let password = cookie_parts[1];
            (user.to_string(), password.to_string())
        } else {
            // Fall back to the pre-set user / pass if needed
            (
                config.core_rpc_user.clone(),
                config.core_rpc_password.clone(),
            )
        };

        let core_client = CoreClient::new(&config.core_host, config.core_rpc_port, &user, &pass)
            .map_err(|e| e.to_string())?;

        Ok(Self {
            db,
            core: core_client,
            app_context: Default::default(),
        })
    }
    /// Set app context to the provider.
    pub fn bind_app_context(&self, app_context: Arc<AppContext>) {
        // order matters - can cause deadlock
        let cloned = app_context.clone();
        let mut ac = self.app_context.lock().expect("lock poisoned");
        ac.replace(cloned);
        drop(ac);

        let sdk = app_context.sdk.write().expect("lock poisoned");
        sdk.set_context_provider(self.clone());
    }
}

impl ContextProvider for Provider {
    fn get_data_contract(
        &self,
        data_contract_id: &dash_sdk::platform::Identifier,
<<<<<<< HEAD
        platform_version: &PlatformVersion,
=======
        _platform_version: &PlatformVersion,
>>>>>>> 554bc6bb
    ) -> Result<Option<Arc<DataContract>>, dash_sdk::error::ContextProviderError> {
        let app_ctx_guard = self.app_context.lock().expect("lock poisoned");
        let app_ctx = app_ctx_guard
            .as_ref()
            .ok_or(ContextProviderError::Config("no app context".to_string()))?;

        if data_contract_id == &app_ctx.dpns_contract.id() {
            Ok(Some(app_ctx.dpns_contract.clone()))
        } else if data_contract_id == &app_ctx.token_history_contract.id() {
            Ok(Some(app_ctx.token_history_contract.clone()))
        } else if data_contract_id == &app_ctx.withdraws_contract.id() {
            Ok(Some(app_ctx.withdraws_contract.clone()))
        } else if data_contract_id == &app_ctx.keyword_search_contract.id() {
            Ok(Some(app_ctx.keyword_search_contract.clone()))
        } else {
            let dc = self
                .db
                .get_contract_by_id(*data_contract_id, app_ctx.as_ref())
                .map_err(|e| dash_sdk::error::ContextProviderError::Generic(e.to_string()))?;

            drop(app_ctx_guard);

            Ok(dc.map(|qc| Arc::new(qc.contract)))
        }
    }

    fn get_token_configuration(
        &self,
        token_id: &dash_sdk::platform::Identifier,
    ) -> Result<Option<dash_sdk::dpp::data_contract::TokenConfiguration>, ContextProviderError>
    {
        let app_ctx_guard = self.app_context.lock().expect("lock poisoned");
        let app_ctx = app_ctx_guard
            .as_ref()
            .ok_or(ContextProviderError::Config("no app context".to_string()))?;

        self.db
            .get_token_config_for_id(token_id, app_ctx)
            .map_err(|e| dash_sdk::error::ContextProviderError::Generic(e.to_string()))
    }

    fn get_quorum_public_key(
        &self,
        quorum_type: u32,
        quorum_hash: [u8; 32], // quorum hash is 32 bytes
        _core_chain_locked_height: u32,
    ) -> std::result::Result<[u8; 48], dash_sdk::error::ContextProviderError> {
        let key = self.core.get_quorum_public_key(quorum_type, quorum_hash)?;

        Ok(key)
    }

    fn get_platform_activation_height(
        &self,
    ) -> std::result::Result<
        dash_sdk::dpp::prelude::CoreBlockHeight,
        dash_sdk::error::ContextProviderError,
    > {
        Ok(1)
    }
}

impl Clone for Provider {
    fn clone(&self) -> Self {
        let app_guard = self.app_context.lock().expect("lock poisoned");
        Self {
            core: self.core.clone(),
            db: self.db.clone(),
            app_context: Mutex::new(app_guard.clone()),
        }
    }
}<|MERGE_RESOLUTION|>--- conflicted
+++ resolved
@@ -5,7 +5,6 @@
 use dash_sdk::core::LowLevelDashCoreClient as CoreClient;
 use dash_sdk::dpp::dashcore::Network;
 use dash_sdk::dpp::data_contract::accessors::v0::DataContractV0Getters;
-use dash_sdk::dpp::version::PlatformVersion;
 use dash_sdk::error::ContextProviderError;
 use dash_sdk::platform::ContextProvider;
 use dash_sdk::platform::DataContract;
@@ -73,11 +72,7 @@
     fn get_data_contract(
         &self,
         data_contract_id: &dash_sdk::platform::Identifier,
-<<<<<<< HEAD
-        platform_version: &PlatformVersion,
-=======
         _platform_version: &PlatformVersion,
->>>>>>> 554bc6bb
     ) -> Result<Option<Arc<DataContract>>, dash_sdk::error::ContextProviderError> {
         let app_ctx_guard = self.app_context.lock().expect("lock poisoned");
         let app_ctx = app_ctx_guard
