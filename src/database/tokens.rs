--- conflicted
+++ resolved
@@ -1,17 +1,3 @@
-<<<<<<< HEAD
-use dash_sdk::{
-    dpp::{
-        data_contract::{
-            accessors::v1::DataContractV1Getters,
-            associated_token::token_configuration_convention::TokenConfigurationConvention,
-        },
-        platform_value::string_encoding::Encoding,
-    },
-    platform::Identifier,
-};
-use dash_sdk::dpp::data_contract::associated_token::token_configuration_localization::accessors::v0::TokenConfigurationLocalizationV0Getters;
-use egui::TextBuffer;
-=======
 use bincode::{self, config::standard};
 use dash_sdk::dpp::dashcore::Network;
 use dash_sdk::dpp::data_contract::TokenConfiguration;
@@ -21,7 +7,6 @@
 use dash_sdk::query_types::IndexMap;
 use rusqlite::Connection;
 use rusqlite::OptionalExtension;
->>>>>>> 554bc6bb
 use rusqlite::params;
 
 use super::Database;
@@ -395,46 +380,12 @@
             token_position,
         ) in rows_data
         {
-<<<<<<< HEAD
-            let token_name = match self.get_contract_by_id(
-                data_contract_id
-                    .clone()
-                    .expect("Expected to convert data_contract_id from vec to Identifier"),
-                app_context,
-            ) {
-                Ok(Some(qualified_contract)) => {
-                    let token_configuration = qualified_contract
-                        .contract
-                        .expected_token_configuration(token_position)
-                        .expect("Expected to get token configuration")
-                        .as_cow_v0();
-                    let conventions = match &token_configuration.conventions {
-                        TokenConfigurationConvention::V0(conventions) => conventions,
-                    };
-                    match conventions
-                        .localizations
-                        .get("en")
-                        .map(|l| l.singular_form().to_string())
-                    {
-                        Some(token_name) => token_name,
-                        None => token_identifier
-                            .clone()
-                            .expect("Expected to convert token_identifier from vec to Identifier")
-                            .to_string(Encoding::Base58),
-                    }
-                }
-                _ => token_identifier
-                    .clone()
-                    .expect("Expected to convert identity_id from vec to Identifier")
-                    .to_string(Encoding::Base58),
-            };
-=======
+
             let token_id = token_id_res.expect("Failed to parse token_identifier");
             let token_config = token_config.expect("Missing token_config").0;
             let identity_id = identity_id_res.expect("Failed to parse identity_id");
             let data_contract_id = data_contract_id_res.expect("Failed to parse data_contract_id");
 
->>>>>>> 554bc6bb
             let identity_token_balance = IdentityTokenBalance {
                 token_id,
                 token_alias: token_name,
