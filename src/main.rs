use std::env;
use crate::app_dir::{app_user_data_dir_path, create_app_user_data_directory_if_not_exists};
use crate::cpu_compatibility::check_cpu_compatibility;

mod app;
mod app_dir;
mod backend_task;
mod components;
mod config;
mod context;
mod context_provider;
mod cpu_compatibility;
mod database;
mod logging;
mod model;
mod sdk_wrapper;
mod ui;

include!(concat!(env!("OUT_DIR"), "/version.rs"));

fn main() -> eframe::Result<()> {
<<<<<<< HEAD
    create_app_user_data_directory_if_not_exists()
        .expect("Failed to create app user_data directory");
    let app_data_dir = app_user_data_dir_path()
        .expect("Failed to get app user_data directory path");
=======
    println!("running v{}", VERSION);
>>>>>>> 5c15c16e
    check_cpu_compatibility();
    // Initialize the Tokio runtime
    let runtime = tokio::runtime::Builder::new_multi_thread()
        .worker_threads(40)
        .enable_all()
        .build()
        .expect("multi-threading runtime cannot be initialized");

    // Run the native application
    runtime.block_on(async {
        let native_options = eframe::NativeOptions {
            persist_window: true, // Persist window size and position
            centered: true,       // Center window on startup if not maximized
            persistence_path: Some(app_data_dir.join("app.ron")),
            ..Default::default()
        };
        eframe::run_native(
            &format!("Dash Evo Tool v{}", VERSION),
            native_options,
            Box::new(|_cc| Ok(Box::new(app::AppState::new()))),
        )
    })
}<|MERGE_RESOLUTION|>--- conflicted
+++ resolved
@@ -19,14 +19,11 @@
 include!(concat!(env!("OUT_DIR"), "/version.rs"));
 
 fn main() -> eframe::Result<()> {
-<<<<<<< HEAD
     create_app_user_data_directory_if_not_exists()
         .expect("Failed to create app user_data directory");
     let app_data_dir = app_user_data_dir_path()
         .expect("Failed to get app user_data directory path");
-=======
     println!("running v{}", VERSION);
->>>>>>> 5c15c16e
     check_cpu_compatibility();
     // Initialize the Tokio runtime
     let runtime = tokio::runtime::Builder::new_multi_thread()
