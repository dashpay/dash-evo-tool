--- conflicted
+++ resolved
@@ -99,12 +99,9 @@
         decimal_places: u8,
     ) -> Result<(u64, Option<String>), String> {
         let input = input.trim();
-<<<<<<< HEAD
-=======
         if input.is_empty() {
             return Err("Invalid amount: cannot be empty".to_string());
         }
->>>>>>> 5bc61f3b
 
         // Split by whitespace to separate numeric part from potential unit
         let parts: Vec<&str> = input.split_whitespace().collect();
