--- conflicted
+++ resolved
@@ -1,15 +1,7 @@
 use crate::model::amount::Amount;
-<<<<<<< HEAD
-use crate::ui::components::{
-    Component, ComponentResponse, ComponentWithCallbacks, UpdatableComponentResponse,
-};
-use dash_sdk::dpp::fee::Credits;
-use egui::{InnerResponse, Response, TextEdit, Ui, Vec2, Widget, WidgetText};
-=======
 use crate::ui::components::{Component, ComponentResponse};
 use dash_sdk::dpp::fee::Credits;
 use egui::{InnerResponse, Response, TextEdit, Ui, Vec2, WidgetText};
->>>>>>> a172f031
 
 /// Response from the amount input widget
 #[derive(Clone)]
@@ -57,15 +49,6 @@
     }
 }
 
-<<<<<<< HEAD
-impl UpdatableComponentResponse<Amount> for AmountInputResponse {
-    // we rely on default implementation
-}
-
-type CallbackFn = Box<dyn FnMut(&ShowResponse)>;
-
-=======
->>>>>>> a172f031
 /// A reusable amount input widget that handles decimal parsing and validation.
 /// This widget can be used for any type of amount input (tokens, Dash, etc.).
 ///
@@ -78,48 +61,6 @@
 /// Store the component as `Option<AmountInput>` in your screen struct for lazy
 /// initialization, then use the fluent builder API to configure it:
 ///
-<<<<<<< HEAD
-/// // Store Option<AmountInput> for lazy initialization
-/// struct MyScreen {
-///     amount_input: Option<AmountInput>,
-///     current_amount: Option<Amount>, // Track the current amount with unit name
-///     operation_in_progress: bool,
-/// }
-///
-/// impl MyScreen {
-///     fn new() -> Self {
-///         Self {
-///             amount_input: None, // Lazy initialization
-///             current_amount: None, // Will be set by [AmountInputResponse::update()]
-///             operation_in_progress: false,
-///         }
-///     }
-///
-///     fn show(&mut self, ui: &mut Ui) {
-///         // Initialize AmountInput with the current amount (preserves unit name)
-///         let amount_input = self.amount_input.get_or_insert_with(|| {
-///             AmountInput::new(Amount::dash(0.0)) // Start with zero DASH
-///                 .label("Amount:")
-///                 .hint_text("Enter amount")
-///                 .max_amount(Some(1000000))
-///                 .min_amount(Some(1000))
-///                 .max_button(true)
-///         });
-///
-///         // Use egui's enabled state to disable input during operations
-///         let response = ui.add_enabled_ui(!self.operation_in_progress, |ui| {
-///             amount_input.show(ui)
-///         }).inner;
-///
-///         // Simple, correct handling using the helper method
-///         if response.inner.update(&mut self.current_amount) {
-///             // Put logic to handle the amount change, if any
-///             println!("Amount updated: {:?}", self.current_amount);
-///         }
-///         // Note: error handling is done inside AmountInput, so we don't need to display errors here
-///     }
-/// }
-=======
 /// ```rust,ignore
 /// let amount_input = self.amount_input.get_or_insert_with(|| {
 ///     AmountInput::new(Amount::new_dash(0.0))
@@ -132,7 +73,6 @@
 ///
 /// let response = amount_input.show(ui);
 /// response.inner.update(&mut self.amount);
->>>>>>> a172f031
 /// ```
 ///
 /// See the tests for complete usage examples.
@@ -148,14 +88,6 @@
     show_max_button: bool,
     desired_width: Option<f32>,
     show_validation_errors: bool,
-<<<<<<< HEAD
-    /// Function to execute when correct amount is entered
-    pub on_success_fn: Option<CallbackFn>,
-    /// Function to execute when invalid amount is entered
-    pub on_error_fn: Option<CallbackFn>,
-
-=======
->>>>>>> a172f031
     // When true, we enforce that the input was changed, even if text edit didn't change.
     changed: bool,
 }
@@ -186,11 +118,6 @@
             show_max_button: false,
             desired_width: None,
             show_validation_errors: true, // Default to showing validation errors
-<<<<<<< HEAD
-            on_success_fn: None,
-            on_error_fn: None,
-=======
->>>>>>> a172f031
             changed: false,
         }
     }
@@ -201,27 +128,6 @@
     pub fn set_changed(&mut self, changed: bool) -> &mut Self {
         self.changed = changed;
         self
-<<<<<<< HEAD
-    }
-    /// Gets the currently parsed amount without showing the widget.
-    /// Returns None if the current text is empty or invalid.
-    pub fn get_current_amount(&self) -> Option<Amount> {
-        if self.amount_str.trim().is_empty() {
-            None
-        } else {
-            match Amount::parse_with_decimals(&self.amount_str, self.decimal_places) {
-                Ok(mut amount) => {
-                    // Apply the unit name if we have one
-                    if let Some(ref unit_name) = self.unit_name {
-                        amount = amount.with_unit_name(unit_name.clone());
-                    }
-                    Some(amount)
-                }
-                Err(_) => None,
-            }
-        }
-=======
->>>>>>> a172f031
     }
 
     /// Gets the number of decimal places this input is configured for.
@@ -313,21 +219,6 @@
     /// Controls whether validation errors are displayed as a label within the component.
     pub fn show_validation_errors(mut self, show: bool) -> Self {
         self.show_validation_errors = show;
-<<<<<<< HEAD
-        self
-    }
-
-    /// Sets a function to call when a valid amount is entered.
-    pub fn on_success(mut self, on_success_fn: impl FnMut(&ShowResponse) + 'static) -> Self {
-        self.on_success_fn = Some(Box::new(on_success_fn));
-        self
-    }
-
-    /// Sets a function to call when invalid amount is entered
-    pub fn on_error(mut self, on_error_fn: impl FnMut(&ShowResponse) + 'static) -> Self {
-        self.on_error_fn = Some(Box::new(on_error_fn));
-=======
->>>>>>> a172f031
         self
     }
 
@@ -350,22 +241,11 @@
                 // Check if amount exceeds maximum
                 if let Some(max_amount) = self.max_amount {
                     if amount.value() > max_amount {
-<<<<<<< HEAD
-                        return (
-                            Some(format!(
-                                "Amount {} exceeds allowed maximum {}",
-                                amount,
-                                Amount::new(max_amount, self.decimal_places)
-                            )),
-                            None,
-                        );
-=======
                         return Err(format!(
                             "Amount {} exceeds allowed maximum {}",
                             amount,
                             Amount::new(max_amount, self.decimal_places)
                         ));
->>>>>>> a172f031
                     }
                 }
 
@@ -428,14 +308,10 @@
             }
 
             // Validate the amount
-<<<<<<< HEAD
-            let (error_message, parsed_amount) = self.validate_amount();
-=======
             let (error_message, parsed_amount) = match self.validate_amount() {
                 Ok(amount) => (None, amount),
                 Err(error) => (Some(error), None),
             };
->>>>>>> a172f031
 
             // Show validation error if enabled and error exists
             if self.show_validation_errors
@@ -452,7 +328,7 @@
             AmountInputResponse {
                 response: text_response,
                 changed,
-                error_message: error_message.clone(),
+                error_message,
                 max_clicked,
                 parsed_amount,
             }
@@ -465,24 +341,7 @@
     type Response = AmountInputResponse;
 
     fn show(&mut self, ui: &mut Ui) -> InnerResponse<Self::Response> {
-<<<<<<< HEAD
-        AmountInput::show(self, ui)
-    }
-}
-
-impl ComponentWithCallbacks<AmountInputResponse> for AmountInput {
-    fn on_success(
-        self,
-        callback: impl FnMut(&InnerResponse<AmountInputResponse>) + 'static,
-    ) -> Self {
-        AmountInput::on_success(self, callback)
-    }
-
-    fn on_error(self, callback: impl FnMut(&InnerResponse<AmountInputResponse>) + 'static) -> Self {
-        AmountInput::on_error(self, callback)
-=======
         AmountInput::show_internal(self, ui)
->>>>>>> a172f031
     }
 }
 
