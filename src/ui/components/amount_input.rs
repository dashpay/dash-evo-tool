use crate::model::amount::Amount;
use crate::ui::components::{Component, ComponentResponse};
use dash_sdk::dpp::fee::Credits;
use egui::{InnerResponse, Response, TextEdit, Ui, Vec2, WidgetText};

/// Response from the amount input widget
#[derive(Clone)]
pub struct AmountInputResponse {
    /// The response from the text edit widget
    pub response: Response,
    /// Whether the parsed_amount has changed
    pub changed: bool,
    /// The error message if the input is invalid
    pub error_message: Option<String>,
    /// Whether the max button was clicked
    pub max_clicked: bool,
    /// The parsed amount if the input is valid (None for empty input or validation errors)
    pub parsed_amount: Option<Amount>,
}

impl AmountInputResponse {
    /// Returns whether the input is valid (no error message)
    pub fn is_valid(&self) -> bool {
        self.error_message.is_none()
    }

    /// Returns whether the input has changed
    pub fn has_changed(&self) -> bool {
        self.changed
    }
}

impl ComponentResponse for AmountInputResponse {
    type DomainType = Amount;
    fn has_changed(&self) -> bool {
        self.changed
    }

    fn changed_value(&self) -> &Option<Self::DomainType> {
        &self.parsed_amount
    }

    fn is_valid(&self) -> bool {
        self.error_message.is_none()
    }

    fn error_message(&self) -> Option<&str> {
        self.error_message.as_deref()
    }
}

/// A reusable amount input widget that handles decimal parsing and validation.
/// This widget can be used for any type of amount input (tokens, Dash, etc.).
///
/// The widget validates the input in real-time and shows error messages when
/// the input is invalid. It follows the component design pattern with lazy
/// initialization and response-based communication.
///
/// # Usage
///
/// Store the component as `Option<AmountInput>` in your screen struct for lazy
/// initialization, then use the fluent builder API to configure it:
///
/// ```rust,ignore
/// let amount_input = self.amount_input.get_or_insert_with(|| {
///     AmountInput::new(Amount::new_dash(0.0))
///         .label("Amount:")
///         .hint_text("Enter amount")
///         .max_amount(Some(1000000))
///         .min_amount(Some(1000))
///         .max_button(true)
/// });
///
/// let response = amount_input.show(ui);
/// response.inner.update(&mut self.amount);
/// ```
///
/// See the tests for complete usage examples.
pub struct AmountInput {
    // Raw data, as entered by the user
    amount_str: String,
    decimal_places: u8,
    unit_name: Option<String>,
    label: Option<WidgetText>,
    hint_text: Option<WidgetText>,
    max_amount: Option<Credits>,
    min_amount: Option<Credits>,
    show_max_button: bool,
    desired_width: Option<f32>,
    show_validation_errors: bool,
    // When true, we enforce that the input was changed, even if text edit didn't change.
    changed: bool,
}

impl AmountInput {
    /// Creates a new amount input widget from an Amount.
    ///
    /// # Arguments
    /// * `amount` - The initial amount to display (determines decimal places automatically)
    ///
    /// The decimal places are automatically set based on the Amount object.
    /// Amount entered by the user will be available through [`AmountInputResponse`].
    pub fn new<T: AsRef<Amount>>(amount: T) -> Self {
        let amount = amount.as_ref();
        let amount_str = if amount.value() == 0 {
            String::new()
        } else {
            amount.to_string_without_unit()
        };
        Self {
            amount_str,
            decimal_places: amount.decimal_places(),
            unit_name: amount.unit_name().map(|s| s.to_string()),
            label: None,
            hint_text: None,
            max_amount: None,
            min_amount: Some(1), // Default minimum is 1 (greater than zero)
            show_max_button: false,
            desired_width: None,
            show_validation_errors: true, // Default to showing validation errors
            changed: false,
        }
    }

    /// Sets whether the input has changed.
    /// This is useful for cases where you want to force the component to treat the input as changed,
    /// even if the text edit widget itself did not register a change.
    pub fn set_changed(&mut self, changed: bool) -> &mut Self {
        self.changed = changed;
        self
    }

    /// Gets the number of decimal places this input is configured for.
    pub fn decimal_places(&self) -> u8 {
        self.decimal_places
    }

    /// Gets the unit name this input is configured for.
    pub fn unit_name(&self) -> Option<&str> {
        self.unit_name.as_deref()
    }

    /// Sets the label for the input field.
    pub fn label<T: Into<WidgetText>>(mut self, label: T) -> Self {
        self.label = Some(label.into());
        self
    }

    /// Sets the label for the input field (mutable reference version).
    /// Use this for dynamic configuration when the label needs to change after initialization.
    pub fn set_label<T: Into<WidgetText>>(&mut self, label: T) -> &mut Self {
        self.label = Some(label.into());
        self
    }

    /// Sets the hint text for the input field.
    pub fn hint_text<T: Into<WidgetText>>(mut self, hint_text: T) -> Self {
        self.hint_text = Some(hint_text.into());
        self
    }

    /// Sets the hint text for the input field (mutable reference version).
    pub fn set_hint_text<T: Into<WidgetText>>(&mut self, hint_text: T) -> &mut Self {
        self.hint_text = Some(hint_text.into());
        self
    }

    /// Sets the maximum amount allowed. If provided, a "Max" button will be shown
    /// when `show_max_button` is true.
    pub fn max_amount(mut self, max_amount: Option<Credits>) -> Self {
        self.max_amount = max_amount;
        self
    }

    /// Sets the maximum amount allowed (mutable reference version).
    /// Use this for dynamic configuration when the max amount changes at runtime (e.g., balance updates).
    pub fn set_max_amount(&mut self, max_amount: Option<Credits>) -> &mut Self {
        self.max_amount = max_amount;
        self
    }

    /// Sets the minimum amount allowed. Defaults to 1 (must be greater than zero).
    /// Set to Some(0) to allow zero amounts, or None to disable minimum validation.
    pub fn min_amount(mut self, min_amount: Option<Credits>) -> Self {
        self.min_amount = min_amount;
        self
    }

    /// Sets the minimum amount allowed (mutable reference version).
    pub fn set_min_amount(&mut self, min_amount: Option<Credits>) -> &mut Self {
        self.min_amount = min_amount;
        self
    }

    /// Whether to show a "Max" button that sets the amount to the maximum.
    pub fn max_button(mut self, show: bool) -> Self {
        self.show_max_button = show;
        self
    }

    /// Whether to show a "Max" button (mutable reference version).
    pub fn set_show_max_button(&mut self, show: bool) -> &mut Self {
        self.show_max_button = show;
        self
    }

    /// Sets the desired width of the input field.
    pub fn desired_width(mut self, width: f32) -> Self {
        self.desired_width = Some(width);
        self
    }

    /// Sets the desired width of the input field (mutable reference version).
    pub fn set_desired_width(&mut self, width: f32) -> &mut Self {
        self.desired_width = Some(width);
        self
    }

    /// Controls whether validation errors are displayed as a label within the component.
    pub fn show_validation_errors(mut self, show: bool) -> Self {
        self.show_validation_errors = show;
        self
    }

    /// Validates the current amount string and returns validation results.
    ///
    /// Returns `Ok(Some(Amount))` for valid input, `Ok(None)` for empty input,
    /// or `Err(String)` with error message if validation fails.
    fn validate_amount(&self) -> Result<Option<Amount>, String> {
        if self.amount_str.trim().is_empty() {
            return Ok(None);
        }

        match Amount::parse(&self.amount_str, self.decimal_places) {
            Ok(mut amount) => {
                // Apply the unit name if we have one
                if let Some(ref unit_name) = self.unit_name {
                    amount = amount.with_unit_name(unit_name);
                }

                // Check if amount exceeds maximum
                if let Some(max_amount) = self.max_amount {
                    if amount.value() > max_amount {
                        return Err(format!(
                            "Amount {} exceeds allowed maximum {}",
                            amount,
                            Amount::new(max_amount, self.decimal_places)
                        ));
                    }
                }

                // Check if amount is below minimum
                if let Some(min_amount) = self.min_amount {
                    if amount.value() < min_amount {
                        return Err(format!(
                            "Amount must be at least {}",
                            Amount::new(min_amount, self.decimal_places)
                        ));
                    }
                }

                Ok(Some(amount))
            }
            Err(error) => Err(error),
        }
    }

    /// Renders the amount input widget and returns an `InnerResponse` for use with `show()`.
    fn show_internal(&mut self, ui: &mut Ui) -> InnerResponse<AmountInputResponse> {
        ui.horizontal(|ui| {
            if self.show_max_button {
                // ensure we have height predefined to correctly vertically align the input field;
                // see StyledButton::show() to see how y is calculated
                ui.allocate_space(Vec2::new(0.0, 30.0));
            }
            // Show label if provided
            if let Some(label) = &self.label {
                ui.label(label.clone());
            }
            // Create the text edit widget
            let mut text_edit = TextEdit::singleline(&mut self.amount_str);

            if let Some(hint) = &self.hint_text {
                text_edit = text_edit.hint_text(hint.clone());
            }

            if let Some(width) = self.desired_width {
                text_edit = text_edit.desired_width(width);
            }

            let text_response = ui.add(text_edit);

<<<<<<< HEAD
            // note we might notify changed even if actual text didn't change, but this is fine
=======
>>>>>>> a172f031
            let mut changed = text_response.changed() && ui.is_enabled();

            // Show max button if max amount is available
            let mut max_clicked = false;
            if self.show_max_button {
                if let Some(max_amount) = self.max_amount {
                    if ui.button("Max").clicked() {
                        self.amount_str = Amount::new(max_amount, self.decimal_places).to_string();
                        max_clicked = true;
                        changed = true;
                    }
                } else if ui.button("Max").clicked() {
                    // Max button clicked but no max amount set - still report the click
                    max_clicked = true;
                }
            }

            // Validate the amount
<<<<<<< HEAD
            let (error_message, parsed_amount) = self.validate_amount();
=======
            let (error_message, parsed_amount) = match self.validate_amount() {
                Ok(amount) => (None, amount),
                Err(error) => (Some(error), None),
            };

            // Show validation error if enabled and error exists
            if self.show_validation_errors
                && let Some(error_msg) = &error_message
            {
                ui.colored_label(ui.visuals().error_fg_color, error_msg);
            }

            if self.changed {
                changed = true; // Force changed if set
                self.changed = false; // Reset after use
            }
>>>>>>> a172f031

            AmountInputResponse {
                response: text_response,
                changed,
                error_message,
                max_clicked,
                parsed_amount,
            }
        })
    }
}

impl Component for AmountInput {
    type DomainType = Amount;
    type Response = AmountInputResponse;

    fn show(&mut self, ui: &mut Ui) -> InnerResponse<Self::Response> {
        AmountInput::show_internal(self, ui)
    }
}

#[cfg(test)]
mod tests {
    use super::*;

    #[test]
    fn test_initialization_with_non_zero_amount_and_unit() {
        // Test that AmountInput correctly initializes from an existing amount
        let amount = Amount::new_dash(1.5); // 1.5 DASH 

        assert_eq!(amount.unit_name(), Some("DASH"));
        assert_eq!(format!("{}", amount), "1.5 DASH");

        let amount_input = AmountInput::new(amount);

        // The amount_str should be initialized with the numeric part, not the unit
        assert_eq!(amount_input.amount_str, "1.5");
        assert_eq!(amount_input.decimal_places, 11);
    }

    #[test]
    fn test_initialization_with_zero_amount() {
        // Test that zero amounts initialize with empty string
        let amount = Amount::new_dash(0.0);
        let amount_input = AmountInput::new(amount);
        assert_eq!(amount_input.amount_str, "");
        assert_eq!(amount_input.decimal_places, 11);
    }

    #[test]
    fn test_minimum_amount_settings() {
        let amount = Amount::new(0, 8); // Generic amount with 8 decimal places

        // Default minimum should be 1
        let input = AmountInput::new(amount);
        assert_eq!(input.min_amount, Some(1));

        // Custom minimum
        let input = AmountInput::new(Amount::new(0, 8)).min_amount(Some(1000));
        assert_eq!(input.min_amount, Some(1000));

        // Allow zero
        let input = AmountInput::new(Amount::new(0, 8)).min_amount(Some(0));
        assert_eq!(input.min_amount, Some(0));

        // No minimum
        let input = AmountInput::new(Amount::new(0, 8)).min_amount(None);
        assert_eq!(input.min_amount, None);
    }

    #[test]
    fn test_unit_name_preservation() {
        let amount = Amount::new(150_000_000_000, 11).with_unit_name("DASH"); // 1.5 DASH
        let mut input = AmountInput::new(amount);

        // Check that unit name is preserved
        assert_eq!(input.unit_name(), Some("DASH"));

        // Test that get_current_amount preserves unit name
        input.amount_str = "2.5".to_string();
        let current = input.validate_amount().unwrap().unwrap();
        assert_eq!(current.unit_name(), Some("DASH"));
        assert_eq!(format!("{}", current), "2.5 DASH");

        // Test validation also preserves unit name
        let validation_result = input.validate_amount();
        assert!(validation_result.is_ok());
        let parsed = validation_result.unwrap().unwrap();
        assert_eq!(parsed.unit_name(), Some("DASH"));
        assert_eq!(format!("{}", parsed), "2.5 DASH");
    }

    #[test]
    fn test_token_unit_name_preservation() {
        let amount = Amount::new(1000000, 6).with_unit_name("MYTOKEN"); // 1.0 MYTOKEN
        let mut input = AmountInput::new(amount);

        // Check that token unit name is preserved
        assert_eq!(input.unit_name(), Some("MYTOKEN"));

        // Test with different amount
        input.amount_str = "5.5".to_string();
        let current = input.validate_amount().unwrap().unwrap();
        assert_eq!(current.unit_name(), Some("MYTOKEN"));
        assert_eq!(format!("{}", current), "5.5 MYTOKEN");
    }

    #[test]
    fn test_validation_states() {
        let amount = Amount::new(0, 2); // 2 decimal places for simple testing
        let mut input = AmountInput::new(amount);

        // Test empty input (valid)
        input.amount_str = "".to_string();
        let validation_result = input.validate_amount();
        assert!(validation_result.is_ok(), "Empty input should be valid");
        assert!(
            validation_result.unwrap().is_none(),
            "Empty input should have no parsed amount"
        );

        // Test valid input
        input.amount_str = "10.50".to_string();
        let validation_result = input.validate_amount();
        assert!(
            validation_result.is_ok(),
            "Valid input should have no error"
        );
        assert!(
            validation_result.unwrap().is_some(),
            "Valid input should have parsed amount"
        );

        // Test invalid input (too many decimals)
        input.amount_str = "10.555".to_string();
        let validation_result = input.validate_amount();
        assert!(
            validation_result.is_err(),
            "Invalid input should have error"
        );

        // Test invalid input (non-numeric)
        input.amount_str = "abc".to_string();
        let validation_result = input.validate_amount();
        assert!(
            validation_result.is_err(),
            "Non-numeric input should have error"
        );
    }

    #[test]
    fn test_min_max_validation() {
        let amount = Amount::new(0, 2);
        let mut input = AmountInput::new(amount)
            .min_amount(Some(100)) // Minimum 1.00
            .max_amount(Some(10000)); // Maximum 100.00

        // Test amount below minimum
        input.amount_str = "0.50".to_string(); // 50 (below min of 100)
        let validation_result = input.validate_amount();
        assert!(
            validation_result.is_err(),
            "Amount below minimum should have error"
        );

        // Test amount above maximum
        input.amount_str = "150.00".to_string(); // 15000 (above max of 10000)
        let validation_result = input.validate_amount();
        assert!(
            validation_result.is_err(),
            "Amount above maximum should have error"
        );

        // Test valid amount within range
        input.amount_str = "50.00".to_string(); // 5000 (within range)
        let validation_result = input.validate_amount();
        assert!(
            validation_result.is_ok(),
            "Amount within range should have no error"
        );
        assert!(
            validation_result.unwrap().is_some(),
            "Amount within range should have parsed amount"
        );
    }
}<|MERGE_RESOLUTION|>--- conflicted
+++ resolved
@@ -290,10 +290,6 @@
 
             let text_response = ui.add(text_edit);
 
-<<<<<<< HEAD
-            // note we might notify changed even if actual text didn't change, but this is fine
-=======
->>>>>>> a172f031
             let mut changed = text_response.changed() && ui.is_enabled();
 
             // Show max button if max amount is available
@@ -312,9 +308,6 @@
             }
 
             // Validate the amount
-<<<<<<< HEAD
-            let (error_message, parsed_amount) = self.validate_amount();
-=======
             let (error_message, parsed_amount) = match self.validate_amount() {
                 Ok(amount) => (None, amount),
                 Err(error) => (Some(error), None),
@@ -331,7 +324,6 @@
                 changed = true; // Force changed if set
                 self.changed = false; // Reset after use
             }
->>>>>>> a172f031
 
             AmountInputResponse {
                 response: text_response,
