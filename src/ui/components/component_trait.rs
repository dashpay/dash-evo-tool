use egui::{InnerResponse, Ui};

/// Generic response trait for all UI components following the design pattern.
///
/// All component responses should implement this trait to provide consistent
/// access to basic response properties.
pub trait ComponentResponse: Clone {
    /// The domain object type that this response represents.
    /// This type represents the data this component is designed to handle,
    /// such as Amount, Identity, etc.
    ///
    /// It must be equal to the `DomainType` of the component that produced this response.
    type DomainType;

    /// Returns whether the component input/state has changed
    fn has_changed(&self) -> bool;

    /// Returns whether the component is in a valid state (no error)
    fn is_valid(&self) -> bool;

    /// Returns the changed value of the component, if any; otherwise, `None`.
    /// It is Some() only if `has_changed()` is true.
    ///
    /// Note that only valid values should be returned here.
    /// If the component value is invalid, this should return `None`.
    fn changed_value(&self) -> &Option<Self::DomainType>;

    /// Returns any error message from the component
    fn error_message(&self) -> Option<&str>;

    /// Binds the response to a mutable value, updating it if the component state has changed.
    ///
    /// Provided `value` will be updated whenever the user changes the component state.
    /// It will be set to `None` if the component state is invalid (eg. user entered value that didn't pass the validation).
    ///
    /// # Returns
    ///
    /// * `true` if the value was updated (including change to `None`),
    /// * `false` if it was not changed (eg. `self.has_changed() == false`).
    fn update(&self, value: &mut Option<Self::DomainType>) -> bool
    where
        Self::DomainType: Clone,
    {
        if self.has_changed() {
            if let Some(inner) = self.changed_value() {
                value.replace(inner.clone());
                true
            } else {
                value.take();
                true
            }
        } else {
            false
        }
    }
}

/// Core trait that all UI components following the design pattern should implement.
///
/// This trait provides a standardized interface for components that follow the
/// established patterns of lazy initialization, dual configuration APIs, and
/// response-based communication.
///
/// # Type Parameters
///
/// * `DomainType` - The domain object type that this component is designed to handle.
///   This represents the conceptual data type the component works with (e.g., Amount, Identity).
/// * `Response` - The specific response type returned by the component's `show()` method
///
/// # See also
///
/// See `doc/COMPONENT_DESIGN_PATTERN.md` for detailed design pattern documentation.
pub trait Component {
    /// The domain object type that this component is designed to handle.
    /// This type represents the data this component is designed to handle,
    /// such as Amount, Identity, etc.
    type DomainType;

    /// The response type returned by the component's `show()` method.
    /// This type should implement `ComponentResponse` and contain all
    /// information about the component's current state and any changes.
    type Response: ComponentResponse<DomainType = Self::DomainType>;

    /// Renders the component and returns a response with interaction results.
    ///
    /// This method should handle both rendering the component and processing
    /// any user interactions, including validation, error display, hints,
    /// and formatting.
    ///
    /// # Returns
    ///
    /// An [`InnerResponse`]  containing the component's response data in [`InnerResponse::inner`] field.
    /// [`InnerResponse::inner`] should implement [`ComponentResponse`] trait.
    fn show(&mut self, ui: &mut Ui) -> InnerResponse<Self::Response>;
<<<<<<< HEAD
}

/// Optional trait for components that support callback functions.
///
/// Components may implement this trait to provide callback support
/// for scenarios requiring immediate response to state changes.
/// This is an optional enhancement to the primary response-based pattern.
///
/// # Design Guidelines
///
/// - Always make callbacks optional (`Option<Box<dyn FnMut>>`)
/// - Provide the full response object to callbacks for maximum flexibility
/// - Only trigger callbacks when the relevant change occurs
/// - Maintain response-based communication as the primary pattern
/// - Keep callbacks simple and focused
pub trait ComponentWithCallbacks<Response>: Component {
    /// Sets a callback function to be called when the component transitions to a valid state.
    ///
    /// # Arguments
    ///
    /// * `callback` - Function to call when valid input is received
    fn on_success(self, callback: impl FnMut(&InnerResponse<Response>) + 'static) -> Self;

    /// Sets a callback function to be called when the component transitions to an invalid state.
    ///
    /// # Arguments
    ///
    /// * `callback` - Function to call when invalid input is received  
    fn on_error(self, callback: impl FnMut(&InnerResponse<Response>) + 'static) -> Self;
}

/// Utility trait for components that work with optional values.
///
/// This trait provides helper methods for components that manage optional
/// data and need to handle state transitions between valid and invalid inputs.
///
/// # Type Parameters
///
/// * `T` - The type of data being managed (e.g., Amount, String, etc.)
pub trait UpdatableComponentResponse<T: Clone>: ComponentResponse<DomainType = T> {
    /// Binds the response to a mutable value, updating it if the component state has changed.
    /// This is a convenience method for the common pattern of updating
    /// an `Option<T>` field based on component state changes.
    ///
    /// ## Arguments
    ///
    /// * `value` - The optional value to update; it will be set to `None` if the component value is invalid
    ///
    /// # Returns
    ///
    /// * `true` if the value was updated (including change to `None`),
    /// * `false` if it was not changed (eg. `self.has_changed() == false`).
    ///
    /// This method is useful for components that manage optional data and need to handle state transitions between valid and invalid inputs.
    fn update(&self, value: &mut Option<Self::DomainType>) -> bool {
        if self.has_changed() {
            if let Some(inner) = self.changed_value() {
                value.replace(inner.clone());
                true
            } else {
                value.take();
                true
            }
        } else {
            false
        }
    }
=======
>>>>>>> a172f031
}<|MERGE_RESOLUTION|>--- conflicted
+++ resolved
@@ -92,74 +92,4 @@
     /// An [`InnerResponse`]  containing the component's response data in [`InnerResponse::inner`] field.
     /// [`InnerResponse::inner`] should implement [`ComponentResponse`] trait.
     fn show(&mut self, ui: &mut Ui) -> InnerResponse<Self::Response>;
-<<<<<<< HEAD
-}
-
-/// Optional trait for components that support callback functions.
-///
-/// Components may implement this trait to provide callback support
-/// for scenarios requiring immediate response to state changes.
-/// This is an optional enhancement to the primary response-based pattern.
-///
-/// # Design Guidelines
-///
-/// - Always make callbacks optional (`Option<Box<dyn FnMut>>`)
-/// - Provide the full response object to callbacks for maximum flexibility
-/// - Only trigger callbacks when the relevant change occurs
-/// - Maintain response-based communication as the primary pattern
-/// - Keep callbacks simple and focused
-pub trait ComponentWithCallbacks<Response>: Component {
-    /// Sets a callback function to be called when the component transitions to a valid state.
-    ///
-    /// # Arguments
-    ///
-    /// * `callback` - Function to call when valid input is received
-    fn on_success(self, callback: impl FnMut(&InnerResponse<Response>) + 'static) -> Self;
-
-    /// Sets a callback function to be called when the component transitions to an invalid state.
-    ///
-    /// # Arguments
-    ///
-    /// * `callback` - Function to call when invalid input is received  
-    fn on_error(self, callback: impl FnMut(&InnerResponse<Response>) + 'static) -> Self;
-}
-
-/// Utility trait for components that work with optional values.
-///
-/// This trait provides helper methods for components that manage optional
-/// data and need to handle state transitions between valid and invalid inputs.
-///
-/// # Type Parameters
-///
-/// * `T` - The type of data being managed (e.g., Amount, String, etc.)
-pub trait UpdatableComponentResponse<T: Clone>: ComponentResponse<DomainType = T> {
-    /// Binds the response to a mutable value, updating it if the component state has changed.
-    /// This is a convenience method for the common pattern of updating
-    /// an `Option<T>` field based on component state changes.
-    ///
-    /// ## Arguments
-    ///
-    /// * `value` - The optional value to update; it will be set to `None` if the component value is invalid
-    ///
-    /// # Returns
-    ///
-    /// * `true` if the value was updated (including change to `None`),
-    /// * `false` if it was not changed (eg. `self.has_changed() == false`).
-    ///
-    /// This method is useful for components that manage optional data and need to handle state transitions between valid and invalid inputs.
-    fn update(&self, value: &mut Option<Self::DomainType>) -> bool {
-        if self.has_changed() {
-            if let Some(inner) = self.changed_value() {
-                value.replace(inner.clone());
-                true
-            } else {
-                value.take();
-                true
-            }
-        } else {
-            false
-        }
-    }
-=======
->>>>>>> a172f031
 }