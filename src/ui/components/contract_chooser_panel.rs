use crate::app::AppAction;
use crate::backend_task::contract::ContractTask;
use crate::backend_task::BackendTask;
use crate::context::AppContext;
use crate::model::qualified_contract::QualifiedContract;
use crate::ui::contracts_documents::contracts_documents_screen::DOCUMENT_PRIVATE_FIELDS;
use crate::ui::theme::{DashColors, Shadow, Shape, Spacing};
use dash_sdk::dpp::data_contract::accessors::v1::DataContractV1Getters;
use dash_sdk::dpp::data_contract::associated_token::token_configuration::accessors::v0::TokenConfigurationV0Getters;
use dash_sdk::dpp::data_contract::conversion::json::DataContractJsonConversionMethodsV0;
use dash_sdk::dpp::data_contract::document_type::accessors::DocumentTypeV0Getters;
use dash_sdk::dpp::data_contract::document_type::Index;
use dash_sdk::dpp::data_contract::{
    accessors::v0::DataContractV0Getters, document_type::DocumentType,
};
use dash_sdk::dpp::platform_value::string_encoding::Encoding;
use egui::{Color32, Context as EguiContext, Frame, Margin, RichText, SidePanel};
use std::collections::HashMap;
use std::sync::Arc;

#[allow(clippy::too_many_arguments)]
pub fn add_contract_chooser_panel(
    ctx: &EguiContext,
    current_search_term: &mut String,
    app_context: &Arc<AppContext>,
    selected_data_contract: &mut QualifiedContract,
    selected_document_type: &mut DocumentType,
    selected_index: &mut Option<Index>,
    document_query: &mut String,
    pending_document_type: &mut DocumentType,
    pending_fields_selection: &mut HashMap<String, bool>,
) -> AppAction {
    let mut action = AppAction::None;

    // Retrieve the list of known contracts
    let contracts = app_context.get_contracts(None, None).unwrap_or_else(|e| {
        eprintln!("Error fetching contracts: {}", e);
        vec![]
    });

    // Filter contracts by name or ID
    let filtered_contracts: Vec<_> = contracts
        .iter()
        .filter(|contract| {
            let name_or_id = contract
                .alias
                .clone()
                .unwrap_or(contract.contract.id().to_string(Encoding::Base58));
            name_or_id
                .to_lowercase()
                .contains(&current_search_term.to_lowercase())
        })
        .collect();

    SidePanel::left("contract_chooser_panel")
        // Let the user resize this panel horizontally
        .resizable(true)
        .default_width(270.0) // Increased to account for margins
        .frame(
            Frame::new()
                .fill(DashColors::BACKGROUND) // Light background instead of transparent
                .inner_margin(Margin::symmetric(10, 10)), // Add margins for island effect
        )
        .show(ctx, |ui| {
            // Fill the entire available height
            let available_height = ui.available_height();

            // Create an island panel with rounded edges that fills the height
            Frame::new()
                .fill(DashColors::SURFACE)
                .stroke(egui::Stroke::new(1.0, DashColors::BORDER_LIGHT))
                .inner_margin(Margin::same(Spacing::MD_I8))
                .corner_radius(egui::CornerRadius::same(Shape::RADIUS_LG))
                .shadow(Shadow::elevated())
                .show(ui, |panel_ui| {
                    // Account for both outer margin (10px * 2) and inner margin
                    panel_ui.set_min_height(available_height - 2.0 - (Spacing::MD_I8 as f32 * 2.0));

                    // Make the whole panel scrollable (if it overflows vertically)
                    egui::ScrollArea::vertical().show(panel_ui, |ui| {
                        // Search box
                        ui.horizontal(|ui| {
                            ui.label("Filter contracts:");
                            ui.text_edit_singleline(current_search_term);
                        });

                        // List out each matching contract
                        ui.vertical(|ui| {
                            for contract in filtered_contracts {
                                ui.push_id(
                                    contract.contract.id().to_string(Encoding::Base58),
                                    |ui| {
                                        ui.horizontal(|ui| {
                                            let is_selected_contract =
                                                *selected_data_contract == *contract;

                                            let name_or_id = contract.alias.clone().unwrap_or(
                                                contract.contract.id().to_string(Encoding::Base58),
                                            );

                                            // Highlight the contract if selected
                                            let contract_header_text = if is_selected_contract {
                                                RichText::new(name_or_id)
                                                    .color(Color32::from_rgb(21, 101, 192))
                                            } else {
                                                RichText::new(name_or_id)
                                            };

                                            // Expand/collapse the contract info
                                            ui.collapsing(contract_header_text, |ui| {
                                                //
                                                // ===== Document Types Section =====
                                                //
                                                ui.collapsing("Document Types", |ui| {
                                                    for (doc_name, doc_type) in
                                                        contract.contract.document_types()
                                                    {
                                                        let is_selected_doc_type =
                                                            *selected_document_type == *doc_type;

                                                        let doc_type_header_text =
                                                            if is_selected_doc_type {
                                                                RichText::new(doc_name.clone())
                                                                    .color(Color32::from_rgb(
                                                                        21, 101, 192,
                                                                    ))
                                                            } else {
                                                                RichText::new(doc_name.clone())
                                                            };

                                                        let doc_resp =
                                                ui.collapsing(doc_type_header_text, |ui| {
                                                    // Show the indexes
                                                    if doc_type.indexes().is_empty() {
                                                        ui.label("No indexes defined");
                                                    } else {
                                                        for (index_name, index) in
                                                            doc_type.indexes()
                                                        {
                                                            let is_selected_index = *selected_index
                                                                == Some(index.clone());

                                                            let index_header_text =
                                                                if is_selected_index {
                                                                    RichText::new(format!(
                                                                        "Index: {}",
                                                                        index_name
                                                                    ))
                                                                    .color(Color32::from_rgb(
                                                                        21, 101, 192,
                                                                    ))
                                                                } else {
                                                                    RichText::new(format!(
                                                                        "Index: {}",
                                                                        index_name
                                                                    ))
                                                                };

                                                            let index_resp = ui.collapsing(
                                                                index_header_text,
                                                                |ui| {
                                                                    // Show index properties if expanded
                                                                    for prop in &index.properties {
                                                                        ui.label(format!(
                                                                            "{:?}",
                                                                            prop
                                                                        ));
                                                                    }
                                                                },
                                                            );

                                                            // If index was just clicked (opened)
                                                            if index_resp.header_response.clicked()
                                                                && index_resp
                                                                    .body_response
                                                                    .is_some()
                                                            {
                                                                *selected_index =
                                                                    Some(index.clone());
                                                                if let Ok(new_doc_type) = contract
                                                                    .contract
                                                                    .document_type_cloned_for_name(
                                                                        doc_name,
                                                                    )
                                                                {
                                                                    *selected_document_type =
                                                                        new_doc_type;
                                                                    *selected_data_contract =
                                                                        contract.clone();

                                                                    // Build the WHERE clause using all property names
                                                                    let conditions: Vec<String> =
                                                                        index
                                                                            .property_names()
                                                                            .iter()
                                                                            .map(|property_name| {
                                                                                format!(
                                                                                    "`{}` = '___'",
                                                                                    property_name
                                                                                )
                                                                            })
                                                                            .collect();

                                                                    let where_clause =
                                                                        if conditions.is_empty() {
                                                                            String::new()
                                                                        } else {
                                                                            format!(
                                                                                " WHERE {}",
                                                                                conditions
                                                                                    .join(" AND ")
                                                                            )
                                                                        };

                                                                    *document_query = format!(
                                                                        "SELECT * FROM {}{}",
                                                                        selected_document_type
                                                                            .name(),
                                                                        where_clause
                                                                    );
                                                                }
                                                            }
                                                            // If index was just collapsed
                                                            else if index_resp
                                                                .header_response
                                                                .clicked()
                                                                && index_resp
                                                                    .body_response
                                                                    .is_none()
                                                            {
                                                                *selected_index = None;
                                                                *document_query = format!(
                                                                    "SELECT * FROM {}",
                                                                    selected_document_type.name()
                                                                );
                                                            }
                                                        }
                                                    }
                                                });

                                                        // Document Type clicked
                                                        if doc_resp.header_response.clicked()
                                                            && doc_resp.body_response.is_some()
                                                        {
                                                            // Expand doc type
                                                            if let Ok(new_doc_type) = contract
                                                                .contract
                                                                .document_type_cloned_for_name(
                                                                    doc_name,
                                                                )
                                                            {
                                                                *pending_document_type =
                                                                    new_doc_type.clone();
                                                                *selected_document_type =
                                                                    new_doc_type.clone();
                                                                *selected_data_contract =
                                                                    contract.clone();
                                                                *selected_index = None;
                                                                *document_query = format!(
                                                                    "SELECT * FROM {}",
                                                                    selected_document_type.name()
                                                                );

                                                                // Reinitialize field selection
                                                                pending_fields_selection.clear();

                                                                // Mark doc-defined fields
                                                                for (field_name, _schema) in
                                                                    new_doc_type.properties().iter()
                                                                {
                                                                    pending_fields_selection
                                                                        .insert(
                                                                            field_name.clone(),
                                                                            true,
                                                                        );
                                                                }
                                                                // Show "internal" fields as unchecked by default,
                                                                // except for $ownerId and $id, which are checked
                                                                for dash_field in
                                                                    DOCUMENT_PRIVATE_FIELDS
                                                                {
                                                                    let checked = *dash_field
                                                                        == "$ownerId"
                                                                        || *dash_field == "$id";
                                                                    pending_fields_selection
                                                                        .insert(
                                                                            dash_field.to_string(),
                                                                            checked,
                                                                        );
                                                                }
                                                            }
                                                        }
                                                        // Document Type collapsed
                                                        else if doc_resp.header_response.clicked()
                                                            && doc_resp.body_response.is_none()
                                                        {
                                                            *selected_index = None;
                                                            *document_query = format!(
                                                                "SELECT * FROM {}",
                                                                selected_document_type.name()
                                                            );
                                                        }
                                                    }
                                                });

                                                //
                                                // ===== Tokens Section =====
                                                //
                                                ui.collapsing("Tokens", |ui| {
                                                    let tokens_map = contract.contract.tokens();
                                                    if tokens_map.is_empty() {
                                                        ui.label(
                                                            "No tokens defined for this contract.",
                                                        );
                                                    } else {
                                                        for (token_name, token) in tokens_map {
                                                            // Each token is its own collapsible
                                                            ui.collapsing(
                                                                token_name.to_string(),
                                                                |ui| {
                                                                    // Now you can display base supply, max supply, etc.
                                                                    ui.label(format!(
                                                                        "Base Supply: {}",
                                                                        token.base_supply()
                                                                    ));
                                                                    if let Some(max_supply) =
                                                                        token.max_supply()
                                                                    {
                                                                        ui.label(format!(
                                                                            "Max Supply: {}",
                                                                            max_supply
                                                                        ));
                                                                    } else {
                                                                        ui.label(
                                                                            "Max Supply: None",
                                                                        );
                                                                    }

                                                                    // Add more details here
                                                                },
                                                            );
                                                        }
                                                    }
                                                });

                                                //
                                                // ===== Entire Contract JSON =====
                                                //
                                                ui.collapsing("Contract JSON", |ui| {
                                                    match contract
                                                        .contract
                                                        .to_json(app_context.platform_version())
                                                    {
                                                        Ok(json_value) => {
                                                            let pretty_str =
                                                                serde_json::to_string_pretty(
                                                                    &json_value,
                                                                )
                                                                .unwrap_or_else(|_| {
                                                                    "Error formatting JSON"
                                                                        .to_string()
                                                                });

                                                            ui.add_space(2.0);

                                                            // A resizable region that the user can drag to expand/shrink
                                                            egui::Resize::default()
                                                                .id_salt(
                                                                    "json_resize_area_for_contract",
                                                                )
                                                                .default_size([400.0, 400.0]) // initial w,h
                                                                .show(ui, |ui| {
                                                                    egui::ScrollArea::vertical()
                                                                        .auto_shrink([false; 2])
                                                                        .show(ui, |ui| {
                                                                            ui.monospace(
                                                                                pretty_str,
                                                                            );
                                                                        });
                                                                });

                                                            ui.add_space(3.0);
                                                        }
                                                        Err(e) => {
                                                            ui.label(format!(
                                                    "Error converting contract to JSON: {e}"
                                                ));
                                                        }
                                                    }
                                                });
                                            });

<<<<<<< HEAD
                                // Right‐aligned Remove button
                                ui.with_layout(
                                    egui::Layout::right_to_left(egui::Align::Min),
                                    |ui| {
                                        if contract.alias != Some("dpns".to_string())
                                            && contract.alias != Some("token_history".to_string())
                                            && contract.alias != Some("withdrawals".to_string())
                                            && contract.alias != Some("keyword_search".to_string())
                                            && ui.button("X").clicked()
                                        {
                                            action |=
                                                AppAction::BackendTask(BackendTask::ContractTask(
                                                    Box::new(ContractTask::RemoveContract(
                                                        contract.contract.id(),
                                                    )),
                                                ));
                                        }
=======
                                            // Right‐aligned Remove button
                                            ui.with_layout(
                                                egui::Layout::right_to_left(egui::Align::Center),
                                                |ui| {
                                                    ui.add_space(2.0); // Push down a few pixels
                                                    if contract.alias != Some("dpns".to_string())
                                                        && contract.alias
                                                            != Some("token_history".to_string())
                                                        && contract.alias
                                                            != Some("withdrawals".to_string())
                                                        && contract.alias
                                                            != Some("keyword_search".to_string())
                                                        && ui
                                                            .add(
                                                                egui::Button::new("X")
                                                                    .min_size(egui::Vec2::new(
                                                                        20.0, 20.0,
                                                                    ))
                                                                    .small(),
                                                            )
                                                            .clicked()
                                                    {
                                                        action |= AppAction::BackendTask(
                                                            BackendTask::ContractTask(Box::new(
                                                                ContractTask::RemoveContract(
                                                                    contract.contract.id(),
                                                                ),
                                                            )),
                                                        );
                                                    }
                                                },
                                            );
                                        });
>>>>>>> b4aa4bad
                                    },
                                );
                            }
                        });
                    });
                }); // Close the island frame
        });

    action
}<|MERGE_RESOLUTION|>--- conflicted
+++ resolved
@@ -390,25 +390,6 @@
                                                 });
                                             });
 
-<<<<<<< HEAD
-                                // Right‐aligned Remove button
-                                ui.with_layout(
-                                    egui::Layout::right_to_left(egui::Align::Min),
-                                    |ui| {
-                                        if contract.alias != Some("dpns".to_string())
-                                            && contract.alias != Some("token_history".to_string())
-                                            && contract.alias != Some("withdrawals".to_string())
-                                            && contract.alias != Some("keyword_search".to_string())
-                                            && ui.button("X").clicked()
-                                        {
-                                            action |=
-                                                AppAction::BackendTask(BackendTask::ContractTask(
-                                                    Box::new(ContractTask::RemoveContract(
-                                                        contract.contract.id(),
-                                                    )),
-                                                ));
-                                        }
-=======
                                             // Right‐aligned Remove button
                                             ui.with_layout(
                                                 egui::Layout::right_to_left(egui::Align::Center),
@@ -442,7 +423,6 @@
                                                 },
                                             );
                                         });
->>>>>>> b4aa4bad
                                     },
                                 );
                             }
