--- conflicted
+++ resolved
@@ -1,9 +1,6 @@
-<<<<<<< HEAD
-pub mod confirmation_dialog;
-=======
 pub mod amount_input;
 pub mod component_trait;
->>>>>>> 2ce10eeb
+pub mod confirmation_dialog;
 pub mod contract_chooser_panel;
 pub mod dpns_subscreen_chooser_panel;
 pub mod entropy_grid;
