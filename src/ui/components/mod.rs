--- conflicted
+++ resolved
@@ -13,10 +13,4 @@
 pub mod wallet_unlock;
 
 // Re-export the main traits for easy access
-<<<<<<< HEAD
-pub use component_trait::{
-    Component, ComponentResponse, ComponentWithCallbacks, UpdatableComponentResponse,
-};
-=======
-pub use component_trait::{Component, ComponentResponse};
->>>>>>> a172f031
+pub use component_trait::{Component, ComponentResponse};