--- conflicted
+++ resolved
@@ -1,7 +1,4 @@
-<<<<<<< HEAD
-=======
 pub mod amount_input;
->>>>>>> 4289d219
 pub mod component_trait;
 pub mod contract_chooser_panel;
 pub mod dpns_subscreen_chooser_panel;
