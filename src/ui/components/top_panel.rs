--- conflicted
+++ resolved
@@ -119,44 +119,6 @@
         Color32::DARK_RED
     };
 
-<<<<<<< HEAD
-    ui.horizontal(|ui| {
-        ui.add_space(8.0);
-        let (rect, resp) =
-            ui.allocate_exact_size(egui::vec2(circle_size, circle_size), egui::Sense::click());
-        let center = rect.center() + egui::vec2(0.0, 2.0);
-
-        // Draw the background circle with pulsating effect
-        let bg_radius = (circle_size / 2.0 + 3.0) * pulse_scale;
-        ui.painter()
-            .circle_filled(center, bg_radius, color.linear_multiply(0.3));
-
-        // Draw the main circle
-        ui.painter().circle_filled(center, circle_size / 2.0, color);
-
-        // Request repaint for animation (only when connected and pulsating)
-        if connected {
-            app_context.repaint_animation(ui.ctx());
-        }
-        let tip = if connected {
-            "Connected to Dash Core Wallet"
-        } else {
-            "Disconnected from Dash Core Wallet. Click to start it."
-        };
-        let resp = resp.on_hover_text(tip);
-
-        if resp.clicked() && !connected {
-            let settings = app_context.db.get_settings().ok().flatten();
-            let (custom_path, overwrite) = settings
-                .map(|(_, _, _, custom_path, overwrite)| (custom_path, overwrite))
-                .unwrap_or((None, true));
-            action |= AppAction::BackendTask(BackendTask::CoreTask(CoreTask::StartDashQT(
-                app_context.network,
-                custom_path,
-                overwrite,
-            )));
-        }
-=======
     // Wrap in a container that can be positioned vertically
     ui.allocate_ui(ui.available_size(), |ui| {
         ui.allocate_new_ui(
@@ -182,7 +144,7 @@
 
                     // Request repaint for animation (only when connected and pulsating)
                     if connected {
-                        ui.ctx().request_repaint();
+                        app_context.repaint_animation(ui.ctx());
                     }
                     let tip = if connected {
                         "Connected to Dash Core Wallet"
@@ -203,7 +165,6 @@
                 });
             },
         );
->>>>>>> 9c0cd77a
     });
     action
 }
