use crate::model::wallet::Wallet;
use eframe::epaint::Color32;
use egui::Ui;
use std::sync::{Arc, RwLock};
use zeroize::Zeroize;

pub trait ScreenWithWalletUnlock {
    fn selected_wallet_ref(&self) -> &Option<Arc<RwLock<Wallet>>>;
    fn wallet_password_ref(&self) -> &String;
    fn wallet_password_mut(&mut self) -> &mut String;
    fn show_password(&self) -> bool;
    fn show_password_mut(&mut self) -> &mut bool;
    fn set_error_message(&mut self, error_message: Option<String>);

    fn error_message(&self) -> Option<&String>;

    fn should_ask_for_password(&mut self) -> bool {
        if let Some(wallet_guard) = self.selected_wallet_ref().clone() {
            let mut wallet = wallet_guard.write().unwrap();
            if !wallet.uses_password {
                if let Err(e) = wallet.wallet_seed.open_no_password() {
                    self.set_error_message(Some(e));
                }
                false
            } else if wallet.is_open() {
                false
            } else {
                true
            }
        } else {
            true
        }
    }

    fn render_wallet_unlock_if_needed(&mut self, ui: &mut Ui) -> (bool, bool) {
        if self.should_ask_for_password() {
            (true, self.render_wallet_unlock(ui))
        } else {
            (false, false)
        }
    }

    fn render_wallet_unlock(&mut self, ui: &mut Ui) -> bool {
        if let Some(wallet_guard) = self.selected_wallet_ref().clone() {
            let mut wallet = wallet_guard.write().unwrap();

            // Only render the unlock prompt if the wallet requires a password and is locked
            if wallet.uses_password && !wallet.is_open() {
<<<<<<< HEAD
                ui.add_space(10.0);
=======
>>>>>>> 4b3a64d1
                if let Some(alias) = &wallet.alias {
                    ui.label(format!(
                        "This wallet ({}) is locked. Please enter the password to unlock it:",
                        alias
                    ));
                } else {
                    ui.label("This wallet is locked. Please enter the password to unlock it:");
                }

                ui.add_space(5.0);

                let mut unlocked = false;

                // Capture necessary values before the closure
                let show_password = self.show_password();
                let mut local_show_password = show_password; // Local copy of show_password
                let mut local_error_message = self.error_message().cloned(); // Local variable for error message
                let wallet_password_mut = self.wallet_password_mut(); // Mutable reference to the password

                ui.horizontal(|ui| {
                    let password_input = ui.add(
                        egui::TextEdit::singleline(wallet_password_mut)
                            .password(!local_show_password)
                            .hint_text("Enter password"),
                    );

                    // Checkbox to toggle password visibility
                    ui.checkbox(&mut local_show_password, "Show Password");

                    if password_input.lost_focus() && ui.input(|i| i.key_pressed(egui::Key::Enter))
                    {
                        // Use the password from wallet_password_mut
                        let wallet_password_ref = &*wallet_password_mut;

                        let unlock_result = wallet.wallet_seed.open(wallet_password_ref);

                        match unlock_result {
                            Ok(_) => {
                                local_error_message = None;
                                unlocked = true;
                            }
                            Err(_) => {
                                if let Some(hint) = wallet.password_hint() {
                                    local_error_message = Some(format!(
                                        "Incorrect Password, password hint is {}",
                                        hint
                                    ));
                                } else {
                                    local_error_message = Some("Incorrect Password".to_string());
                                }
                            }
                        }
                        // Clear the password field after submission
                        wallet_password_mut.zeroize();
                    }
                });

                // Update `show_password` after the closure
                *self.show_password_mut() = local_show_password;

                // Update the error message
                self.set_error_message(local_error_message);

                // Display error message if the password was incorrect
                if let Some(error_message) = self.error_message() {
                    ui.add_space(5.0);
                    ui.colored_label(Color32::RED, error_message);
                }

                return unlocked;
            }
        }
        false
    }
}<|MERGE_RESOLUTION|>--- conflicted
+++ resolved
@@ -46,10 +46,6 @@
 
             // Only render the unlock prompt if the wallet requires a password and is locked
             if wallet.uses_password && !wallet.is_open() {
-<<<<<<< HEAD
-                ui.add_space(10.0);
-=======
->>>>>>> 4b3a64d1
                 if let Some(alias) = &wallet.alias {
                     ui.label(format!(
                         "This wallet ({}) is locked. Please enter the password to unlock it:",
