--- conflicted
+++ resolved
@@ -54,36 +54,8 @@
 
 impl UpdateDataContractScreen {
     pub fn new(app_context: &Arc<AppContext>) -> Self {
-<<<<<<< HEAD
-        let security_level_requirements = [SecurityLevel::HIGH, SecurityLevel::CRITICAL];
-
-        let qualified_identities: Vec<_> = app_context
-            .load_local_qualified_identities()
-            .unwrap_or_default()
-            .into_iter()
-            .filter_map(|e| {
-                let keys = e
-                    .identity
-                    .public_keys()
-                    .values()
-                    .filter(|key| {
-                        key.purpose() == Purpose::AUTHENTICATION
-                            && security_level_requirements.contains(&SecurityLevel::CRITICAL)
-                            && !key.is_disabled()
-                    })
-                    .cloned()
-                    .collect::<Vec<_>>();
-                if keys.is_empty() {
-                    None
-                } else {
-                    Some((e, keys))
-                }
-            })
-            .collect();
-=======
         let qualified_identities: Vec<_> =
             app_context.load_local_user_identities().unwrap_or_default();
->>>>>>> 63820a7a
         let selected_qualified_identity = qualified_identities.first().cloned();
 
         let mut error_message: Option<String> = None;
@@ -218,13 +190,8 @@
                     // Fire off a backend task
                     app_action = AppAction::BackendTask(BackendTask::ContractTask(Box::new(
                         ContractTask::UpdateDataContract(
-<<<<<<< HEAD
                             (**contract).clone(),
-                            self.selected_qualified_identity.clone().unwrap().0, // unwrap should be safe here
-=======
-                            contract.clone(),
                             self.selected_qualified_identity.clone().unwrap(), // unwrap should be safe here
->>>>>>> 63820a7a
                             self.selected_key.clone().unwrap(), // unwrap should be safe here
                         ),
                     )));
