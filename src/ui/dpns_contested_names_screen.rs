use super::components::dpns_subscreen_chooser_panel::add_dpns_subscreen_chooser_panel;
use super::{Screen, ScreenType};
use crate::app::{AppAction, DesiredAppAction};
use crate::backend_task::contested_names::ContestedResourceTask;
use crate::backend_task::BackendTask;
use crate::context::AppContext;
use crate::model::contested_name::{ContestState, ContestedName};
<<<<<<< HEAD
use crate::model::qualified_identity::{IdentityType, QualifiedIdentity};
=======
use crate::model::qualified_identity::{DPNSNameInfo, IdentityType, QualifiedIdentity};
use crate::platform::contested_names::ContestedResourceTask;
use crate::platform::BackendTask;
>>>>>>> 2e196ab2
use crate::ui::components::left_panel::add_left_panel;
use crate::ui::components::top_panel::add_top_panel;
use crate::ui::identities::add_existing_identity_screen::AddExistingIdentityScreen;
use crate::ui::{MessageType, RootScreenType, ScreenLike};
use chrono::{DateTime, LocalResult, TimeZone, Utc};
use chrono_humanize::HumanTime;
use dash_sdk::dpp::platform_value::string_encoding::Encoding;
use dash_sdk::dpp::voting::vote_choices::resource_vote_choice::ResourceVoteChoice;
use dash_sdk::platform::Identifier;
use egui::{Context, Frame, Margin, Ui};
use egui_extras::{Column, TableBuilder};
use std::sync::{Arc, Mutex};
use tracing::error;

#[derive(Clone, Copy, PartialEq, Eq)]
enum SortColumn {
    ContestedName,
    LockedVotes,
    AbstainVotes,
    EndingTime,
    LastUpdated,
    AwardedTo,
}

#[derive(Clone, Copy, PartialEq, Eq)]
enum SortOrder {
    Ascending,
    Descending,
}

#[derive(PartialEq)]
pub enum DPNSSubscreen {
    Active,
    Past,
    Owned,
}

impl DPNSSubscreen {
    pub fn display_name(&self) -> &'static str {
        match self {
            Self::Active => "Active contests",
            Self::Past => "Past contests",
            Self::Owned => "My usernames",
        }
    }
}

pub struct DPNSContestedNamesScreen {
    // No need for Mutex as this can only refresh when entering screen
    voting_identities: Vec<QualifiedIdentity>,
    user_identities: Vec<QualifiedIdentity>,
    contested_names: Arc<Mutex<Vec<ContestedName>>>,
    local_dpns_names: Vec<(Identifier, DPNSNameInfo)>,
    pub app_context: Arc<AppContext>,
    error_message: Option<(String, MessageType, DateTime<Utc>)>,
    sort_column: SortColumn,
    sort_order: SortOrder,
    show_vote_popup_info: Option<(String, ContestedResourceTask)>,
    pub dpns_subscreen: DPNSSubscreen,
}

impl DPNSContestedNamesScreen {
    pub fn new(app_context: &Arc<AppContext>, dpns_subscreen: DPNSSubscreen) -> Self {
        let contested_names = Arc::new(Mutex::new(match dpns_subscreen {
            DPNSSubscreen::Active => app_context.ongoing_contested_names().unwrap_or_else(|e| {
                error!("Failed to load contested names: {:?}", e);
                Vec::new()
            }),
            DPNSSubscreen::Past => app_context.all_contested_names().unwrap_or_else(|e| {
                error!("Failed to load contested names: {:?}", e);
                Vec::new()
            }),
            DPNSSubscreen::Owned => Vec::new(),
        }));
        let local_dpns_names = match dpns_subscreen {
            DPNSSubscreen::Active => Vec::new(),
            DPNSSubscreen::Past => Vec::new(),
            DPNSSubscreen::Owned => app_context.local_dpns_names().unwrap_or_default(),
        };
        let voting_identities = app_context
            .db
            .get_local_voting_identities(&app_context)
            .unwrap_or_default();
        let user_identities = app_context
            .db
            .get_local_user_identities(&app_context)
            .unwrap_or_default();
        Self {
            voting_identities: voting_identities,
            user_identities: user_identities,
            contested_names,
            local_dpns_names: local_dpns_names,
            app_context: app_context.clone(),
            error_message: None,
            sort_column: SortColumn::ContestedName,
            sort_order: SortOrder::Ascending,
            show_vote_popup_info: None,
            dpns_subscreen,
        }
    }

    fn show_contested_name_details(
        &mut self,
        ui: &mut Ui,
        contested_name: &ContestedName,
        is_locked_votes_bold: bool,
        max_contestant_votes: u32,
    ) {
        if let Some(contestants) = &contested_name.contestants {
            for contestant in contestants {
                let first_6_chars_of_id: String = contestant
                    .id
                    .to_string(Encoding::Base58)
                    .chars()
                    .take(6)
                    .collect();
                let button_text =
                    format!("{}... - {} votes", first_6_chars_of_id, contestant.votes);

                // Determine if this contestant's votes should be bold
                let text = if contestant.votes == max_contestant_votes && !is_locked_votes_bold {
                    egui::RichText::new(button_text)
                        .strong()
                        .color(egui::Color32::from_rgb(0, 100, 0))
                } else {
                    egui::RichText::new(button_text)
                };

                if ui.button(text).clicked() {
                    self.show_vote_popup_info = Some((
                        format!(
                            "Confirm Voting for Contestant {} for name \"{}\".\n\nSelect the identity to vote with:",
                            contestant.id, contestant.name
                        ),
                        ContestedResourceTask::VoteOnDPNSName(
                            contested_name.normalized_contested_name.clone(),
                            ResourceVoteChoice::TowardsIdentity(contestant.id),vec![]
                        ),
                    ));
                }
            }
        }
    }

    fn sort_contested_names(&self, contested_names: &mut Vec<ContestedName>) {
        contested_names.sort_by(|a, b| {
            let order = match self.sort_column {
                SortColumn::ContestedName => a
                    .normalized_contested_name
                    .cmp(&b.normalized_contested_name),
                SortColumn::LockedVotes => a.locked_votes.cmp(&b.locked_votes),
                SortColumn::AbstainVotes => a.abstain_votes.cmp(&b.abstain_votes),
                SortColumn::EndingTime => a.end_time.cmp(&b.end_time),
                SortColumn::LastUpdated => a.last_updated.cmp(&b.last_updated),
                SortColumn::AwardedTo => a.awarded_to.cmp(&b.awarded_to),
            };

            if self.sort_order == SortOrder::Descending {
                order.reverse()
            } else {
                order
            }
        });
    }

    fn dismiss_error(&mut self) {
        self.error_message = None;
    }

    fn check_error_expiration(&mut self) {
        if let Some((_, _, timestamp)) = &self.error_message {
            let now = Utc::now();
            let elapsed = now.signed_duration_since(*timestamp);

            // Automatically dismiss the error message after 5 seconds
            if elapsed.num_seconds() > 5 {
                self.dismiss_error();
            }
        }
    }

    fn toggle_sort(&mut self, column: SortColumn) {
        if self.sort_column == column {
            self.sort_order = match self.sort_order {
                SortOrder::Ascending => SortOrder::Descending,
                SortOrder::Descending => SortOrder::Ascending,
            };
        } else {
            self.sort_column = column;
            self.sort_order = SortOrder::Ascending;
        }
    }

    fn render_no_active_contests_or_owned_names(&mut self, ui: &mut Ui) {
        ui.vertical_centered(|ui| {
            ui.add_space(20.0); // Add some space to separate from the top
            match self.dpns_subscreen {
                DPNSSubscreen::Active => {
                    ui.label(
                        egui::RichText::new("No active contests at the moment.")
                            .heading()
                            .strong()
                            .color(egui::Color32::GRAY),
                    );
                }
                DPNSSubscreen::Past => {
                    ui.label(
                        egui::RichText::new("No active or past contests at the moment.")
                            .heading()
                            .strong()
                            .color(egui::Color32::GRAY),
                    );
                }
                DPNSSubscreen::Owned => {
                    ui.label(
                        egui::RichText::new("No owned usernames.")
                            .heading()
                            .strong()
                            .color(egui::Color32::GRAY),
                    );
                }
            }
            ui.add_space(10.0);
            ui.label("Please check back later or try refreshing the list.");
            ui.add_space(20.0);
            if ui.button("Refresh").clicked() {
                self.refresh(); // Call refresh logic when the user clicks "Refresh"
            }
        });
    }

    fn render_table_active_contests(&mut self, ui: &mut Ui) {
        // Clone the contested names vector to avoid holding the lock during UI rendering
        let contested_names = {
            let contested_names_guard = self.contested_names.lock().unwrap();
            let mut contested_names = contested_names_guard.clone();
            self.sort_contested_names(&mut contested_names);
            contested_names
        };

        egui::ScrollArea::vertical().show(ui, |ui| {
            Frame::group(ui.style())
                .fill(ui.visuals().panel_fill)
                .stroke(egui::Stroke::new(
                    1.0,
                    ui.visuals().widgets.inactive.bg_stroke.color,
                ))
                .inner_margin(Margin::same(8.0))
                .show(ui, |ui| {
                    TableBuilder::new(ui)
                        .striped(true)
                        .resizable(true)
                        .cell_layout(egui::Layout::left_to_right(egui::Align::Center))
                        .column(Column::initial(200.0).resizable(true)) // Contested Name
                        .column(Column::initial(100.0).resizable(true)) // Locked Votes
                        .column(Column::initial(100.0).resizable(true)) // Abstain Votes
                        .column(Column::initial(200.0).resizable(true)) // Ending Time
                        .column(Column::initial(200.0).resizable(true)) // Last Updated
                        .column(Column::remainder()) // Contestants
                        .header(30.0, |mut header| {
                            header.col(|ui| {
                                if ui.button("Contested Name").clicked() {
                                    self.toggle_sort(SortColumn::ContestedName);
                                }
                            });
                            header.col(|ui| {
                                if ui.button("Locked Votes").clicked() {
                                    self.toggle_sort(SortColumn::LockedVotes);
                                }
                            });
                            header.col(|ui| {
                                if ui.button("Abstain Votes").clicked() {
                                    self.toggle_sort(SortColumn::AbstainVotes);
                                }
                            });
                            header.col(|ui| {
                                if ui.button("Ending Time").clicked() {
                                    self.toggle_sort(SortColumn::EndingTime);
                                }
                            });
                            header.col(|ui| {
                                if ui.button("Last Updated").clicked() {
                                    self.toggle_sort(SortColumn::LastUpdated);
                                }
                            });
                            header.col(|ui| {
                                ui.heading("Contestants");
                            });
                        })
                        .body(|mut body| {
                            for contested_name in &contested_names {
                                body.row(25.0, |mut row| {
                                    let locked_votes = contested_name.locked_votes.unwrap_or(0);

                                    // Find the highest contestant votes, if any
                                    let max_contestant_votes = contested_name
                                        .contestants
                                        .as_ref()
                                        .map(|contestants| {
                                            contestants
                                                .iter()
                                                .map(|c| c.votes)
                                                .max()
                                                .unwrap_or(0)
                                        })
                                        .unwrap_or(0);

                                    // Determine if locked votes have strict priority
                                    let is_locked_votes_bold =
                                        locked_votes > max_contestant_votes;

                                    row.col(|ui| {
                                        ui.label(&contested_name.normalized_contested_name);
                                    });
                                    row.col(|ui| {
                                        let label_text = if let Some(locked_votes) =
                                            contested_name.locked_votes
                                        {
                                            let label_text = format!("{}", locked_votes);
                                            if is_locked_votes_bold {
                                                egui::RichText::new(label_text).strong()
                                            } else {
                                                egui::RichText::new(label_text)
                                            }
                                        } else {
                                            egui::RichText::new("Fetching".to_string())
                                        };
                                        // Vote button logic for locked votes
                                        if ui.button(label_text).clicked() {
                                            self.show_vote_popup_info = Some((format!("Confirm Voting to Lock the name \"{}\".\n\nSelect the identity to vote with:", contested_name.normalized_contested_name.clone()), ContestedResourceTask::VoteOnDPNSName(contested_name.normalized_contested_name.clone(), ResourceVoteChoice::Lock, vec![])));
                                        }
                                    });
                                    row.col(|ui| {
                                        let label_text = if let Some(abstain_votes) =
                                            contested_name.abstain_votes
                                        {
                                            format!("{}", abstain_votes)
                                        } else {
                                            "Fetching".to_string()
                                        };
                                        if ui.button(label_text).clicked() {
                                            self.show_vote_popup_info = Some((format!("Confirm Voting to Abstain on distribution of \"{}\".\n\nSelect the identity to vote with:", contested_name.normalized_contested_name.clone()), ContestedResourceTask::VoteOnDPNSName(contested_name.normalized_contested_name.clone(), ResourceVoteChoice::Abstain, vec![])));
                                        }
                                    });
                                    row.col(|ui| {
                                        if let Some(ending_time) = contested_name.end_time {
                                            // Convert the timestamp to a DateTime object using timestamp_millis_opt
                                            if let LocalResult::Single(datetime) =
                                                Utc.timestamp_millis_opt(ending_time as i64)
                                            {
                                                // Format the ISO date up to seconds
                                                let iso_date = datetime
                                                    .format("%Y-%m-%d %H:%M:%S")
                                                    .to_string();

                                                // Use chrono-humanize to get the relative time
                                                let relative_time =
                                                    HumanTime::from(datetime).to_string();

                                                // Combine both the ISO date and relative time
                                                let display_text =
                                                    format!("{} ({})", iso_date, relative_time);

                                                ui.label(display_text);
                                            } else {
                                                // Handle case where the timestamp is invalid
                                                ui.label("Invalid timestamp");
                                            }
                                        } else {
                                            ui.label("Fetching");
                                        }
                                    });
                                    row.col(|ui| {
                                        if let Some(last_updated) = contested_name.last_updated
                                        {
                                            // Convert the timestamp to a DateTime object using timestamp_millis_opt
                                            if let LocalResult::Single(datetime) =
                                                Utc.timestamp_opt(last_updated as i64, 0)
                                            {
                                                // Use chrono-humanize to get the relative time
                                                let relative_time =
                                                    HumanTime::from(datetime).to_string();

                                                ui.label(relative_time);
                                            } else {
                                                // Handle case where the timestamp is invalid
                                                ui.label("Invalid timestamp");
                                            }
                                        } else {
                                            ui.label("Fetching");
                                        }
                                    });
                                    row.col(|ui| {
                                        self.show_contested_name_details(
                                            ui,
                                            contested_name,
                                            is_locked_votes_bold,
                                            max_contestant_votes,
                                        );
                                    });
                                });
                            }
                        });
                });
        });
    }

    fn render_table_past_contests(&mut self, ui: &mut Ui) {
        // Clone the contested names vector to avoid holding the lock during UI rendering
        let contested_names = {
            let contested_names_guard = self.contested_names.lock().unwrap();
            let mut contested_names = contested_names_guard.clone();
            self.sort_contested_names(&mut contested_names);
            contested_names
        };

        egui::ScrollArea::vertical().show(ui, |ui| {
            Frame::group(ui.style())
                .fill(ui.visuals().panel_fill)
                .stroke(egui::Stroke::new(
                    1.0,
                    ui.visuals().widgets.inactive.bg_stroke.color,
                ))
                .inner_margin(Margin::same(8.0))
                .show(ui, |ui| {
                    TableBuilder::new(ui)
                        .striped(true)
                        .resizable(true)
                        .cell_layout(egui::Layout::left_to_right(egui::Align::Center))
                        .column(Column::initial(200.0).resizable(true)) // Contested Name
                        .column(Column::initial(200.0).resizable(true)) // Ended Time
                        .column(Column::initial(200.0).resizable(true)) // Last Updated
                        .column(Column::initial(200.0).resizable(true)) // Awarded To
                        .header(30.0, |mut header| {
                            header.col(|ui| {
                                if ui.button("Contested Name").clicked() {
                                    self.toggle_sort(SortColumn::ContestedName);
                                }
                            });
                            header.col(|ui| {
                                if ui.button("Ended Time").clicked() {
                                    self.toggle_sort(SortColumn::EndingTime);
                                }
                            });
                            header.col(|ui| {
                                if ui.button("Last Updated").clicked() {
                                    self.toggle_sort(SortColumn::LastUpdated);
                                }
                            });
                            header.col(|ui| {
                                if ui.button("Awarded To").clicked() {
                                    self.toggle_sort(SortColumn::AwardedTo);
                                }
                            });
                        })
                        .body(|mut body| {
                            for contested_name in &contested_names {
                                body.row(25.0, |mut row| {
                                    row.col(|ui| {
                                        ui.label(&contested_name.normalized_contested_name);
                                    });
                                    row.col(|ui| {
                                        if let Some(ended_time) = contested_name.end_time {
                                            // Convert the timestamp to a DateTime object using timestamp_millis_opt
                                            if let LocalResult::Single(datetime) =
                                                Utc.timestamp_millis_opt(ended_time as i64)
                                            {
                                                // Format the ISO date up to seconds
                                                let iso_date = datetime
                                                    .format("%Y-%m-%d %H:%M:%S")
                                                    .to_string();

                                                // Use chrono-humanize to get the relative time
                                                let relative_time =
                                                    HumanTime::from(datetime).to_string();

                                                // Combine both the ISO date and relative time
                                                let display_text =
                                                    format!("{} ({})", iso_date, relative_time);

                                                ui.label(display_text);
                                            } else {
                                                // Handle case where the timestamp is invalid
                                                ui.label("Invalid timestamp");
                                            }
                                        } else {
                                            ui.label("Fetching");
                                        }
                                    });
                                    row.col(|ui| {
                                        if let Some(last_updated) = contested_name.last_updated {
                                            // Convert the timestamp to a DateTime object using timestamp_millis_opt
                                            if let LocalResult::Single(datetime) =
                                                Utc.timestamp_opt(last_updated as i64, 0)
                                            {
                                                // Use chrono-humanize to get the relative time
                                                let relative_time =
                                                    HumanTime::from(datetime).to_string();

                                                ui.label(relative_time);
                                            } else {
                                                // Handle case where the timestamp is invalid
                                                ui.label("Invalid timestamp");
                                            }
                                        } else {
                                            ui.label("Fetching");
                                        }
                                    });
                                    row.col(|ui| match contested_name.state {
                                        ContestState::Unknown => {
                                            ui.label("Fetching");
                                        }
                                        ContestState::Joinable => {
                                            ui.label("Active");
                                        }
                                        ContestState::Ongoing => {
                                            ui.label("Active");
                                        }
                                        ContestState::WonBy(identifier) => {
                                            ui.label(format!(
                                                "{}",
                                                identifier.to_string(Encoding::Base58),
                                            ));
                                        }
                                        ContestState::Locked => {
                                            ui.label("Locked");
                                        }
                                    });
                                });
                            }
                        });
                });
        });
    }

    fn render_table_local_dpns_names(&mut self, ui: &mut Ui) {
        // Clone and sort a local copy of the `local_dpns_names` vector
        let mut sorted_names = self.local_dpns_names.clone();
        sorted_names.sort_by(|a, b| match self.sort_column {
            SortColumn::ContestedName => {
                let order = a.1.name.cmp(&b.1.name); // Sort by DPNS Name
                if self.sort_order == SortOrder::Descending {
                    order.reverse()
                } else {
                    order
                }
            }
            SortColumn::AwardedTo => {
                let order = a.0.cmp(&b.0); // Sort by Identifier
                if self.sort_order == SortOrder::Descending {
                    order.reverse()
                } else {
                    order
                }
            }
            SortColumn::EndingTime => {
                let order = a.1.acquired_at.cmp(&b.1.acquired_at); // Sort by Acquired At
                if self.sort_order == SortOrder::Descending {
                    order.reverse()
                } else {
                    order
                }
            }
            _ => std::cmp::Ordering::Equal,
        });

        // Render table UI
        egui::ScrollArea::vertical().show(ui, |ui| {
            Frame::group(ui.style())
                .fill(ui.visuals().panel_fill)
                .stroke(egui::Stroke::new(
                    1.0,
                    ui.visuals().widgets.inactive.bg_stroke.color,
                ))
                .inner_margin(Margin::same(8.0))
                .show(ui, |ui| {
                    TableBuilder::new(ui)
                        .striped(true)
                        .resizable(true)
                        .cell_layout(egui::Layout::left_to_right(egui::Align::Center))
                        .column(Column::initial(200.0).resizable(true)) // DPNS Name
                        .column(Column::initial(400.0).resizable(true)) // Owner Identifier
                        .column(Column::initial(300.0).resizable(true)) // Acquired At
                        .header(30.0, |mut header| {
                            header.col(|ui| {
                                if ui.button("Name").clicked() {
                                    self.toggle_sort(SortColumn::ContestedName);
                                }
                            });
                            header.col(|ui| {
                                if ui.button("Owner ID").clicked() {
                                    self.toggle_sort(SortColumn::AwardedTo);
                                }
                            });
                            header.col(|ui| {
                                if ui.button("Acquired At").clicked() {
                                    self.toggle_sort(SortColumn::EndingTime);
                                }
                            });
                        })
                        .body(|mut body| {
                            for (identifier, dpns_info) in sorted_names {
                                body.row(25.0, |mut row| {
                                    row.col(|ui| {
                                        ui.label(dpns_info.name);
                                    });
                                    row.col(|ui| {
                                        ui.label(identifier.to_string(Encoding::Base58));
                                    });

                                    let datetime = DateTime::from_timestamp(
                                        dpns_info.acquired_at as i64 / 1000,
                                        ((dpns_info.acquired_at % 1000) * 1_000_000) as u32,
                                    )
                                    .map(|dt| dt.to_string())
                                    .unwrap_or_else(|| "Invalid timestamp".to_string());

                                    row.col(|ui| {
                                        ui.label(datetime);
                                    });
                                });
                            }
                        });
                });
        });
    }

    fn show_vote_popup(&mut self, ui: &mut Ui) -> AppAction {
        let mut app_action = AppAction::None;
        if self.voting_identities.is_empty() {
            ui.label("Please load an Evonode or Masternode first before voting");
            if ui.button("I want to load one now").clicked() {
                self.show_vote_popup_info = None;
                let mut screen = AddExistingIdentityScreen::new(&self.app_context);
                screen.identity_type = IdentityType::Evonode;
                app_action = AppAction::AddScreen(Screen::AddExistingIdentityScreen(screen));
            }
            if ui.button("Cancel").clicked() {
                self.show_vote_popup_info = None;
            }
        } else if let Some((message, action)) = self.show_vote_popup_info.clone() {
            ui.label(message);

            ui.horizontal(|ui| {
                // Only modify `voters` if `action` is `VoteOnDPNSName`
                if let ContestedResourceTask::VoteOnDPNSName(
                    contested_name,
                    vote_choice,
                    mut voters,
                ) = action
                {
                    // Iterate over the voting identities and create a button for each one
                    for identity in self.voting_identities.iter() {
                        if ui.button(identity.display_short_string()).clicked() {
                            // Add the selected identity to the `voters` field
                            voters.push(identity.clone());

                            // Create a new `VoteOnDPNSName` task with updated voters
                            let updated_action = ContestedResourceTask::VoteOnDPNSName(
                                contested_name.clone(),
                                vote_choice.clone(),
                                voters.clone(), // Updated voters
                            );

                            // Pass updated action to BackendTask
                            app_action = AppAction::BackendTask(
                                BackendTask::ContestedResourceTask(updated_action),
                            );
                            self.show_vote_popup_info = None;
                        }
                    }

                    // Vote with all identities
                    if ui.button("All").clicked() {
                        for identity in self.voting_identities.iter() {
                            voters.push(identity.clone());
                        }

                        // Create a new `VoteOnDPNSName` task with all voters
                        let updated_action = ContestedResourceTask::VoteOnDPNSName(
                            contested_name.clone(),
                            vote_choice.clone(),
                            voters.clone(), // Updated voters
                        );

                        // Pass updated action to BackendTask
                        app_action = AppAction::BackendTask(BackendTask::ContestedResourceTask(
                            updated_action,
                        ));
                        self.show_vote_popup_info = None;
                    }
                }

                // Add the "Cancel" button
                if ui.button("Cancel").clicked() {
                    self.show_vote_popup_info = None;
                }
            });
        }

        app_action
    }
}

impl ScreenLike for DPNSContestedNamesScreen {
    fn refresh(&mut self) {
        let mut contested_names = self.contested_names.lock().unwrap();
        match self.dpns_subscreen {
            DPNSSubscreen::Active => {
                *contested_names = self
                    .app_context
                    .ongoing_contested_names()
                    .unwrap_or_default();
            }
            DPNSSubscreen::Past => {
                *contested_names = self.app_context.all_contested_names().unwrap_or_default();
            }
            DPNSSubscreen::Owned => {
                self.local_dpns_names = self.app_context.local_dpns_names().unwrap_or_default();
            }
        }
    }

    fn refresh_on_arrival(&mut self) {
        self.voting_identities = self
            .app_context
            .db
            .get_local_voting_identities(&self.app_context)
            .unwrap_or_default()
            .into();

        self.user_identities = self
            .app_context
            .db
            .get_local_user_identities(&self.app_context)
            .unwrap_or_default()
            .into();

<<<<<<< HEAD
        self.contested_names = Arc::new(Mutex::new(match self.dpns_subscreen {
            DPNSSubscreen::Active => {
                self.app_context
                    .ongoing_contested_names()
                    .unwrap_or_else(|e| {
                        error!("Failed to load contested names: {:?}", e);
                        Vec::new() // Use default value if loading fails
                    })
            }
            DPNSSubscreen::Past => {
                self.app_context.all_contested_names().unwrap_or_else(|e| {
                    error!("Failed to load contested names: {:?}", e);
                    Vec::new() // Use default value if loading fails
                })
            }
            DPNSSubscreen::Owned => {
                self.app_context
                    .owned_contested_names()
                    .unwrap_or_else(|e| {
                        error!("Failed to load contested names: {:?}", e);
                        Vec::new() // Use default value if loading fails
                    })
            }
        }));
=======
        self.local_dpns_names = self.app_context.local_dpns_names().unwrap_or_default();
>>>>>>> 2e196ab2
    }

    fn display_message(&mut self, message: &str, message_type: MessageType) {
        self.error_message = Some((message.to_string(), message_type, Utc::now()));
    }

    fn ui(&mut self, ctx: &Context) -> AppAction {
        self.check_error_expiration();
        let has_identity_that_can_register = !self.user_identities.is_empty();
        let query = (
            "Refresh",
            DesiredAppAction::BackendTask(BackendTask::ContestedResourceTask(
                ContestedResourceTask::QueryDPNSContestedResources,
            )),
        );
        let right_buttons = if has_identity_that_can_register {
            vec![
                (
                    "Register Name",
                    DesiredAppAction::AddScreenType(ScreenType::RegisterDpnsName),
                ),
                query,
            ]
        } else {
            vec![query]
        };
        let mut action = add_top_panel(
            ctx,
            &self.app_context,
            vec![("Dash Evo Tool", AppAction::None)],
            right_buttons,
        );

        match self.dpns_subscreen {
            DPNSSubscreen::Active => {
                action |= add_left_panel(
                    ctx,
                    &self.app_context,
                    RootScreenType::RootScreenDPNSActiveContests,
                );
            }
            DPNSSubscreen::Past => {
                action |= add_left_panel(
                    ctx,
                    &self.app_context,
                    RootScreenType::RootScreenDPNSPastContests,
                );
            }
            DPNSSubscreen::Owned => {
                action |= add_left_panel(
                    ctx,
                    &self.app_context,
                    RootScreenType::RootScreenDPNSOwnedNames,
                );
            }
        }
        action |= add_dpns_subscreen_chooser_panel(ctx);

        // Render the UI with the cloned contested_names vector
        egui::CentralPanel::default().show(ctx, |ui| {
            let error_message = self.error_message.clone();
            if let Some((message, message_type, _)) = error_message {
                if message_type != MessageType::Success {
                    let message_color = match message_type {
                        MessageType::Error => egui::Color32::RED,
                        MessageType::Info => egui::Color32::BLACK,
                        MessageType::Success => unreachable!(),
                    };

                    ui.add_space(10.0);
                    ui.allocate_ui(egui::Vec2::new(ui.available_width(), 50.0), |ui| {
                        ui.group(|ui| {
                            ui.set_min_height(50.0);
                            ui.horizontal(|ui| {
                                ui.label(egui::RichText::new(message).color(message_color));
                                if ui.button("Dismiss").clicked() {
                                    // Update the state outside the closure
                                    self.dismiss_error();
                                }
                            });
                        });
                    });
                    ui.add_space(10.0);
                }
            }

            // Show vote popup if active
            if self.show_vote_popup_info.is_some() {
                egui::Window::new("Vote Confirmation")
                    .collapsible(false)
                    .show(ui.ctx(), |ui| {
                        action |= self.show_vote_popup(ui);
                    });
            }

            // Check if there are any contested names to display
            let has_contested_names = {
                let contested_names = self.contested_names.lock().unwrap();
                !contested_names.is_empty()
            };

            if has_contested_names {
                // Render the table if there are contested names
                match self.dpns_subscreen {
                    DPNSSubscreen::Active => {
                        self.render_table_active_contests(ui);
                    }
                    DPNSSubscreen::Past => {
                        self.render_table_past_contests(ui);
                    }
                    DPNSSubscreen::Owned => {
                        self.render_table_local_dpns_names(ui);
                    }
                }
            } else {
                if self.dpns_subscreen == DPNSSubscreen::Owned && !self.local_dpns_names.is_empty()
                {
                    self.render_table_local_dpns_names(ui);
                }
                // Render the "no active contests" message if none exist
                self.render_no_active_contests_or_owned_names(ui);
            }
        });

        action
    }
}<|MERGE_RESOLUTION|>--- conflicted
+++ resolved
@@ -5,13 +5,7 @@
 use crate::backend_task::BackendTask;
 use crate::context::AppContext;
 use crate::model::contested_name::{ContestState, ContestedName};
-<<<<<<< HEAD
-use crate::model::qualified_identity::{IdentityType, QualifiedIdentity};
-=======
 use crate::model::qualified_identity::{DPNSNameInfo, IdentityType, QualifiedIdentity};
-use crate::platform::contested_names::ContestedResourceTask;
-use crate::platform::BackendTask;
->>>>>>> 2e196ab2
 use crate::ui::components::left_panel::add_left_panel;
 use crate::ui::components::top_panel::add_top_panel;
 use crate::ui::identities::add_existing_identity_screen::AddExistingIdentityScreen;
@@ -750,7 +744,6 @@
             .unwrap_or_default()
             .into();
 
-<<<<<<< HEAD
         self.contested_names = Arc::new(Mutex::new(match self.dpns_subscreen {
             DPNSSubscreen::Active => {
                 self.app_context
@@ -775,9 +768,6 @@
                     })
             }
         }));
-=======
-        self.local_dpns_names = self.app_context.local_dpns_names().unwrap_or_default();
->>>>>>> 2e196ab2
     }
 
     fn display_message(&mut self, message: &str, message_type: MessageType) {
