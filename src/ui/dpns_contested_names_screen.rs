use super::components::dpns_subscreen_chooser_panel::add_dpns_subscreen_chooser_panel;
use super::{Screen, ScreenType};
use crate::app::{AppAction, DesiredAppAction};
use crate::context::AppContext;
use crate::model::contested_name::{ContestState, ContestedName};
use crate::model::qualified_identity::{DPNSNameInfo, IdentityType, QualifiedIdentity};
use crate::platform::contested_names::ContestedResourceTask;
use crate::platform::BackendTask;
use crate::ui::components::left_panel::add_left_panel;
use crate::ui::components::top_panel::add_top_panel;
use crate::ui::identities::add_existing_identity_screen::AddExistingIdentityScreen;
use crate::ui::{MessageType, RootScreenType, ScreenLike};
use chrono::{DateTime, LocalResult, TimeZone, Utc};
use chrono_humanize::HumanTime;
use dash_sdk::dpp::platform_value::string_encoding::Encoding;
use dash_sdk::dpp::voting::vote_choices::resource_vote_choice::ResourceVoteChoice;
use dash_sdk::platform::Identifier;
use egui::{Context, Frame, Margin, Ui};
use egui_extras::{Column, TableBuilder};
use std::sync::{Arc, Mutex};
use tracing::error;

#[derive(Clone, Copy, PartialEq, Eq)]
enum SortColumn {
    ContestedName,
    LockedVotes,
    AbstainVotes,
    EndingTime,
    LastUpdated,
    AwardedTo,
}

#[derive(Clone, Copy, PartialEq, Eq)]
enum SortOrder {
    Ascending,
    Descending,
}

#[derive(PartialEq)]
pub enum DPNSSubscreen {
    Active,
    Past,
    Owned,
}

impl DPNSSubscreen {
    pub fn display_name(&self) -> &'static str {
        match self {
            Self::Active => "Active contests",
            Self::Past => "Past contests",
            Self::Owned => "My usernames",
        }
    }
}

pub struct DPNSContestedNamesScreen {
    // No need for Mutex as this can only refresh when entering screen
    voting_identities: Vec<QualifiedIdentity>,
    user_identities: Vec<QualifiedIdentity>,
    contested_names: Arc<Mutex<Vec<ContestedName>>>,
    local_dpns_names: Vec<(Identifier, DPNSNameInfo)>,
    pub app_context: Arc<AppContext>,
    error_message: Option<(String, MessageType, DateTime<Utc>)>,
    sort_column: SortColumn,
    sort_order: SortOrder,
    show_vote_popup_info: Option<(String, ContestedResourceTask)>,
    pub dpns_subscreen: DPNSSubscreen,
}

impl DPNSContestedNamesScreen {
    pub fn new(app_context: &Arc<AppContext>, dpns_subscreen: DPNSSubscreen) -> Self {
        let contested_names = Arc::new(Mutex::new(match dpns_subscreen {
            DPNSSubscreen::Active => app_context.ongoing_contested_names().unwrap_or_else(|e| {
                error!("Failed to load contested names: {:?}", e);
                Vec::new()
            }),
            DPNSSubscreen::Past => app_context.all_contested_names().unwrap_or_else(|e| {
                error!("Failed to load contested names: {:?}", e);
                Vec::new()
            }),
            DPNSSubscreen::Owned => Vec::new(),
        }));
        let local_dpns_names = match dpns_subscreen {
            DPNSSubscreen::Active => Vec::new(),
            DPNSSubscreen::Past => Vec::new(),
            DPNSSubscreen::Owned => app_context.local_dpns_names().unwrap_or_default(),
        };
        let voting_identities = app_context
            .db
            .get_local_voting_identities(&app_context)
            .unwrap_or_default();
        let user_identities = app_context
            .db
            .get_local_user_identities(&app_context)
            .unwrap_or_default();
        Self {
            voting_identities: voting_identities,
            user_identities: user_identities,
            contested_names,
            local_dpns_names: local_dpns_names,
            app_context: app_context.clone(),
            error_message: None,
            sort_column: SortColumn::ContestedName,
            sort_order: SortOrder::Ascending,
            show_vote_popup_info: None,
            dpns_subscreen,
        }
    }

    fn show_contested_name_details(
        &mut self,
        ui: &mut Ui,
        contested_name: &ContestedName,
        is_locked_votes_bold: bool,
        max_contestant_votes: u32,
    ) {
        if let Some(contestants) = &contested_name.contestants {
            for contestant in contestants {
                let first_6_chars_of_id: String = contestant
                    .id
                    .to_string(Encoding::Base58)
                    .chars()
                    .take(6)
                    .collect();
                let button_text =
                    format!("{}... - {} votes", first_6_chars_of_id, contestant.votes);

                // Determine if this contestant's votes should be bold
                let text = if contestant.votes == max_contestant_votes && !is_locked_votes_bold {
                    egui::RichText::new(button_text)
                        .strong()
                        .color(egui::Color32::from_rgb(0, 100, 0))
                } else {
                    egui::RichText::new(button_text)
                };

                if ui.button(text).clicked() {
                    self.show_vote_popup_info = Some((
                        format!(
                            "Confirm Voting for Contestant {} for name \"{}\".\n\nSelect the identity to vote with:",
                            contestant.id, contestant.name
                        ),
                        ContestedResourceTask::VoteOnDPNSName(
                            contested_name.normalized_contested_name.clone(),
                            ResourceVoteChoice::TowardsIdentity(contestant.id),vec![]
                        ),
                    ));
                }
            }
        }
    }

    fn sort_contested_names(&self, contested_names: &mut Vec<ContestedName>) {
        contested_names.sort_by(|a, b| {
            let order = match self.sort_column {
                SortColumn::ContestedName => a
                    .normalized_contested_name
                    .cmp(&b.normalized_contested_name),
                SortColumn::LockedVotes => a.locked_votes.cmp(&b.locked_votes),
                SortColumn::AbstainVotes => a.abstain_votes.cmp(&b.abstain_votes),
                SortColumn::EndingTime => a.end_time.cmp(&b.end_time),
                SortColumn::LastUpdated => a.last_updated.cmp(&b.last_updated),
                SortColumn::AwardedTo => a.awarded_to.cmp(&b.awarded_to),
            };

            if self.sort_order == SortOrder::Descending {
                order.reverse()
            } else {
                order
            }
        });
    }

    fn dismiss_error(&mut self) {
        self.error_message = None;
    }

    fn check_error_expiration(&mut self) {
        if let Some((_, _, timestamp)) = &self.error_message {
            let now = Utc::now();
            let elapsed = now.signed_duration_since(*timestamp);

            // Automatically dismiss the error message after 5 seconds
            if elapsed.num_seconds() > 5 {
                self.dismiss_error();
            }
        }
    }

    fn toggle_sort(&mut self, column: SortColumn) {
        if self.sort_column == column {
            self.sort_order = match self.sort_order {
                SortOrder::Ascending => SortOrder::Descending,
                SortOrder::Descending => SortOrder::Ascending,
            };
        } else {
            self.sort_column = column;
            self.sort_order = SortOrder::Ascending;
        }
    }

<<<<<<< HEAD
    fn render_no_active_contests(&mut self, ui: &mut Ui) -> AppAction {
        let mut action = AppAction::None;
=======
    fn render_no_active_contests_or_owned_names(&mut self, ui: &mut Ui) {
>>>>>>> 2f571a96
        ui.vertical_centered(|ui| {
            ui.add_space(20.0); // Add some space to separate from the top
            match self.dpns_subscreen {
                DPNSSubscreen::Active => {
                    ui.label(
                        egui::RichText::new("No active contests at the moment.")
                            .heading()
                            .strong()
                            .color(egui::Color32::GRAY),
                    );
                }
                DPNSSubscreen::Past => {
                    ui.label(
                        egui::RichText::new("No active or past contests at the moment.")
                            .heading()
                            .strong()
                            .color(egui::Color32::GRAY),
                    );
                }
                DPNSSubscreen::Owned => {
                    ui.label(
                        egui::RichText::new("No owned usernames.")
                            .heading()
                            .strong()
                            .color(egui::Color32::GRAY),
                    );
                }
            }
            ui.add_space(10.0);
            ui.label("Please check back later or try refreshing the list.");
            ui.add_space(20.0);
            if ui.button("Refresh").clicked() {
                action = AppAction::BackendTask(BackendTask::ContestedResourceTask(
                    ContestedResourceTask::QueryDPNSContestedResources,
                ));
            }
        });

        action
    }

    fn render_table_active_contests(&mut self, ui: &mut Ui) {
        // Clone the contested names vector to avoid holding the lock during UI rendering
        let contested_names = {
            let contested_names_guard = self.contested_names.lock().unwrap();
            let mut contested_names = contested_names_guard.clone();
            self.sort_contested_names(&mut contested_names);
            contested_names
        };

        egui::ScrollArea::vertical().show(ui, |ui| {
            Frame::group(ui.style())
                .fill(ui.visuals().panel_fill)
                .stroke(egui::Stroke::new(
                    1.0,
                    ui.visuals().widgets.inactive.bg_stroke.color,
                ))
                .inner_margin(Margin::same(8.0))
                .show(ui, |ui| {
                    TableBuilder::new(ui)
                        .striped(true)
                        .resizable(true)
                        .cell_layout(egui::Layout::left_to_right(egui::Align::Center))
                        .column(Column::initial(200.0).resizable(true)) // Contested Name
                        .column(Column::initial(100.0).resizable(true)) // Locked Votes
                        .column(Column::initial(100.0).resizable(true)) // Abstain Votes
                        .column(Column::initial(200.0).resizable(true)) // Ending Time
                        .column(Column::initial(200.0).resizable(true)) // Last Updated
                        .column(Column::remainder()) // Contestants
                        .header(30.0, |mut header| {
                            header.col(|ui| {
                                if ui.button("Contested Name").clicked() {
                                    self.toggle_sort(SortColumn::ContestedName);
                                }
                            });
                            header.col(|ui| {
                                if ui.button("Locked Votes").clicked() {
                                    self.toggle_sort(SortColumn::LockedVotes);
                                }
                            });
                            header.col(|ui| {
                                if ui.button("Abstain Votes").clicked() {
                                    self.toggle_sort(SortColumn::AbstainVotes);
                                }
                            });
                            header.col(|ui| {
                                if ui.button("Ending Time").clicked() {
                                    self.toggle_sort(SortColumn::EndingTime);
                                }
                            });
                            header.col(|ui| {
                                if ui.button("Last Updated").clicked() {
                                    self.toggle_sort(SortColumn::LastUpdated);
                                }
                            });
                            header.col(|ui| {
                                ui.heading("Contestants");
                            });
                        })
                        .body(|mut body| {
                            for contested_name in &contested_names {
                                body.row(25.0, |mut row| {
                                    let locked_votes = contested_name.locked_votes.unwrap_or(0);

                                    // Find the highest contestant votes, if any
                                    let max_contestant_votes = contested_name
                                        .contestants
                                        .as_ref()
                                        .map(|contestants| {
                                            contestants
                                                .iter()
                                                .map(|c| c.votes)
                                                .max()
                                                .unwrap_or(0)
                                        })
                                        .unwrap_or(0);

                                    // Determine if locked votes have strict priority
                                    let is_locked_votes_bold =
                                        locked_votes > max_contestant_votes;

                                    row.col(|ui| {
                                        ui.label(&contested_name.normalized_contested_name);
                                    });
                                    row.col(|ui| {
                                        let label_text = if let Some(locked_votes) =
                                            contested_name.locked_votes
                                        {
                                            let label_text = format!("{}", locked_votes);
                                            if is_locked_votes_bold {
                                                egui::RichText::new(label_text).strong()
                                            } else {
                                                egui::RichText::new(label_text)
                                            }
                                        } else {
                                            egui::RichText::new("Fetching".to_string())
                                        };
                                        // Vote button logic for locked votes
                                        if ui.button(label_text).clicked() {
                                            self.show_vote_popup_info = Some((format!("Confirm Voting to Lock the name \"{}\".\n\nSelect the identity to vote with:", contested_name.normalized_contested_name.clone()), ContestedResourceTask::VoteOnDPNSName(contested_name.normalized_contested_name.clone(), ResourceVoteChoice::Lock, vec![])));
                                        }
                                    });
                                    row.col(|ui| {
                                        let label_text = if let Some(abstain_votes) =
                                            contested_name.abstain_votes
                                        {
                                            format!("{}", abstain_votes)
                                        } else {
                                            "Fetching".to_string()
                                        };
                                        if ui.button(label_text).clicked() {
                                            self.show_vote_popup_info = Some((format!("Confirm Voting to Abstain on distribution of \"{}\".\n\nSelect the identity to vote with:", contested_name.normalized_contested_name.clone()), ContestedResourceTask::VoteOnDPNSName(contested_name.normalized_contested_name.clone(), ResourceVoteChoice::Abstain, vec![])));
                                        }
                                    });
                                    row.col(|ui| {
                                        if let Some(ending_time) = contested_name.end_time {
                                            // Convert the timestamp to a DateTime object using timestamp_millis_opt
                                            if let LocalResult::Single(datetime) =
                                                Utc.timestamp_millis_opt(ending_time as i64)
                                            {
                                                // Format the ISO date up to seconds
                                                let iso_date = datetime
                                                    .format("%Y-%m-%d %H:%M:%S")
                                                    .to_string();

                                                // Use chrono-humanize to get the relative time
                                                let relative_time =
                                                    HumanTime::from(datetime).to_string();

                                                // Combine both the ISO date and relative time
                                                let display_text =
                                                    format!("{} ({})", iso_date, relative_time);

                                                ui.label(display_text);
                                            } else {
                                                // Handle case where the timestamp is invalid
                                                ui.label("Invalid timestamp");
                                            }
                                        } else {
                                            ui.label("Fetching");
                                        }
                                    });
                                    row.col(|ui| {
                                        if let Some(last_updated) = contested_name.last_updated
                                        {
                                            // Convert the timestamp to a DateTime object using timestamp_millis_opt
                                            if let LocalResult::Single(datetime) =
                                                Utc.timestamp_opt(last_updated as i64, 0)
                                            {
                                                // Use chrono-humanize to get the relative time
                                                let relative_time =
                                                    HumanTime::from(datetime).to_string();

                                                ui.label(relative_time);
                                            } else {
                                                // Handle case where the timestamp is invalid
                                                ui.label("Invalid timestamp");
                                            }
                                        } else {
                                            ui.label("Fetching");
                                        }
                                    });
                                    row.col(|ui| {
                                        self.show_contested_name_details(
                                            ui,
                                            contested_name,
                                            is_locked_votes_bold,
                                            max_contestant_votes,
                                        );
                                    });
                                });
                            }
                        });
                });
        });
    }

    fn render_table_past_contests(&mut self, ui: &mut Ui) {
        // Clone the contested names vector to avoid holding the lock during UI rendering
        let contested_names = {
            let contested_names_guard = self.contested_names.lock().unwrap();
            let mut contested_names = contested_names_guard.clone();
            self.sort_contested_names(&mut contested_names);
            contested_names
        };

        egui::ScrollArea::vertical().show(ui, |ui| {
            Frame::group(ui.style())
                .fill(ui.visuals().panel_fill)
                .stroke(egui::Stroke::new(
                    1.0,
                    ui.visuals().widgets.inactive.bg_stroke.color,
                ))
                .inner_margin(Margin::same(8.0))
                .show(ui, |ui| {
                    TableBuilder::new(ui)
                        .striped(true)
                        .resizable(true)
                        .cell_layout(egui::Layout::left_to_right(egui::Align::Center))
                        .column(Column::initial(200.0).resizable(true)) // Contested Name
                        .column(Column::initial(200.0).resizable(true)) // Ended Time
                        .column(Column::initial(200.0).resizable(true)) // Last Updated
                        .column(Column::initial(200.0).resizable(true)) // Awarded To
                        .header(30.0, |mut header| {
                            header.col(|ui| {
                                if ui.button("Contested Name").clicked() {
                                    self.toggle_sort(SortColumn::ContestedName);
                                }
                            });
                            header.col(|ui| {
                                if ui.button("Ended Time").clicked() {
                                    self.toggle_sort(SortColumn::EndingTime);
                                }
                            });
                            header.col(|ui| {
                                if ui.button("Last Updated").clicked() {
                                    self.toggle_sort(SortColumn::LastUpdated);
                                }
                            });
                            header.col(|ui| {
                                if ui.button("Awarded To").clicked() {
                                    self.toggle_sort(SortColumn::AwardedTo);
                                }
                            });
                        })
                        .body(|mut body| {
                            for contested_name in &contested_names {
                                body.row(25.0, |mut row| {
                                    row.col(|ui| {
                                        ui.label(&contested_name.normalized_contested_name);
                                    });
                                    row.col(|ui| {
                                        if let Some(ended_time) = contested_name.end_time {
                                            // Convert the timestamp to a DateTime object using timestamp_millis_opt
                                            if let LocalResult::Single(datetime) =
                                                Utc.timestamp_millis_opt(ended_time as i64)
                                            {
                                                // Format the ISO date up to seconds
                                                let iso_date = datetime
                                                    .format("%Y-%m-%d %H:%M:%S")
                                                    .to_string();

                                                // Use chrono-humanize to get the relative time
                                                let relative_time =
                                                    HumanTime::from(datetime).to_string();

                                                // Combine both the ISO date and relative time
                                                let display_text =
                                                    format!("{} ({})", iso_date, relative_time);

                                                ui.label(display_text);
                                            } else {
                                                // Handle case where the timestamp is invalid
                                                ui.label("Invalid timestamp");
                                            }
                                        } else {
                                            ui.label("Fetching");
                                        }
                                    });
                                    row.col(|ui| {
                                        if let Some(last_updated) = contested_name.last_updated {
                                            // Convert the timestamp to a DateTime object using timestamp_millis_opt
                                            if let LocalResult::Single(datetime) =
                                                Utc.timestamp_opt(last_updated as i64, 0)
                                            {
                                                // Use chrono-humanize to get the relative time
                                                let relative_time =
                                                    HumanTime::from(datetime).to_string();

                                                ui.label(relative_time);
                                            } else {
                                                // Handle case where the timestamp is invalid
                                                ui.label("Invalid timestamp");
                                            }
                                        } else {
                                            ui.label("Fetching");
                                        }
                                    });
                                    row.col(|ui| match contested_name.state {
                                        ContestState::Unknown => {
                                            ui.label("Fetching");
                                        }
                                        ContestState::Joinable => {
                                            ui.label("Active");
                                        }
                                        ContestState::Ongoing => {
                                            ui.label("Active");
                                        }
                                        ContestState::WonBy(identifier) => {
                                            ui.label(format!(
                                                "{}",
                                                identifier.to_string(Encoding::Base58),
                                            ));
                                        }
                                        ContestState::Locked => {
                                            ui.label("Locked");
                                        }
                                    });
                                });
                            }
                        });
                });
        });
    }

    fn render_table_local_dpns_names(&mut self, ui: &mut Ui) {
        // Clone and sort a local copy of the `local_dpns_names` vector
        let mut sorted_names = self.local_dpns_names.clone();
        sorted_names.sort_by(|a, b| match self.sort_column {
            SortColumn::ContestedName => {
                let order = a.1.name.cmp(&b.1.name); // Sort by DPNS Name
                if self.sort_order == SortOrder::Descending {
                    order.reverse()
                } else {
                    order
                }
            }
            SortColumn::AwardedTo => {
                let order = a.0.cmp(&b.0); // Sort by Identifier
                if self.sort_order == SortOrder::Descending {
                    order.reverse()
                } else {
                    order
                }
            }
            SortColumn::EndingTime => {
                let order = a.1.acquired_at.cmp(&b.1.acquired_at); // Sort by Acquired At
                if self.sort_order == SortOrder::Descending {
                    order.reverse()
                } else {
                    order
                }
            }
            _ => std::cmp::Ordering::Equal,
        });

        // Render table UI
        egui::ScrollArea::vertical().show(ui, |ui| {
            Frame::group(ui.style())
                .fill(ui.visuals().panel_fill)
                .stroke(egui::Stroke::new(
                    1.0,
                    ui.visuals().widgets.inactive.bg_stroke.color,
                ))
                .inner_margin(Margin::same(8.0))
                .show(ui, |ui| {
                    TableBuilder::new(ui)
                        .striped(true)
                        .resizable(true)
                        .cell_layout(egui::Layout::left_to_right(egui::Align::Center))
                        .column(Column::initial(200.0).resizable(true)) // DPNS Name
                        .column(Column::initial(400.0).resizable(true)) // Owner Identifier
                        .column(Column::initial(300.0).resizable(true)) // Acquired At
                        .header(30.0, |mut header| {
                            header.col(|ui| {
                                if ui.button("Name").clicked() {
                                    self.toggle_sort(SortColumn::ContestedName);
                                }
                            });
                            header.col(|ui| {
                                if ui.button("Owner ID").clicked() {
                                    self.toggle_sort(SortColumn::AwardedTo);
                                }
                            });
                            header.col(|ui| {
                                if ui.button("Acquired At").clicked() {
                                    self.toggle_sort(SortColumn::EndingTime);
                                }
                            });
                        })
                        .body(|mut body| {
                            for (identifier, dpns_info) in sorted_names {
                                body.row(25.0, |mut row| {
                                    row.col(|ui| {
                                        ui.label(dpns_info.name);
                                    });
                                    row.col(|ui| {
                                        ui.label(identifier.to_string(Encoding::Base58));
                                    });

                                    let datetime = DateTime::from_timestamp(
                                        dpns_info.acquired_at as i64 / 1000,
                                        ((dpns_info.acquired_at % 1000) * 1_000_000) as u32,
                                    )
                                    .map(|dt| dt.to_string())
                                    .unwrap_or_else(|| "Invalid timestamp".to_string());

                                    row.col(|ui| {
                                        ui.label(datetime);
                                    });
                                });
                            }
                        });
                });
        });
    }

    fn show_vote_popup(&mut self, ui: &mut Ui) -> AppAction {
        let mut app_action = AppAction::None;
        if self.voting_identities.is_empty() {
            ui.label("Please load an Evonode or Masternode first before voting");
            if ui.button("I want to load one now").clicked() {
                self.show_vote_popup_info = None;
                let mut screen = AddExistingIdentityScreen::new(&self.app_context);
                screen.identity_type = IdentityType::Evonode;
                app_action = AppAction::AddScreen(Screen::AddExistingIdentityScreen(screen));
            }
            if ui.button("Cancel").clicked() {
                self.show_vote_popup_info = None;
            }
        } else if let Some((message, action)) = self.show_vote_popup_info.clone() {
            ui.label(message);

            ui.horizontal(|ui| {
                // Only modify `voters` if `action` is `VoteOnDPNSName`
                if let ContestedResourceTask::VoteOnDPNSName(
                    contested_name,
                    vote_choice,
                    mut voters,
                ) = action
                {
                    // Iterate over the voting identities and create a button for each one
                    for identity in self.voting_identities.iter() {
                        if ui.button(identity.display_short_string()).clicked() {
                            // Add the selected identity to the `voters` field
                            voters.push(identity.clone());

                            // Create a new `VoteOnDPNSName` task with updated voters
                            let updated_action = ContestedResourceTask::VoteOnDPNSName(
                                contested_name.clone(),
                                vote_choice.clone(),
                                voters.clone(), // Updated voters
                            );

                            // Pass updated action to BackendTask
                            app_action = AppAction::BackendTask(
                                BackendTask::ContestedResourceTask(updated_action),
                            );
                            self.show_vote_popup_info = None;
                        }
                    }

                    // Vote with all identities
                    if ui.button("All").clicked() {
                        for identity in self.voting_identities.iter() {
                            voters.push(identity.clone());
                        }

                        // Create a new `VoteOnDPNSName` task with all voters
                        let updated_action = ContestedResourceTask::VoteOnDPNSName(
                            contested_name.clone(),
                            vote_choice.clone(),
                            voters.clone(), // Updated voters
                        );

                        // Pass updated action to BackendTask
                        app_action = AppAction::BackendTask(BackendTask::ContestedResourceTask(
                            updated_action,
                        ));
                        self.show_vote_popup_info = None;
                    }
                }

                // Add the "Cancel" button
                if ui.button("Cancel").clicked() {
                    self.show_vote_popup_info = None;
                }
            });
        }

        app_action
    }
}

impl ScreenLike for DPNSContestedNamesScreen {
    fn refresh(&mut self) {
        let mut contested_names = self.contested_names.lock().unwrap();
        match self.dpns_subscreen {
            DPNSSubscreen::Active => {
                *contested_names = self
                    .app_context
                    .ongoing_contested_names()
                    .unwrap_or_default();
            }
            DPNSSubscreen::Past => {
                *contested_names = self.app_context.all_contested_names().unwrap_or_default();
            }
            DPNSSubscreen::Owned => {
                self.local_dpns_names = self.app_context.local_dpns_names().unwrap_or_default();
            }
        }
    }

    fn refresh_on_arrival(&mut self) {
        self.voting_identities = self
            .app_context
            .db
            .get_local_voting_identities(&self.app_context)
            .unwrap_or_default()
            .into();

        self.user_identities = self
            .app_context
            .db
            .get_local_user_identities(&self.app_context)
            .unwrap_or_default()
            .into();

<<<<<<< HEAD
        let mut contested_names = self.contested_names.lock().unwrap();
        match self.dpns_subscreen {
            DPNSSubscreen::Active => {
                *contested_names = self
                    .app_context
                    .ongoing_contested_names()
                    .unwrap_or_default();
            }
            DPNSSubscreen::Past => {
                *contested_names = self.app_context.all_contested_names().unwrap_or_default();
            }
            DPNSSubscreen::Owned => {
                *contested_names = self.app_context.owned_contested_names().unwrap_or_default();
            }
        }
=======
        self.local_dpns_names = self.app_context.local_dpns_names().unwrap_or_default();
>>>>>>> 2f571a96
    }

    fn display_message(&mut self, message: &str, message_type: MessageType) {
        self.error_message = Some((message.to_string(), message_type, Utc::now()));
    }

    fn ui(&mut self, ctx: &Context) -> AppAction {
        self.check_error_expiration();
        let has_identity_that_can_register = !self.user_identities.is_empty();
        let query = (
            "Refresh",
            DesiredAppAction::BackendTask(BackendTask::ContestedResourceTask(
                ContestedResourceTask::QueryDPNSContestedResources,
            )),
        );
        let right_buttons = if has_identity_that_can_register {
            vec![
                (
                    "Register Name",
                    DesiredAppAction::AddScreenType(ScreenType::RegisterDpnsName),
                ),
                query,
            ]
        } else {
            vec![query]
        };
        let mut action = add_top_panel(
            ctx,
            &self.app_context,
            vec![("Dash Evo Tool", AppAction::None)],
            right_buttons,
        );

        match self.dpns_subscreen {
            DPNSSubscreen::Active => {
                action |= add_left_panel(
                    ctx,
                    &self.app_context,
                    RootScreenType::RootScreenDPNSActiveContests,
                );
            }
            DPNSSubscreen::Past => {
                action |= add_left_panel(
                    ctx,
                    &self.app_context,
                    RootScreenType::RootScreenDPNSPastContests,
                );
            }
            DPNSSubscreen::Owned => {
                action |= add_left_panel(
                    ctx,
                    &self.app_context,
                    RootScreenType::RootScreenDPNSOwnedNames,
                );
            }
        }
        action |= add_dpns_subscreen_chooser_panel(ctx);

        // Render the UI with the cloned contested_names vector
        egui::CentralPanel::default().show(ctx, |ui| {
            let error_message = self.error_message.clone();
            if let Some((message, message_type, _)) = error_message {
                if message_type != MessageType::Success {
                    let message_color = match message_type {
                        MessageType::Error => egui::Color32::RED,
                        MessageType::Info => egui::Color32::BLACK,
                        MessageType::Success => unreachable!(),
                    };

                    ui.add_space(10.0);
                    ui.allocate_ui(egui::Vec2::new(ui.available_width(), 50.0), |ui| {
                        ui.group(|ui| {
                            ui.set_min_height(50.0);
                            ui.horizontal(|ui| {
                                ui.label(egui::RichText::new(message).color(message_color));
                                if ui.button("Dismiss").clicked() {
                                    // Update the state outside the closure
                                    self.dismiss_error();
                                }
                            });
                        });
                    });
                    ui.add_space(10.0);
                }
            }

            // Show vote popup if active
            if self.show_vote_popup_info.is_some() {
                egui::Window::new("Vote Confirmation")
                    .collapsible(false)
                    .show(ui.ctx(), |ui| {
                        action |= self.show_vote_popup(ui);
                    });
            }

            // Check if there are any contested names to display
            let has_contested_names = {
                let contested_names = self.contested_names.lock().unwrap();
                !contested_names.is_empty()
            };

            if has_contested_names {
                // Render the table if there are contested names
                match self.dpns_subscreen {
                    DPNSSubscreen::Active => {
                        self.render_table_active_contests(ui);
                    }
                    DPNSSubscreen::Past => {
                        self.render_table_past_contests(ui);
                    }
                    DPNSSubscreen::Owned => {
                        self.render_table_local_dpns_names(ui);
                    }
                }
            } else {
                if self.dpns_subscreen == DPNSSubscreen::Owned && !self.local_dpns_names.is_empty()
                {
                    self.render_table_local_dpns_names(ui);
                }
                // Render the "no active contests" message if none exist
<<<<<<< HEAD
                action |= self.render_no_active_contests(ui);
=======
                self.render_no_active_contests_or_owned_names(ui);
>>>>>>> 2f571a96
            }
        });

        action
    }
}<|MERGE_RESOLUTION|>--- conflicted
+++ resolved
@@ -199,12 +199,8 @@
         }
     }
 
-<<<<<<< HEAD
-    fn render_no_active_contests(&mut self, ui: &mut Ui) -> AppAction {
+    fn render_no_active_contests_or_owned_names(&mut self, ui: &mut Ui) -> AppAction {
         let mut action = AppAction::None;
-=======
-    fn render_no_active_contests_or_owned_names(&mut self, ui: &mut Ui) {
->>>>>>> 2f571a96
         ui.vertical_centered(|ui| {
             ui.add_space(20.0); // Add some space to separate from the top
             match self.dpns_subscreen {
@@ -753,7 +749,6 @@
             .unwrap_or_default()
             .into();
 
-<<<<<<< HEAD
         let mut contested_names = self.contested_names.lock().unwrap();
         match self.dpns_subscreen {
             DPNSSubscreen::Active => {
@@ -766,12 +761,9 @@
                 *contested_names = self.app_context.all_contested_names().unwrap_or_default();
             }
             DPNSSubscreen::Owned => {
-                *contested_names = self.app_context.owned_contested_names().unwrap_or_default();
+                self.local_dpns_names = self.app_context.local_dpns_names().unwrap_or_default();
             }
         }
-=======
-        self.local_dpns_names = self.app_context.local_dpns_names().unwrap_or_default();
->>>>>>> 2f571a96
     }
 
     fn display_message(&mut self, message: &str, message_type: MessageType) {
@@ -892,11 +884,7 @@
                     self.render_table_local_dpns_names(ui);
                 }
                 // Render the "no active contests" message if none exist
-<<<<<<< HEAD
-                action |= self.render_no_active_contests(ui);
-=======
-                self.render_no_active_contests_or_owned_names(ui);
->>>>>>> 2f571a96
+                action |= self.render_no_active_contests_or_owned_names(ui);
             }
         });
 
