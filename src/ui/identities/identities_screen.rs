--- conflicted
+++ resolved
@@ -291,13 +291,8 @@
                         .resizable(true)
                         .cell_layout(egui::Layout::left_to_right(Align::Center))
                         // Define columns with resizing and alignment
-<<<<<<< HEAD
                         .column(Column::initial(80.0).resizable(true)) // Name
-                        .column(Column::initial(100.0).resizable(true)) // Identity ID
-=======
-                        .column(Column::initial(60.0).resizable(true)) // Name
                         .column(Column::initial(330.0).resizable(true)) // Identity ID
->>>>>>> ce89b320
                         .column(Column::initial(60.0).resizable(true)) // In Wallet
                         .column(Column::initial(100.0).resizable(true)) // Balance
                         .column(Column::initial(80.0).resizable(true)) // Type
