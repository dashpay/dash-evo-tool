use crate::app::AppAction;
use crate::backend_task::identity::IdentityTask;
use crate::backend_task::BackendTask;
use crate::context::AppContext;
use crate::model::qualified_identity::qualified_identity_public_key::QualifiedIdentityPublicKey;
use crate::model::qualified_identity::QualifiedIdentity;
use crate::model::wallet::Wallet;
use crate::ui::components::top_panel::add_top_panel;
use crate::ui::components::wallet_unlock::ScreenWithWalletUnlock;
use crate::ui::identities::get_selected_wallet;
use crate::ui::{MessageType, ScreenLike};
use dash_sdk::dpp::identity::accessors::IdentityGettersV0;
use dash_sdk::dpp::identity::hash::IdentityPublicKeyHashMethodsV0;
use dash_sdk::dpp::identity::identity_public_key::v0::IdentityPublicKeyV0;
use dash_sdk::dpp::identity::{KeyType, Purpose, SecurityLevel};
use dash_sdk::dpp::prelude::TimestampMillis;
use eframe::egui::{self, Context};
<<<<<<< HEAD
use egui::Ui;
use rand::rngs::StdRng;
use rand::SeedableRng;
=======
use egui::{Color32, RichText, Ui};
use rand::rngs::StdRng;
use rand::SeedableRng;
use std::collections::HashSet;
>>>>>>> 4b3a64d1
use std::sync::{Arc, RwLock};
use std::time::{SystemTime, UNIX_EPOCH};

#[derive(PartialEq)]
pub enum AddKeyStatus {
    NotStarted,
    WaitingForResult(TimestampMillis),
    ErrorMessage(String),
    Complete,
}

pub struct AddKeyScreen {
    pub identity: QualifiedIdentity,
    pub app_context: Arc<AppContext>,
    private_key_input: String,
    key_type: KeyType,
    purpose: Purpose,
    security_level: SecurityLevel,
    add_key_status: AddKeyStatus,
<<<<<<< HEAD

    // Wallet unlock stuff
=======
>>>>>>> 4b3a64d1
    selected_wallet: Option<Arc<RwLock<Wallet>>>,
    wallet_password: String,
    show_password: bool,
    error_message: Option<String>,
}

impl AddKeyScreen {
    pub fn new(identity: QualifiedIdentity, app_context: &Arc<AppContext>) -> Self {
<<<<<<< HEAD
        let selected_key = identity.identity.get_first_public_key_matching(
            Purpose::AUTHENTICATION,
            [SecurityLevel::MASTER, SecurityLevel::CRITICAL].into(),
=======
        let identity_clone = identity.clone();
        let selected_key = identity_clone.identity.get_first_public_key_matching(
            Purpose::AUTHENTICATION,
            HashSet::from([SecurityLevel::MASTER]),
>>>>>>> 4b3a64d1
            KeyType::all_key_types().into(),
            false,
        );
        let mut error_message = None;
        let selected_wallet =
            get_selected_wallet(&identity, None, selected_key, &mut error_message);

        Self {
            identity,
            app_context: app_context.clone(),
            private_key_input: String::new(),
            key_type: KeyType::ECDSA_SECP256K1,
            purpose: Purpose::AUTHENTICATION,
            security_level: SecurityLevel::HIGH,
            add_key_status: AddKeyStatus::NotStarted,
            selected_wallet,
            wallet_password: String::new(),
            show_password: false,
            error_message,
        }
    }

    fn validate_and_add_key(&mut self) -> AppAction {
        let mut app_action = AppAction::None;
        // Convert the input string to bytes (hex decoding)
        match hex::decode(&self.private_key_input) {
            Ok(private_key_bytes_vec) if private_key_bytes_vec.len() == 32 => {
                let private_key_bytes = private_key_bytes_vec.try_into().unwrap();
                let public_key_data_result = self.key_type.public_key_data_from_private_key_data(
                    &private_key_bytes,
                    self.app_context.network,
                );
                if let Err(err) = public_key_data_result {
                    self.add_key_status =
                        AddKeyStatus::ErrorMessage(format!("Issue verifying private key: {}", err));
                } else {
                    let new_key = IdentityPublicKeyV0 {
                        id: self.identity.identity.get_public_key_max_id() + 1,
                        key_type: self.key_type,
                        purpose: self.purpose,
                        security_level: self.security_level,
                        data: public_key_data_result.unwrap().into(),
                        read_only: false,
                        disabled_at: None,
                        contract_bounds: None,
                    };

                    // Validate the private key against the public key
                    let validation_result = new_key
                        .validate_private_key_bytes(&private_key_bytes, self.app_context.network);
                    if let Err(err) = validation_result {
                        self.add_key_status = AddKeyStatus::ErrorMessage(format!(
                            "Issue verifying private key: {}",
                            err
                        ));
                    } else if validation_result.unwrap() {
                        let new_qualified_key = QualifiedIdentityPublicKey {
                            identity_public_key: new_key.into(),
                            in_wallet_at_derivation_path: None,
                        };
                        app_action = AppAction::BackendTask(BackendTask::IdentityTask(
                            IdentityTask::AddKeyToIdentity(
                                self.identity.clone(),
                                new_qualified_key.into(),
                                private_key_bytes,
                            ),
                        ));
                    } else {
                        self.add_key_status = AddKeyStatus::ErrorMessage(
                            "Private key does not match the public key.".to_string(),
                        );
                    }
                }
            }
            Ok(_) => {
                self.add_key_status =
                    AddKeyStatus::ErrorMessage("Private key not 32 bytes".to_string());
            }
            Err(_) => {
                self.add_key_status =
                    AddKeyStatus::ErrorMessage("Invalid hex string for private key.".to_string());
            }
        }
        app_action
    }

    fn generate_random_private_key(&mut self) {
        // Create a new random number generator
        let mut rng = StdRng::from_entropy();

        // Generate a random private key based on the selected key type
        if let Ok((_, private_key_bytes)) = self
            .key_type
            .random_public_and_private_key_data(&mut rng, self.app_context.platform_version)
        {
            self.private_key_input = hex::encode(private_key_bytes);
        } else {
            self.add_key_status =
                AddKeyStatus::ErrorMessage("Failed to generate a random private key.".to_string());
        }
    }

<<<<<<< HEAD
    pub fn show_success(&self, ui: &mut Ui) -> AppAction {
=======
    pub fn show_success(&mut self, ui: &mut Ui) -> AppAction {
>>>>>>> 4b3a64d1
        let mut action = AppAction::None;

        // Center the content vertically and horizontally
        ui.vertical_centered(|ui| {
            ui.add_space(50.0);

            ui.heading("🎉");
<<<<<<< HEAD
            ui.heading("Successfully added key to identity");

            ui.add_space(20.0);

            // Display the "Back" button
            if ui.button("Back").clicked() {
                // Handle navigation back to the previous screen
                action = AppAction::PopScreenAndRefresh;
            }
=======
            ui.heading("Successfully added key.");

            ui.add_space(20.0);

            if ui.button("Back to Identities Screen").clicked() {
                action = AppAction::PopScreenAndRefresh;
            }
            ui.add_space(5.0);

            if ui.button("Add another key").clicked() {
                action = AppAction::BackendTask(BackendTask::IdentityTask(
                    IdentityTask::RefreshIdentity(self.identity.clone()),
                ));
                self.private_key_input = String::new();
                self.add_key_status = AddKeyStatus::NotStarted;
            }
>>>>>>> 4b3a64d1
        });

        action
    }
}

impl ScreenLike for AddKeyScreen {
    fn refresh(&mut self) {
        if let Some(refreshed_identity) = self
            .app_context
            .load_local_qualified_identities()
            .expect("Expected to load local identities")
            .iter()
            .find(|identity| identity.identity.id() == self.identity.identity.id())
        {
            self.identity = refreshed_identity.clone();
        }
    }

    fn display_message(&mut self, message: &str, message_type: MessageType) {
        match message_type {
            MessageType::Success => {
                if message == "Successfully added key to identity" {
                    self.add_key_status = AddKeyStatus::Complete;
                }
                if message == "Successfully refreshed identity" {
                    self.refresh();
                }
            }
            MessageType::Info => {}
            MessageType::Error => {
                // It's not great because the error message can be coming from somewhere else if there are other processes happening
                self.add_key_status = AddKeyStatus::ErrorMessage(message.to_string());
            }
        }
    }

    fn ui(&mut self, ctx: &Context) -> AppAction {
        let mut action = add_top_panel(
            ctx,
            &self.app_context,
            vec![
                ("Identities", AppAction::GoToMainScreen),
                ("Add Key", AppAction::None),
            ],
            vec![],
        );

        egui::CentralPanel::default().show(ctx, |ui| {
            // Show the success screen if the key was added successfully
            if self.add_key_status == AddKeyStatus::Complete {
                action = self.show_success(ui);
                return;
            }

            ui.heading("Add New Key");
            ui.add_space(10.0);

<<<<<<< HEAD
            // Wallet unlock
            if self.selected_wallet.is_some() {
                let (needed_unlock, just_unlocked) = self.render_wallet_unlock_if_needed(ui);
=======
            if self.add_key_status == AddKeyStatus::Complete {
                action |= self.show_success(ui);
                return;
            }

            if self.selected_wallet.is_some() {
                let (needed_unlock, just_unlocked) = self.render_wallet_unlock_if_needed(ui);

>>>>>>> 4b3a64d1
                if needed_unlock && !just_unlocked {
                    return;
                }
            }

            egui::Grid::new("add_key_grid")
                .num_columns(2)
                .spacing([10.0, 10.0])
                .striped(true)
                .show(ui, |ui| {
                    // Purpose
                    ui.label("Purpose:");
                    egui::ComboBox::from_id_salt("purpose_selector")
                        .selected_text(format!("{:?}", self.purpose))
                        .show_ui(ui, |ui| {
                            ui.selectable_value(
                                &mut self.purpose,
                                Purpose::AUTHENTICATION,
                                "AUTHENTICATION",
                            );
                            ui.selectable_value(&mut self.purpose, Purpose::TRANSFER, "TRANSFER");
                        });
                    ui.end_row();

                    // Security Level
                    ui.label("Security Level:");
                    egui::ComboBox::from_id_salt("security_level_selector")
                        .selected_text(format!("{:?}", self.security_level))
                        .show_ui(ui, |ui| {
                            if self.purpose == Purpose::AUTHENTICATION {
                                ui.selectable_value(
                                    &mut self.security_level,
                                    SecurityLevel::CRITICAL,
                                    "CRITICAL",
                                );
                                ui.selectable_value(
                                    &mut self.security_level,
                                    SecurityLevel::HIGH,
                                    "HIGH",
                                );
                                ui.selectable_value(
                                    &mut self.security_level,
                                    SecurityLevel::MEDIUM,
                                    "MEDIUM",
                                );
                            } else {
                                ui.selectable_value(
                                    &mut self.security_level,
                                    SecurityLevel::CRITICAL,
                                    "CRITICAL",
                                );
                            }
                        });
                    ui.end_row();

                    // Key Type
                    ui.label("Key Type:");
                    egui::ComboBox::from_id_salt("key_type_selector")
                        .selected_text(format!("{:?}", self.key_type))
                        .show_ui(ui, |ui| {
                            ui.selectable_value(
                                &mut self.key_type,
                                KeyType::ECDSA_SECP256K1,
                                "ECDSA_SECP256K1",
                            );
                            ui.selectable_value(
                                &mut self.key_type,
                                KeyType::BLS12_381,
                                "BLS12_381",
                            );
                            ui.selectable_value(
                                &mut self.key_type,
                                KeyType::ECDSA_HASH160,
                                "ECDSA_HASH160",
                            );
                            ui.selectable_value(
                                &mut self.key_type,
                                KeyType::EDDSA_25519_HASH160,
                                "EDDSA_25519_HASH160",
                            );
                            // ui.selectable_value(
                            //     &mut self.key_type,
                            //     KeyType::BIP13_SCRIPT_HASH,
                            //     "BIP13_SCRIPT_HASH",
                            // );
                        });
                    ui.end_row();

                    // Private Key Input
                    ui.label("Private Key:");
                    ui.text_edit_singleline(&mut self.private_key_input);
                    if ui.button("Generate Random").clicked() {
                        self.generate_random_private_key();
                    }
                    ui.end_row();
                });
            ui.add_space(20.0);

<<<<<<< HEAD
            ui.add_space(10.0);

            if ui.button("Add Key").clicked() {
=======
            // Add Key button
            let mut new_style = (**ui.style()).clone();
            new_style.spacing.button_padding = egui::vec2(10.0, 5.0);
            ui.set_style(new_style);
            let button = egui::Button::new(RichText::new("Add Key").color(Color32::WHITE))
                .fill(Color32::from_rgb(0, 128, 255))
                .frame(true)
                .rounding(3.0);
            if ui.add(button).clicked() {
>>>>>>> 4b3a64d1
                // Set the status to waiting and capture the current time
                let now = SystemTime::now()
                    .duration_since(UNIX_EPOCH)
                    .expect("Time went backwards")
                    .as_secs();
                self.add_key_status = AddKeyStatus::WaitingForResult(now);
                action |= self.validate_and_add_key();
            }
<<<<<<< HEAD
            ui.add_space(5.0);
=======
            ui.add_space(10.0);
>>>>>>> 4b3a64d1

            match &self.add_key_status {
                AddKeyStatus::NotStarted => {
                    // Do nothing
                }
                AddKeyStatus::WaitingForResult(start_time) => {
                    let now = SystemTime::now()
                        .duration_since(UNIX_EPOCH)
                        .expect("Time went backwards")
                        .as_secs();
                    let elapsed_seconds = now - start_time;

                    let display_time = if elapsed_seconds < 60 {
                        format!(
                            "{} second{}",
                            elapsed_seconds,
                            if elapsed_seconds == 1 { "" } else { "s" }
                        )
                    } else {
                        let minutes = elapsed_seconds / 60;
                        let seconds = elapsed_seconds % 60;
                        format!(
                            "{} minute{} and {} second{}",
                            minutes,
                            if minutes == 1 { "" } else { "s" },
                            seconds,
                            if seconds == 1 { "" } else { "s" }
                        )
                    };

                    ui.label(format!("Adding key... Time taken so far: {}", display_time));
                }
                AddKeyStatus::ErrorMessage(msg) => {
                    ui.colored_label(egui::Color32::DARK_RED, format!("Error: {}", msg));
                }
                AddKeyStatus::Complete => {
<<<<<<< HEAD
                    // Handled above
=======
                    // handled above
>>>>>>> 4b3a64d1
                }
            }
        });

        action
    }
}

impl ScreenWithWalletUnlock for AddKeyScreen {
    fn selected_wallet_ref(&self) -> &Option<Arc<RwLock<Wallet>>> {
        &self.selected_wallet
    }

    fn wallet_password_ref(&self) -> &String {
        &self.wallet_password
    }

    fn wallet_password_mut(&mut self) -> &mut String {
        &mut self.wallet_password
    }

    fn show_password(&self) -> bool {
        self.show_password
    }

    fn show_password_mut(&mut self) -> &mut bool {
        &mut self.show_password
    }

    fn set_error_message(&mut self, error_message: Option<String>) {
        self.error_message = error_message;
    }

    fn error_message(&self) -> Option<&String> {
        self.error_message.as_ref()
    }
}<|MERGE_RESOLUTION|>--- conflicted
+++ resolved
@@ -15,16 +15,10 @@
 use dash_sdk::dpp::identity::{KeyType, Purpose, SecurityLevel};
 use dash_sdk::dpp::prelude::TimestampMillis;
 use eframe::egui::{self, Context};
-<<<<<<< HEAD
-use egui::Ui;
-use rand::rngs::StdRng;
-use rand::SeedableRng;
-=======
 use egui::{Color32, RichText, Ui};
 use rand::rngs::StdRng;
 use rand::SeedableRng;
 use std::collections::HashSet;
->>>>>>> 4b3a64d1
 use std::sync::{Arc, RwLock};
 use std::time::{SystemTime, UNIX_EPOCH};
 
@@ -44,11 +38,6 @@
     purpose: Purpose,
     security_level: SecurityLevel,
     add_key_status: AddKeyStatus,
-<<<<<<< HEAD
-
-    // Wallet unlock stuff
-=======
->>>>>>> 4b3a64d1
     selected_wallet: Option<Arc<RwLock<Wallet>>>,
     wallet_password: String,
     show_password: bool,
@@ -57,16 +46,10 @@
 
 impl AddKeyScreen {
     pub fn new(identity: QualifiedIdentity, app_context: &Arc<AppContext>) -> Self {
-<<<<<<< HEAD
-        let selected_key = identity.identity.get_first_public_key_matching(
-            Purpose::AUTHENTICATION,
-            [SecurityLevel::MASTER, SecurityLevel::CRITICAL].into(),
-=======
         let identity_clone = identity.clone();
         let selected_key = identity_clone.identity.get_first_public_key_matching(
             Purpose::AUTHENTICATION,
             HashSet::from([SecurityLevel::MASTER]),
->>>>>>> 4b3a64d1
             KeyType::all_key_types().into(),
             false,
         );
@@ -169,11 +152,7 @@
         }
     }
 
-<<<<<<< HEAD
-    pub fn show_success(&self, ui: &mut Ui) -> AppAction {
-=======
     pub fn show_success(&mut self, ui: &mut Ui) -> AppAction {
->>>>>>> 4b3a64d1
         let mut action = AppAction::None;
 
         // Center the content vertically and horizontally
@@ -181,17 +160,6 @@
             ui.add_space(50.0);
 
             ui.heading("🎉");
-<<<<<<< HEAD
-            ui.heading("Successfully added key to identity");
-
-            ui.add_space(20.0);
-
-            // Display the "Back" button
-            if ui.button("Back").clicked() {
-                // Handle navigation back to the previous screen
-                action = AppAction::PopScreenAndRefresh;
-            }
-=======
             ui.heading("Successfully added key.");
 
             ui.add_space(20.0);
@@ -208,7 +176,6 @@
                 self.private_key_input = String::new();
                 self.add_key_status = AddKeyStatus::NotStarted;
             }
->>>>>>> 4b3a64d1
         });
 
         action
@@ -267,11 +234,6 @@
             ui.heading("Add New Key");
             ui.add_space(10.0);
 
-<<<<<<< HEAD
-            // Wallet unlock
-            if self.selected_wallet.is_some() {
-                let (needed_unlock, just_unlocked) = self.render_wallet_unlock_if_needed(ui);
-=======
             if self.add_key_status == AddKeyStatus::Complete {
                 action |= self.show_success(ui);
                 return;
@@ -280,7 +242,6 @@
             if self.selected_wallet.is_some() {
                 let (needed_unlock, just_unlocked) = self.render_wallet_unlock_if_needed(ui);
 
->>>>>>> 4b3a64d1
                 if needed_unlock && !just_unlocked {
                     return;
                 }
@@ -379,11 +340,6 @@
                 });
             ui.add_space(20.0);
 
-<<<<<<< HEAD
-            ui.add_space(10.0);
-
-            if ui.button("Add Key").clicked() {
-=======
             // Add Key button
             let mut new_style = (**ui.style()).clone();
             new_style.spacing.button_padding = egui::vec2(10.0, 5.0);
@@ -393,7 +349,6 @@
                 .frame(true)
                 .rounding(3.0);
             if ui.add(button).clicked() {
->>>>>>> 4b3a64d1
                 // Set the status to waiting and capture the current time
                 let now = SystemTime::now()
                     .duration_since(UNIX_EPOCH)
@@ -402,11 +357,7 @@
                 self.add_key_status = AddKeyStatus::WaitingForResult(now);
                 action |= self.validate_and_add_key();
             }
-<<<<<<< HEAD
-            ui.add_space(5.0);
-=======
             ui.add_space(10.0);
->>>>>>> 4b3a64d1
 
             match &self.add_key_status {
                 AddKeyStatus::NotStarted => {
@@ -443,11 +394,7 @@
                     ui.colored_label(egui::Color32::DARK_RED, format!("Error: {}", msg));
                 }
                 AddKeyStatus::Complete => {
-<<<<<<< HEAD
-                    // Handled above
-=======
                     // handled above
->>>>>>> 4b3a64d1
                 }
             }
         });
