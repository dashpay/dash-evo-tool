use crate::app::AppAction;
use crate::backend_task::identity::{IdentityTask, RegisterDpnsNameInput};
use crate::backend_task::BackendTask;
use crate::context::AppContext;
use crate::model::qualified_identity::encrypted_key_storage::PrivateKeyData;
use crate::model::qualified_identity::{PrivateKeyTarget, QualifiedIdentity};
use crate::model::wallet::Wallet;
use crate::ui::components::top_panel::add_top_panel;
use crate::ui::components::wallet_unlock::ScreenWithWalletUnlock;
use crate::ui::{MessageType, ScreenLike};
use dash_sdk::dpp::data_contract::accessors::v0::DataContractV0Getters;
use dash_sdk::dpp::data_contract::document_type::accessors::DocumentTypeV0Getters;
use dash_sdk::dpp::identity::accessors::IdentityGettersV0;
use dash_sdk::dpp::identity::identity_public_key::accessors::v0::IdentityPublicKeyGettersV0;
use dash_sdk::dpp::identity::{Purpose, SecurityLevel, TimestampMillis};
use dash_sdk::dpp::platform_value::string_encoding::Encoding;
use dash_sdk::platform::{Identifier, IdentityPublicKey};
use eframe::egui::Context;
use egui::{Color32, RichText};
use std::sync::Arc;
use std::sync::RwLock;
use std::time::{SystemTime, UNIX_EPOCH};

pub enum RegisterDpnsNameStatus {
    NotStarted,
    WaitingForResult(TimestampMillis),
    ErrorMessage(String),
    Complete,
}

pub struct RegisterDpnsNameScreen {
    pub show_identity_selector: bool,
    pub qualified_identities: Vec<(QualifiedIdentity, Vec<IdentityPublicKey>)>,
    pub selected_qualified_identity: Option<(QualifiedIdentity, Vec<IdentityPublicKey>)>,
    name_input: String,
    register_dpns_name_status: RegisterDpnsNameStatus,
    pub app_context: Arc<AppContext>,
    selected_wallet: Option<Arc<RwLock<Wallet>>>,
    wallet_password: String,
    show_password: bool,
    error_message: Option<String>,
}

impl RegisterDpnsNameScreen {
    pub fn new(app_context: &Arc<AppContext>) -> Self {
        let security_level_of_contract = app_context
            .dpns_contract
            .document_type_for_name("domain")
            .unwrap()
            .security_level_requirement();
        let security_level_requirements = SecurityLevel::CRITICAL..=security_level_of_contract;

        let qualified_identities: Vec<_> = app_context
            .load_local_qualified_identities()
            .unwrap_or_default()
            .into_iter()
            .filter_map(|e| {
                let keys = e
                    .identity
                    .public_keys()
                    .values()
                    .filter(|key| {
                        key.purpose() == Purpose::AUTHENTICATION
                            && security_level_requirements.contains(&key.security_level())
                            && !key.is_disabled()
                    })
                    .cloned()
                    .collect::<Vec<_>>();
                if keys.is_empty() {
                    None
                } else {
                    Some((e, keys))
                }
            })
            .collect();
        let selected_qualified_identity = qualified_identities.first().cloned();
<<<<<<< HEAD
        let selected_wallet =
            if let Some(wallet) = app_context.wallets.read().unwrap().values().next() {
                Some(wallet.clone())
            } else {
                None
            };
=======

        let mut error_message: Option<String> = None;
        let selected_wallet = get_selected_wallet(
            &selected_qualified_identity,
            app_context,
            &mut error_message,
        );

>>>>>>> 7b7a5b63
        let show_identity_selector = qualified_identities.len() > 0;
        Self {
            show_identity_selector,
            qualified_identities,
            selected_qualified_identity,
            name_input: String::new(),
            register_dpns_name_status: RegisterDpnsNameStatus::NotStarted,
            app_context: app_context.clone(),
            selected_wallet,
            wallet_password: String::new(),
            show_password: false,
            error_message,
        }
    }

    pub fn select_identity(&mut self, identity_id: Identifier) {
        // Find the qualified identity with the matching identity_id
        if let Some(qi) = self
            .qualified_identities
            .iter()
            .find(|(qi, _)| qi.identity.id() == &identity_id)
        {
            // Set the selected_qualified_identity to the found identity
            self.selected_qualified_identity = Some(qi.clone());
            // Update the selected wallet
            self.selected_wallet = get_selected_wallet(
                &self.selected_qualified_identity,
                &self.app_context,
                &mut self.error_message,
            );
        } else {
            // If not found, you might want to handle this case
            // For now, we'll set selected_qualified_identity to None
            self.selected_qualified_identity = None;
            self.selected_wallet = None;
        }
    }

    fn render_identity_id_selection(&mut self, ui: &mut egui::Ui) {
        if self.qualified_identities.len() == 1 {
            // Only one identity, display it directly
            let qualified_identity = &self.qualified_identities[0];
            ui.horizontal(|ui| {
                ui.label("Identity ID:");
                ui.label(
                    qualified_identity
                        .0
                        .alias
                        .as_ref()
                        .unwrap_or(
                            &qualified_identity
                                .0
                                .identity
                                .id()
                                .to_string(Encoding::Base58),
                        )
                        .clone(),
                );
            });
            self.selected_qualified_identity = Some(qualified_identity.clone());
        } else {
            // Multiple identities, display ComboBox
            ui.horizontal(|ui| {
                ui.label("Identity ID:");

                // Create a ComboBox for selecting a Qualified Identity
                egui::ComboBox::from_label("")
                    .selected_text(
                        self.selected_qualified_identity
                            .as_ref()
                            .map(|qi| {
                                qi.0.alias
                                    .as_ref()
                                    .unwrap_or(&qi.0.identity.id().to_string(Encoding::Base58))
                                    .clone()
                            })
                            .unwrap_or_else(|| "Select an identity".to_string()),
                    )
                    .show_ui(ui, |ui| {
                        // Loop through the qualified identities and display each as selectable
                        for qualified_identity in &self.qualified_identities {
                            // Display each QualifiedIdentity as a selectable item
                            if ui
                                .selectable_value(
                                    &mut self.selected_qualified_identity,
                                    Some(qualified_identity.clone()),
                                    qualified_identity.0.alias.as_ref().unwrap_or(
                                        &qualified_identity
                                            .0
                                            .identity
                                            .id()
                                            .to_string(Encoding::Base58),
                                    ),
                                )
                                .clicked()
                            {
                                self.selected_qualified_identity = Some(qualified_identity.clone());
                                self.selected_wallet = get_selected_wallet(
                                    &self.selected_qualified_identity,
                                    &self.app_context,
                                    &mut self.error_message,
                                );
                            }
                        }
                    });
            });
        }
    }

    fn register_dpns_name_clicked(&mut self) -> AppAction {
        let Some(qualified_identity) = self.selected_qualified_identity.as_ref() else {
            return AppAction::None;
        };
        let dpns_name_input = RegisterDpnsNameInput {
            qualified_identity: qualified_identity.0.clone(),
            name_input: self.name_input.trim().to_string(),
        };

        AppAction::BackendTask(BackendTask::IdentityTask(IdentityTask::RegisterDpnsName(
            dpns_name_input,
        )))
    }
}

impl ScreenLike for RegisterDpnsNameScreen {
    fn display_message(&mut self, message: &str, message_type: MessageType) {
        match message_type {
            MessageType::Success => {
                if message == "Successfully registered dpns name" {
                    self.register_dpns_name_status = RegisterDpnsNameStatus::Complete;
                }
            }
            MessageType::Info => {}
            MessageType::Error => {
                // It's not great because the error message can be coming from somewhere else if there are other processes happening
                self.register_dpns_name_status =
                    RegisterDpnsNameStatus::ErrorMessage(message.to_string());
            }
        }
    }

    fn ui(&mut self, ctx: &Context) -> AppAction {
        let mut action = add_top_panel(
            ctx,
            &self.app_context,
            vec![
                ("Contested Names", AppAction::GoToMainScreen),
                ("Register DPNS Name", AppAction::None),
            ],
            vec![],
        );

        egui::CentralPanel::default().show(ctx, |ui| {
            ui.heading("Register DPNS Name");
            ui.add_space(10.0);

            // If no identities loaded, give message
            if self.qualified_identities.is_empty() {
                ui.colored_label(
                    egui::Color32::DARK_RED,
                    "No qualified identities available to register a DPNS name.",
                );
                return;
            }

            // Select the identity to register the name for
            ui.heading("1. Select Identity");
            ui.add_space(5.0);
            self.render_identity_id_selection(ui);

            ui.add_space(10.0);
            ui.separator();
            ui.add_space(10.0);

            if self.selected_wallet.is_some() {
                let (needed_unlock, just_unlocked) = self.render_wallet_unlock_if_needed(ui);

                if needed_unlock && !just_unlocked {
                    return;
                }
            }

            // Input for the name
            ui.heading("2. Enter the Name to Register:");
            ui.add_space(5.0);
            ui.horizontal(|ui| {
                ui.label("Name (without \".dash\"):");
                ui.text_edit_singleline(&mut self.name_input);
            });
            ui.add_space(10.0);

            // Display if the name is contested and the estimated cost
            let name = self.name_input.trim();
            if !name.is_empty() && name.len() >= 3 {
                if is_contested_name(&name.to_lowercase()) {
                    ui.colored_label(
                        egui::Color32::DARK_RED,
                        "This is a contested name.",
                    );
                    ui.colored_label(
                        egui::Color32::DARK_RED,
                        "Cost ≈ 0.2006 Dash",
                    );
                } else {
                    ui.colored_label(
                        egui::Color32::DARK_GREEN,
                        "This is not a contested name.",
                    );
                    ui.colored_label(
                        egui::Color32::DARK_GREEN,
                        "Cost ≈ 0.0006 Dash",
                    );
                }
            }

            ui.add_space(10.0);

            // Register button
            let button = egui::Button::new(RichText::new("Register Name").color(Color32::WHITE))
                .fill(Color32::from_rgb(0, 128, 255))
                .frame(true)
                .rounding(3.0)
                .min_size(egui::vec2(80.0, 30.0));

            if ui.add(button).clicked() {
                // Set the status to waiting and capture the current time
                let now = SystemTime::now()
                    .duration_since(UNIX_EPOCH)
                    .expect("Time went backwards")
                    .as_secs();
                self.register_dpns_name_status = RegisterDpnsNameStatus::WaitingForResult(now);
                action = self.register_dpns_name_clicked();
            }

            // Handle registration status messages
            match &self.register_dpns_name_status {
                RegisterDpnsNameStatus::NotStarted => {
                    // Do nothing
                }
                RegisterDpnsNameStatus::WaitingForResult(start_time) => {
                    let now = SystemTime::now()
                        .duration_since(UNIX_EPOCH)
                        .expect("Time went backwards")
                        .as_secs();
                    let elapsed_seconds = now - start_time;

                    let display_time = if elapsed_seconds < 60 {
                        format!(
                            "{} second{}",
                            elapsed_seconds,
                            if elapsed_seconds == 1 { "" } else { "s" }
                        )
                    } else {
                        let minutes = elapsed_seconds / 60;
                        let seconds = elapsed_seconds % 60;
                        format!(
                            "{} minute{} and {} second{}",
                            minutes,
                            if minutes == 1 { "" } else { "s" },
                            seconds,
                            if seconds == 1 { "" } else { "s" }
                        )
                    };

                    ui.label(format!(
                        "Registering... Time taken so far: {}",
                        display_time
                    ));
                }
                RegisterDpnsNameStatus::ErrorMessage(msg) => {
                    ui.colored_label(egui::Color32::RED, format!("Error: {}", msg));
                }
                RegisterDpnsNameStatus::Complete => {
                    action = AppAction::PopScreenAndRefresh;
                }
            }

            ui.add_space(10.0);
            ui.separator();
            ui.add_space(10.0);

            // DPNS Name Constraints Explanation
            ui.heading("DPNS Name Constraints:");
            ui.add_space(5.0);
            ui.label("  • Minimum length: 3 characters");
            ui.label("  • Maximum length: 63 characters");
            ui.label("  • Allowed characters: letters (A-Z, case-insensitive), numbers (0-9), and hyphens (-)");
            ui.label("  • Cannot start or end with a hyphen (-)");
            ui.label("  • Names are case-sensitive");

            ui.add_space(20.0);

            // Contested Names Explanation
            ui.heading("Contested Names Info:");
            ui.add_space(5.0);
            ui.label("  • To prevent name front-running, some names are contested and require a higher fee to register.");
            ui.label("  • Masternodes vote whether or not to award contested names to contestants.");
            ui.label("  • Contests last two weeks and new contenders can only join during the first week.");
            ui.label("  • Contested names are those that are:");
            ui.label("  • Less than 20 characters long (i.e. “alice”, “quantumexplorer”)");
            ui.label("  • AND");
            ui.label("  • Contain no numbers or only contain the number(s) 0 and/or 1 (i.e. “bob”, “carol01”)");
        });

        action
    }
}

impl ScreenWithWalletUnlock for RegisterDpnsNameScreen {
    fn selected_wallet_ref(&self) -> &Option<Arc<RwLock<Wallet>>> {
        &self.selected_wallet
    }

    fn wallet_password_ref(&self) -> &String {
        &self.wallet_password
    }

    fn wallet_password_mut(&mut self) -> &mut String {
        &mut self.wallet_password
    }

    fn show_password(&self) -> bool {
        self.show_password
    }

    fn show_password_mut(&mut self) -> &mut bool {
        &mut self.show_password
    }

    fn set_error_message(&mut self, error_message: Option<String>) {
        self.error_message = error_message;
    }

    fn error_message(&self) -> Option<&String> {
        self.error_message.as_ref()
    }
}

pub fn is_contested_name(name: &str) -> bool {
    let length = name.len();
    if length >= 20 {
        return false;
    }
    for c in name.chars() {
        if c.is_digit(10) {
            if c != '0' && c != '1' {
                return false;
            }
        }
    }
    true
}

pub fn get_selected_wallet<PublicKey>(
    selected_qualified_identity: &Option<(QualifiedIdentity, Vec<PublicKey>)>,
    app_context: &AppContext,
    error_message: &mut Option<String>,
) -> Option<Arc<RwLock<Wallet>>> {
    let (qualified_identity, _) = selected_qualified_identity.as_ref()?;

    let dpns_contract = &app_context.dpns_contract;

    let preorder_document_type = match dpns_contract.document_type_for_name("preorder") {
        Ok(doc_type) => doc_type,
        Err(e) => {
            *error_message = Some(format!("DPNS preorder document type not found: {}", e));
            return None;
        }
    };

    let public_key = match qualified_identity.document_signing_key(&preorder_document_type) {
        Some(key) => key,
        None => {
            *error_message = Some(
                "Identity doesn't have an authentication key for signing document transitions"
                    .to_string(),
            );
            return None;
        }
    };

    let key = (PrivateKeyTarget::PrivateKeyOnMainIdentity, public_key.id());

    if let Some((_, PrivateKeyData::AtWalletDerivationPath(wallet_derivation_path))) =
        qualified_identity.private_keys.private_keys.get(&key)
    {
        qualified_identity
            .associated_wallets
            .get(&wallet_derivation_path.wallet_seed_hash)
            .cloned()
    } else {
        None
    }
}<|MERGE_RESOLUTION|>--- conflicted
+++ resolved
@@ -74,23 +74,14 @@
             })
             .collect();
         let selected_qualified_identity = qualified_identities.first().cloned();
-<<<<<<< HEAD
+
         let selected_wallet =
             if let Some(wallet) = app_context.wallets.read().unwrap().values().next() {
                 Some(wallet.clone())
             } else {
                 None
             };
-=======
-
-        let mut error_message: Option<String> = None;
-        let selected_wallet = get_selected_wallet(
-            &selected_qualified_identity,
-            app_context,
-            &mut error_message,
-        );
-
->>>>>>> 7b7a5b63
+
         let show_identity_selector = qualified_identities.len() > 0;
         Self {
             show_identity_selector,
