use crate::app::AppAction;
use crate::backend_task::identity::{IdentityTask, RegisterDpnsNameInput};
use crate::backend_task::BackendTask;
use crate::context::AppContext;
use crate::model::qualified_identity::QualifiedIdentity;
use crate::model::wallet::Wallet;
use crate::ui::components::left_panel::add_left_panel;
use crate::ui::components::top_panel::add_top_panel;
use crate::ui::components::wallet_unlock::ScreenWithWalletUnlock;
use crate::ui::helpers::{add_identity_key_chooser_with_doc_type, TransactionType};
use crate::ui::{MessageType, ScreenLike};
use dash_sdk::dpp::data_contract::accessors::v0::DataContractV0Getters;
use dash_sdk::dpp::identity::accessors::IdentityGettersV0;
use dash_sdk::dpp::identity::TimestampMillis;
use dash_sdk::platform::{Identifier, IdentityPublicKey};
use eframe::egui::Context;
use egui::{Color32, RichText, Ui};
use std::sync::Arc;
use std::sync::RwLock;
use std::time::{SystemTime, UNIX_EPOCH};

use super::get_selected_wallet;

#[derive(PartialEq)]
pub enum RegisterDpnsNameStatus {
    NotStarted,
    WaitingForResult(TimestampMillis),
    ErrorMessage(String),
    Complete,
}

pub struct RegisterDpnsNameScreen {
    pub show_identity_selector: bool,
    pub qualified_identities: Vec<QualifiedIdentity>,
    pub selected_qualified_identity: Option<QualifiedIdentity>,
    pub selected_key: Option<IdentityPublicKey>,
    name_input: String,
    register_dpns_name_status: RegisterDpnsNameStatus,
    pub app_context: Arc<AppContext>,
    selected_wallet: Option<Arc<RwLock<Wallet>>>,
    wallet_password: String,
    show_password: bool,
    error_message: Option<String>,
}

impl RegisterDpnsNameScreen {
    pub fn new(app_context: &Arc<AppContext>) -> Self {
        let qualified_identities: Vec<_> =
            app_context.load_local_user_identities().unwrap_or_default();
        let selected_qualified_identity = qualified_identities.first().cloned();

        let mut error_message: Option<String> = None;
        let selected_wallet = if let Some(ref identity) = selected_qualified_identity {
            get_selected_wallet(&identity, Some(app_context), None, &mut error_message)
        } else {
            None
        };

        let show_identity_selector = qualified_identities.len() > 1;
        Self {
            show_identity_selector,
            qualified_identities,
            selected_qualified_identity,
            selected_key: None,
            name_input: String::new(),
            register_dpns_name_status: RegisterDpnsNameStatus::NotStarted,
            app_context: app_context.clone(),
            selected_wallet,
            wallet_password: String::new(),
            show_password: false,
            error_message,
        }
    }

    pub fn select_identity(&mut self, identity_id: Identifier) {
        // Find the qualified identity with the matching identity_id
        if let Some(qi) = self
            .qualified_identities
            .iter()
<<<<<<< HEAD
            .find(|(qi, _)| qi.identity.id() == identity_id)
=======
            .find(|qi| qi.identity.id() == &identity_id)
>>>>>>> 63820a7a
        {
            // Set the selected_qualified_identity to the found identity
            self.selected_qualified_identity = Some(qi.clone());
            self.selected_key = None; // Reset key selection
                                      // Update the selected wallet
            self.selected_wallet =
                get_selected_wallet(qi, Some(&self.app_context), None, &mut self.error_message);
        } else {
            // If not found, you might want to handle this case
            // For now, we'll set selected_qualified_identity to None
            self.selected_qualified_identity = None;
            self.selected_key = None;
            self.selected_wallet = None;
        }
    }

    fn render_identity_id_selection(&mut self, ui: &mut egui::Ui) {
        add_identity_key_chooser_with_doc_type(
            ui,
            &self.app_context,
            self.qualified_identities.iter(),
            &mut self.selected_qualified_identity,
            &mut self.selected_key,
            TransactionType::DocumentAction,
            self.app_context
                .dpns_contract
                .document_type_cloned_for_name("domain")
                .ok()
                .as_ref(),
        );
    }

    fn register_dpns_name_clicked(&mut self) -> AppAction {
        let Some(qualified_identity) = self.selected_qualified_identity.as_ref() else {
            return AppAction::None;
        };
        let Some(_selected_key) = self.selected_key.as_ref() else {
            return AppAction::None;
        };
        let dpns_name_input = RegisterDpnsNameInput {
            qualified_identity: qualified_identity.clone(),
            name_input: self.name_input.trim().to_string(),
        };

        AppAction::BackendTask(BackendTask::IdentityTask(IdentityTask::RegisterDpnsName(
            dpns_name_input,
        )))
    }

    pub fn show_success(&mut self, ui: &mut Ui) -> AppAction {
        let mut action = AppAction::None;

        // Center the content vertically and horizontally
        ui.vertical_centered(|ui| {
            ui.add_space(50.0);

            ui.heading("🎉");
            ui.heading("Successfully registered dpns name.");

            ui.add_space(20.0);

            if ui.button("Back to DPNS screen").clicked() {
                action = AppAction::PopScreenAndRefresh;
            }
            ui.add_space(5.0);

            if ui.button("Register another name").clicked() {
                self.name_input = String::new();
                self.register_dpns_name_status = RegisterDpnsNameStatus::NotStarted;
            }
        });

        action
    }
}

impl ScreenLike for RegisterDpnsNameScreen {
    fn display_message(&mut self, message: &str, message_type: MessageType) {
        match message_type {
            MessageType::Success => {
                if message == "Successfully registered dpns name" {
                    self.register_dpns_name_status = RegisterDpnsNameStatus::Complete;
                }
            }
            MessageType::Info => {}
            MessageType::Error => {
                // It's not great because the error message can be coming from somewhere else if there are other processes happening
                self.register_dpns_name_status =
                    RegisterDpnsNameStatus::ErrorMessage(message.to_string());
            }
        }
    }

    fn ui(&mut self, ctx: &Context) -> AppAction {
        let mut action = add_top_panel(
            ctx,
            &self.app_context,
            vec![
                ("DPNS", AppAction::GoToMainScreen),
                ("Register Name", AppAction::None),
            ],
            vec![],
        );

        action |= add_left_panel(
            ctx,
            &self.app_context,
            crate::ui::RootScreenType::RootScreenDPNSOwnedNames,
        );

        egui::CentralPanel::default().show(ctx, |ui| {
            if self.register_dpns_name_status == RegisterDpnsNameStatus::Complete {
                action |= self.show_success(ui);
                return;
            }

            ui.heading("Register DPNS Name");
            ui.add_space(10.0);

            // If no identities loaded, give message
            if self.qualified_identities.is_empty() {
                ui.colored_label(
                    egui::Color32::DARK_RED,
                    "No qualified identities available to register a DPNS name.",
                );
                return;
            }

            // Select the identity to register the name for
            ui.heading("1. Select Identity");
            ui.add_space(5.0);
            self.render_identity_id_selection(ui);
            ui.add_space(5.0);
            if let Some(identity) = &self.selected_qualified_identity {
                ui.label(format!("Identity balance: {:.6}", identity.identity.balance() as f64 * 1e-11));
            }

            ui.add_space(10.0);
            ui.separator();
            ui.add_space(10.0);

            if self.selected_wallet.is_some() {
                let (needed_unlock, just_unlocked) = self.render_wallet_unlock_if_needed(ui);

                if needed_unlock && !just_unlocked {
                    return;
                }
            }

            // Input for the name
            ui.heading("2. Enter the Name to Register:");
            ui.add_space(5.0);
            ui.horizontal(|ui| {
                ui.label("Name (without \".dash\"):");
                ui.text_edit_singleline(&mut self.name_input);
            });

            // Display if the name is contested and the estimated cost
            let name = self.name_input.trim();
            if !name.is_empty() && name.len() >= 3 {
                ui.add_space(10.0);
                if is_contested_name(&name.to_lowercase()) {
                    ui.colored_label(
                        egui::Color32::DARK_RED,
                        "This is a contested name.",
                    );
                    ui.colored_label(
                        egui::Color32::DARK_RED,
                        "Cost ≈ 0.2006 Dash",
                    );
                } else {
                    ui.colored_label(
                        egui::Color32::DARK_GREEN,
                        "This is not a contested name.",
                    );
                    ui.colored_label(
                        egui::Color32::DARK_GREEN,
                        "Cost ≈ 0.0006 Dash",
                    );
                }
            }

            ui.add_space(10.0);

            // Register button
            let mut new_style = (**ui.style()).clone();
            new_style.spacing.button_padding = egui::vec2(10.0, 5.0);
            ui.set_style(new_style);
            let button_enabled = self.selected_qualified_identity.is_some() && self.selected_key.is_some();
            let button = egui::Button::new(RichText::new("Register Name").color(Color32::WHITE))
                .fill(Color32::from_rgb(0, 128, 255))
                .frame(true)
                .corner_radius(3.0);
            if ui.add_enabled(button_enabled, button).clicked() {
                // Set the status to waiting and capture the current time
                let now = SystemTime::now()
                    .duration_since(UNIX_EPOCH)
                    .expect("Time went backwards")
                    .as_secs();
                self.register_dpns_name_status = RegisterDpnsNameStatus::WaitingForResult(now);
                action = self.register_dpns_name_clicked();
            }

            ui.add_space(10.0);

            // Handle registration status messages
            match &self.register_dpns_name_status {
                RegisterDpnsNameStatus::NotStarted => {
                    // Do nothing
                }
                RegisterDpnsNameStatus::WaitingForResult(start_time) => {
                    let now = SystemTime::now()
                        .duration_since(UNIX_EPOCH)
                        .expect("Time went backwards")
                        .as_secs();
                    let elapsed_seconds = now - start_time;

                    let display_time = if elapsed_seconds < 60 {
                        format!(
                            "{} second{}",
                            elapsed_seconds,
                            if elapsed_seconds == 1 { "" } else { "s" }
                        )
                    } else {
                        let minutes = elapsed_seconds / 60;
                        let seconds = elapsed_seconds % 60;
                        format!(
                            "{} minute{} and {} second{}",
                            minutes,
                            if minutes == 1 { "" } else { "s" },
                            seconds,
                            if seconds == 1 { "" } else { "s" }
                        )
                    };

                    ui.label(format!(
                        "Registering... Time taken so far: {}",
                        display_time
                    ));
                }
                RegisterDpnsNameStatus::ErrorMessage(msg) => {
                    ui.colored_label(egui::Color32::RED, format!("Error: {}", msg));
                }
                RegisterDpnsNameStatus::Complete => {}
            }

            ui.add_space(10.0);
            ui.separator();
            ui.add_space(10.0);

            // DPNS Name Constraints Explanation
            ui.heading("DPNS Name Constraints:");
            ui.add_space(5.0);
            ui.label("  • Minimum length: 3 characters");
            ui.label("  • Maximum length: 63 characters");
            ui.label("  • Allowed characters: letters (A-Z, case-insensitive), numbers (0-9), and hyphens (-)");
            ui.label("  • Cannot start or end with a hyphen (-)");
            ui.label("  • Names are case-sensitive");

            ui.add_space(20.0);

            // Contested Names Explanation
            ui.heading("Contested Names Info:");
            ui.add_space(5.0);
            ui.label("  • To prevent name front-running, some names are contested and require a higher fee to register.");
            ui.label("  • Masternodes vote whether or not to award contested names to contestants.");
            ui.label("  • Contests last two weeks and new contenders can only join during the first week.");
            ui.label("  • Contested names are those that are:");
            ui.label("  • Less than 20 characters long (i.e. “alice”, “quantumexplorer”)");
            ui.label("  • AND");
            ui.label("  • Contain no numbers or only contain the number(s) 0 and/or 1 (i.e. “bob”, “carol01”)");
        });

        action
    }
}

impl ScreenWithWalletUnlock for RegisterDpnsNameScreen {
    fn selected_wallet_ref(&self) -> &Option<Arc<RwLock<Wallet>>> {
        &self.selected_wallet
    }

    fn wallet_password_ref(&self) -> &String {
        &self.wallet_password
    }

    fn wallet_password_mut(&mut self) -> &mut String {
        &mut self.wallet_password
    }

    fn show_password(&self) -> bool {
        self.show_password
    }

    fn show_password_mut(&mut self) -> &mut bool {
        &mut self.show_password
    }

    fn set_error_message(&mut self, error_message: Option<String>) {
        self.error_message = error_message;
    }

    fn error_message(&self) -> Option<&String> {
        self.error_message.as_ref()
    }
}

pub fn is_contested_name(name: &str) -> bool {
    let length = name.len();
    if length >= 20 {
        return false;
    }
    for c in name.chars() {
        if c.is_ascii_digit() && c != '0' && c != '1' {
            return false;
        }
    }
    true
}<|MERGE_RESOLUTION|>--- conflicted
+++ resolved
@@ -77,11 +77,7 @@
         if let Some(qi) = self
             .qualified_identities
             .iter()
-<<<<<<< HEAD
-            .find(|(qi, _)| qi.identity.id() == identity_id)
-=======
-            .find(|qi| qi.identity.id() == &identity_id)
->>>>>>> 63820a7a
+            .find(|qi| qi.identity.id() == identity_id)
         {
             // Set the selected_qualified_identity to the found identity
             self.selected_qualified_identity = Some(qi.clone());
