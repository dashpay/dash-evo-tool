use crate::app::AppAction;
use crate::backend_task::BackendTask;
use crate::backend_task::identity::IdentityTask;
use crate::context::AppContext;
use crate::model::amount::Amount;
use crate::model::qualified_identity::QualifiedIdentity;
use crate::model::wallet::Wallet;
use crate::ui::components::amount_input::AmountInput;
use crate::ui::components::identity_selector::IdentitySelector;
use crate::ui::components::left_panel::add_left_panel;
use crate::ui::components::styled::{
    ConfirmationDialog, ConfirmationDialogResponse, island_central_panel,
};
use crate::ui::components::top_panel::add_top_panel;
use crate::ui::components::{Component, ComponentResponse};
use crate::ui::identities::keys::key_info_screen::KeyInfoScreen;
use crate::ui::{MessageType, Screen, ScreenLike};
use dash_sdk::dpp::fee::Credits;
use dash_sdk::dpp::identity::accessors::IdentityGettersV0;
use dash_sdk::dpp::identity::identity_public_key::accessors::v0::IdentityPublicKeyGettersV0;
use dash_sdk::dpp::identity::{KeyType, Purpose, SecurityLevel};
use dash_sdk::dpp::platform_value::string_encoding::Encoding;
use dash_sdk::dpp::prelude::TimestampMillis;
use dash_sdk::platform::{Identifier, IdentityPublicKey};
use eframe::egui::{self, Context, Ui};
use egui::{Color32, RichText};
use std::sync::{Arc, RwLock};
use std::time::{SystemTime, UNIX_EPOCH};

use crate::ui::components::wallet_unlock::ScreenWithWalletUnlock;
use crate::ui::helpers::{TransactionType, add_identity_key_chooser};

use super::get_selected_wallet;
use super::keys::add_key_screen::AddKeyScreen;

#[derive(PartialEq)]
pub enum TransferCreditsStatus {
    NotStarted,
    WaitingForResult(TimestampMillis),
    ErrorMessage(String),
    Complete,
}

pub struct TransferScreen {
    pub identity: QualifiedIdentity,
    selected_key: Option<IdentityPublicKey>,
    known_identities: Vec<QualifiedIdentity>,
    receiver_identity_id: String,
    amount: Option<Amount>,
    amount_input: Option<AmountInput>,
    transfer_credits_status: TransferCreditsStatus,
    error_message: Option<String>,
    max_amount: u64,
    pub app_context: Arc<AppContext>,
    confirmation_popup: bool,
    selected_wallet: Option<Arc<RwLock<Wallet>>>,
    wallet_password: String,
    show_password: bool,
}

impl TransferScreen {
    pub fn new(identity: QualifiedIdentity, app_context: &Arc<AppContext>) -> Self {
        let known_identities = app_context
            .load_local_qualified_identities()
            .expect("Identities not loaded");

        let max_amount = identity.identity.balance();
        let identity_clone = identity.identity.clone();
        let selected_key = identity_clone.get_first_public_key_matching(
            Purpose::TRANSFER,
            SecurityLevel::full_range().into(),
            KeyType::all_key_types().into(),
            false,
        );
        let mut error_message = None;
        let selected_wallet =
            get_selected_wallet(&identity, None, selected_key, &mut error_message);
        Self {
            identity,
            selected_key: selected_key.cloned(),
            known_identities,
            receiver_identity_id: String::new(),
            amount: Some(Amount::new_dash(0.0)),
            amount_input: None,
            transfer_credits_status: TransferCreditsStatus::NotStarted,
            error_message: None,
            max_amount,
            app_context: app_context.clone(),
            confirmation_popup: false,
            selected_wallet,
            wallet_password: String::new(),
            show_password: false,
        }
    }

    fn render_key_selection(&mut self, ui: &mut Ui) {
        let mut selected_identity = Some(self.identity.clone());
        add_identity_key_chooser(
            ui,
            &self.app_context,
            std::iter::once(&self.identity),
            &mut selected_identity,
            &mut self.selected_key,
            TransactionType::Transfer,
        );
    }

    fn render_amount_input(&mut self, ui: &mut Ui) {
        // Show available balance
        let balance_in_dash = self.max_amount as f64 / 100_000_000_000.0;
        ui.label(format!("Available balance: {:.8} DASH", balance_in_dash));
        ui.add_space(5.0);

        // Calculate max amount minus fee for the "Max" button
        let max_amount_minus_fee = (self.max_amount as f64 / 100_000_000_000.0 - 0.0001).max(0.0);
        let max_amount_credits = (max_amount_minus_fee * 100_000_000_000.0) as u64;

        let amount_input = self.amount_input.get_or_insert_with(|| {
            AmountInput::new(Amount::new_dash(0.0))
                .label("Amount:")
                .max_button(true)
                .max_amount(Some(max_amount_credits))
        });

        // Check if input should be disabled when operation is in progress
        let enabled = match self.transfer_credits_status {
            TransferCreditsStatus::WaitingForResult(_) | TransferCreditsStatus::Complete => false,
            TransferCreditsStatus::NotStarted | TransferCreditsStatus::ErrorMessage(_) => {
                amount_input.set_max_amount(Some(max_amount_credits));
                true
            }
        };

        let response = ui.add_enabled_ui(enabled, |ui| amount_input.show(ui)).inner;

        response.inner.update(&mut self.amount);

        if let Some(error) = &response.inner.error_message {
            ui.colored_label(egui::Color32::DARK_RED, error);
        }
    }

    fn render_to_identity_input(&mut self, ui: &mut Ui) {
        ui.add(
            IdentitySelector::new(
                "transfer_recipient_selector",
                &mut self.receiver_identity_id,
                &self.known_identities,
            )
            .width(300.0)
            .label("Receiver Identity ID:")
            .exclude(&[self.identity.identity.id()]),
        );
    }

<<<<<<< HEAD
    /// Handle the confirmation action when user clicks OK
    fn confirmation_ok(&mut self) -> AppAction {
        self.confirmation_popup = false;

        // Validate identifier
        let identifier = match self.validate_receiver_identifier() {
            Ok(id) => id,
            Err(error) => {
                self.set_error_state(error);
                return AppAction::None;
            }
        };

        // Validate selected key
        let selected_key = match self.selected_key.as_ref() {
            Some(key) => key,
            None => {
                self.set_error_state("No selected key".to_string());
                return AppAction::None;
            }
        };

        // Parse amount to credits
        let credits = match self.parse_amount_to_credits() {
            Ok(amount) => amount,
            Err(error) => {
                self.set_error_state(error);
                return AppAction::None;
            }
        };

        // Set waiting state and create backend task
        let now = SystemTime::now()
            .duration_since(UNIX_EPOCH)
            .expect("Time went backwards")
            .as_secs();
        self.transfer_credits_status = TransferCreditsStatus::WaitingForResult(now);

        AppAction::BackendTask(BackendTask::IdentityTask(IdentityTask::Transfer(
            self.identity.clone(),
            identifier,
            credits as Credits,
            Some(selected_key.id()),
        )))
    }
=======
    fn show_confirmation_popup(&mut self, ui: &mut Ui) -> AppAction {
        let mut app_action = AppAction::None;
        let mut is_open = true;
        egui::Window::new("Confirm Transfer")
            .collapsible(false)
            .open(&mut is_open)
            .show(ui.ctx(), |ui| {
                let identifier = if self.receiver_identity_id.is_empty() {
                    self.error_message = Some("Invalid identifier".to_string());
                    self.transfer_credits_status =
                        TransferCreditsStatus::ErrorMessage("Invalid identifier".to_string());
                    self.confirmation_popup = false;
                    return;
                } else {
                    match Identifier::from_string_try_encodings(
                        &self.receiver_identity_id,
                        &[Encoding::Base58, Encoding::Hex],
                    ) {
                        Ok(identifier) => identifier,
                        Err(_) => {
                            self.error_message = Some("Invalid identifier".to_string());
                            self.transfer_credits_status = TransferCreditsStatus::ErrorMessage(
                                "Invalid identifier".to_string(),
                            );
                            self.confirmation_popup = false;
                            return;
                        }
                    }
                };

                let Some(selected_key) = self.selected_key.as_ref() else {
                    self.error_message = Some("No selected key".to_string());
                    self.transfer_credits_status =
                        TransferCreditsStatus::ErrorMessage("No selected key".to_string());
                    self.confirmation_popup = false;
                    return;
                };

                ui.label(format!(
                    "Are you sure you want to transfer {} to {}",
                    self.amount.as_ref().expect("Amount should be present"),
                    self.receiver_identity_id
                ));

                // Use the amount directly since it's already an Amount struct
                let credits = self.amount.as_ref().map(|v| v.value()).unwrap_or_default() as u128;
                if credits == 0 {
                    self.error_message = Some("Amount must be greater than 0".to_string());
                    self.transfer_credits_status = TransferCreditsStatus::ErrorMessage(
                        "Amount must be greater than 0".to_string(),
                    );
                    self.confirmation_popup = false;
                    return;
                }
>>>>>>> 2ce10eeb

    /// Handle the cancel action when user clicks Cancel or closes dialog
    fn confirmation_cancel(&mut self) -> AppAction {
        self.confirmation_popup = false;
        AppAction::None
    }

    /// Validate the receiver identity identifier
    fn validate_receiver_identifier(&self) -> Result<Identifier, String> {
        if self.receiver_identity_id.is_empty() {
            return Err("Invalid identifier".to_string());
        }

        Identifier::from_string_try_encodings(
            &self.receiver_identity_id,
            &[Encoding::Base58, Encoding::Hex],
        )
        .map_err(|_| "Invalid identifier".to_string())
    }

    /// Parse the amount string to credits
    fn parse_amount_to_credits(&self) -> Result<u128, String> {
        let parts: Vec<&str> = self.amount.split('.').collect();
        let mut credits: u128 = 0;

        // Process the whole number part if it exists
        if let Some(whole) = parts.first() {
            if let Ok(whole_number) = whole.parse::<u128>() {
                credits += whole_number * 100_000_000_000; // Whole Dash amount to credits
            }
        }

        // Process the fractional part if it exists
        if let Some(fraction) = parts.get(1) {
            let fraction_length = fraction.len();
            let fraction_number = fraction
                .parse::<u128>()
                .map_err(|_| "Invalid amount format".to_string())?;
            // Calculate the multiplier based on the number of digits in the fraction
            let multiplier = 10u128.pow(11 - fraction_length as u32);
            credits += fraction_number * multiplier; // Fractional Dash to credits
        }

        Ok(credits)
    }

    /// Set error state with the given message
    fn set_error_state(&mut self, error: String) {
        self.error_message = Some(error.clone());
        self.transfer_credits_status = TransferCreditsStatus::ErrorMessage(error);
    }

    fn show_confirmation_popup(&mut self, ui: &mut Ui) -> AppAction {
        let msg = format!(
            "Are you sure you want to transfer {} Dash to {}?",
            self.amount, self.receiver_identity_id
        );
        let response = ConfirmationDialog::new("Confirm Transfer", msg)
            .confirm_text("Confirm")
            .cancel_text("Cancel")
            .show(ui);

        match response.inner {
            ConfirmationDialogResponse::Confirmed => self.confirmation_ok(),
            ConfirmationDialogResponse::Canceled => self.confirmation_cancel(),
            ConfirmationDialogResponse::None => AppAction::None,
        }
    }

    pub fn show_success(&self, ui: &mut Ui) -> AppAction {
        let mut action = AppAction::None;

        // Center the content vertically and horizontally
        ui.vertical_centered(|ui| {
            ui.add_space(50.0);

            ui.heading("🎉");
            ui.heading("Success!");

            ui.add_space(20.0);

            // Display the "Back to Identities" button
            if ui.button("Back to Identities").clicked() {
                // Handle navigation back to the identities screen
                action = AppAction::PopScreenAndRefresh;
            }
        });

        action
    }
}

impl ScreenLike for TransferScreen {
    fn display_message(&mut self, message: &str, message_type: MessageType) {
        match message_type {
            MessageType::Success => {
                if message == "Successfully transferred credits" {
                    self.transfer_credits_status = TransferCreditsStatus::Complete;
                }
            }
            MessageType::Info => {}
            MessageType::Error => {
                // It's not great because the error message can be coming from somewhere else if there are other processes happening
                self.transfer_credits_status =
                    TransferCreditsStatus::ErrorMessage(message.to_string());
                self.error_message = Some(message.to_string());
            }
        }
    }

    fn refresh(&mut self) {
        // Refresh the identity because there might be new keys
        self.identity = self
            .app_context
            .load_local_qualified_identities()
            .unwrap()
            .into_iter()
            .find(|identity| identity.identity.id() == self.identity.identity.id())
            .unwrap();
        self.max_amount = self.identity.identity.balance();
    }

    /// Renders the UI components for the withdrawal screen
    fn ui(&mut self, ctx: &Context) -> AppAction {
        let mut action = add_top_panel(
            ctx,
            &self.app_context,
            vec![
                ("Identities", AppAction::GoToMainScreen),
                ("Transfer", AppAction::None),
            ],
            vec![],
        );

        action |= add_left_panel(
            ctx,
            &self.app_context,
            crate::ui::RootScreenType::RootScreenIdentities,
        );

        action |= island_central_panel(ctx, |ui| {
            let mut inner_action = AppAction::None;

            // Show the success screen if the transfer was successful
            if self.transfer_credits_status == TransferCreditsStatus::Complete {
                inner_action |= self.show_success(ui);
                return inner_action;
            }

            ui.heading("Transfer Funds");
            ui.add_space(10.0);

            let has_keys = if self.app_context.is_developer_mode() {
                !self.identity.identity.public_keys().is_empty()
            } else {
                !self.identity.available_transfer_keys().is_empty()
            };

            if !has_keys {
                ui.colored_label(
                    egui::Color32::DARK_RED,
                    format!(
                        "You do not have any transfer keys loaded for this {} identity.",
                        self.identity.identity_type
                    ),
                );
                ui.add_space(10.0);

                let key = self.identity.identity.get_first_public_key_matching(
                    Purpose::TRANSFER,
                    SecurityLevel::full_range().into(),
                    KeyType::all_key_types().into(),
                    false,
                );

                if let Some(key) = key {
                    if ui.button("Check Transfer Key").clicked() {
                        inner_action |=
                            AppAction::AddScreen(Screen::KeyInfoScreen(KeyInfoScreen::new(
                                self.identity.clone(),
                                key.clone(),
                                None,
                                &self.app_context,
                            )));
                    }
                    ui.add_space(5.0);
                }

                if ui.button("Add key").clicked() {
                    inner_action |= AppAction::AddScreen(Screen::AddKeyScreen(AddKeyScreen::new(
                        self.identity.clone(),
                        &self.app_context,
                    )));
                }
            } else {
                if self.selected_wallet.is_some() {
                    let (needed_unlock, just_unlocked) = self.render_wallet_unlock_if_needed(ui);

                    if needed_unlock && !just_unlocked {
                        return inner_action;
                    }
                }

                // Select the key to sign with
                ui.heading("1. Select the key to sign the transaction with");
                ui.add_space(10.0);
                ui.horizontal(|ui| {
                    self.render_key_selection(ui);
                    ui.add_space(5.0);
                    let identity_id_string =
                        self.identity.identity.id().to_string(Encoding::Base58);
                    let identity_display = self
                        .identity
                        .alias
                        .as_deref()
                        .unwrap_or_else(|| &identity_id_string);
                    ui.label(format!("Identity: {}", identity_display));
                });

                ui.add_space(10.0);
                ui.separator();
                ui.add_space(10.0);

                // Input the amount to transfer
                ui.heading("2. Input the amount to transfer");
                ui.add_space(5.0);
                self.render_amount_input(ui);

                ui.add_space(10.0);
                ui.separator();
                ui.add_space(10.0);

                // Input the ID of the identity to transfer to
                ui.heading("3. ID of the identity to transfer to");
                ui.add_space(5.0);
                self.render_to_identity_input(ui);

                ui.add_space(10.0);

                // Transfer button
                let ready = self.amount.is_some()
                    && !self.receiver_identity_id.is_empty()
                    && self.selected_key.is_some();
                let mut new_style = (**ui.style()).clone();
                new_style.spacing.button_padding = egui::vec2(10.0, 5.0);
                ui.set_style(new_style);
                let button = egui::Button::new(RichText::new("Transfer").color(Color32::WHITE))
                    .fill(Color32::from_rgb(0, 128, 255))
                    .frame(true)
                    .corner_radius(3.0);
                if ui
                    .add_enabled(ready, button)
                    .on_disabled_hover_text("Please ensure all fields are filled correctly")
                    .clicked()
                {
                    self.confirmation_popup = true;
                }

                if self.confirmation_popup {
                    inner_action |= self.show_confirmation_popup(ui);
                }

                // Handle transfer status messages
                ui.add_space(5.0);
                match &self.transfer_credits_status {
                    TransferCreditsStatus::NotStarted => {
                        // Do nothing
                    }
                    TransferCreditsStatus::WaitingForResult(start_time) => {
                        let now = SystemTime::now()
                            .duration_since(UNIX_EPOCH)
                            .expect("Time went backwards")
                            .as_secs();
                        let elapsed_seconds = now - start_time;

                        let display_time = if elapsed_seconds < 60 {
                            format!(
                                "{} second{}",
                                elapsed_seconds,
                                if elapsed_seconds == 1 { "" } else { "s" }
                            )
                        } else {
                            let minutes = elapsed_seconds / 60;
                            let seconds = elapsed_seconds % 60;
                            format!(
                                "{} minute{} and {} second{}",
                                minutes,
                                if minutes == 1 { "" } else { "s" },
                                seconds,
                                if seconds == 1 { "" } else { "s" }
                            )
                        };

                        ui.label(format!(
                            "Transferring... Time taken so far: {}",
                            display_time
                        ));
                    }
                    TransferCreditsStatus::ErrorMessage(msg) => {
                        ui.colored_label(egui::Color32::RED, format!("Error: {}", msg));
                    }
                    TransferCreditsStatus::Complete => {
                        // Handled above
                    }
                }
            }

            inner_action
        });
        action
    }
}

impl ScreenWithWalletUnlock for TransferScreen {
    fn selected_wallet_ref(&self) -> &Option<Arc<RwLock<Wallet>>> {
        &self.selected_wallet
    }

    fn wallet_password_ref(&self) -> &String {
        &self.wallet_password
    }

    fn wallet_password_mut(&mut self) -> &mut String {
        &mut self.wallet_password
    }

    fn show_password(&self) -> bool {
        self.show_password
    }

    fn show_password_mut(&mut self) -> &mut bool {
        &mut self.show_password
    }

    fn set_error_message(&mut self, error_message: Option<String>) {
        self.error_message = error_message;
    }

    fn error_message(&self) -> Option<&String> {
        self.error_message.as_ref()
    }
}<|MERGE_RESOLUTION|>--- conflicted
+++ resolved
@@ -153,7 +153,6 @@
         );
     }
 
-<<<<<<< HEAD
     /// Handle the confirmation action when user clicks OK
     fn confirmation_ok(&mut self) -> AppAction {
         self.confirmation_popup = false;
@@ -176,14 +175,15 @@
             }
         };
 
-        // Parse amount to credits
-        let credits = match self.parse_amount_to_credits() {
-            Ok(amount) => amount,
-            Err(error) => {
-                self.set_error_state(error);
-                return AppAction::None;
-            }
-        };
+        // Use the amount directly since it's already an Amount struct
+        let credits = self.amount.as_ref().map(|v| v.value()).unwrap_or_default() as u128;
+        if credits == 0 {
+            self.error_message = Some("Amount must be greater than 0".to_string());
+            self.transfer_credits_status =
+                TransferCreditsStatus::ErrorMessage("Amount must be greater than 0".to_string());
+            self.confirmation_popup = false;
+            return AppAction::None;
+        }
 
         // Set waiting state and create backend task
         let now = SystemTime::now()
@@ -199,62 +199,6 @@
             Some(selected_key.id()),
         )))
     }
-=======
-    fn show_confirmation_popup(&mut self, ui: &mut Ui) -> AppAction {
-        let mut app_action = AppAction::None;
-        let mut is_open = true;
-        egui::Window::new("Confirm Transfer")
-            .collapsible(false)
-            .open(&mut is_open)
-            .show(ui.ctx(), |ui| {
-                let identifier = if self.receiver_identity_id.is_empty() {
-                    self.error_message = Some("Invalid identifier".to_string());
-                    self.transfer_credits_status =
-                        TransferCreditsStatus::ErrorMessage("Invalid identifier".to_string());
-                    self.confirmation_popup = false;
-                    return;
-                } else {
-                    match Identifier::from_string_try_encodings(
-                        &self.receiver_identity_id,
-                        &[Encoding::Base58, Encoding::Hex],
-                    ) {
-                        Ok(identifier) => identifier,
-                        Err(_) => {
-                            self.error_message = Some("Invalid identifier".to_string());
-                            self.transfer_credits_status = TransferCreditsStatus::ErrorMessage(
-                                "Invalid identifier".to_string(),
-                            );
-                            self.confirmation_popup = false;
-                            return;
-                        }
-                    }
-                };
-
-                let Some(selected_key) = self.selected_key.as_ref() else {
-                    self.error_message = Some("No selected key".to_string());
-                    self.transfer_credits_status =
-                        TransferCreditsStatus::ErrorMessage("No selected key".to_string());
-                    self.confirmation_popup = false;
-                    return;
-                };
-
-                ui.label(format!(
-                    "Are you sure you want to transfer {} to {}",
-                    self.amount.as_ref().expect("Amount should be present"),
-                    self.receiver_identity_id
-                ));
-
-                // Use the amount directly since it's already an Amount struct
-                let credits = self.amount.as_ref().map(|v| v.value()).unwrap_or_default() as u128;
-                if credits == 0 {
-                    self.error_message = Some("Amount must be greater than 0".to_string());
-                    self.transfer_credits_status = TransferCreditsStatus::ErrorMessage(
-                        "Amount must be greater than 0".to_string(),
-                    );
-                    self.confirmation_popup = false;
-                    return;
-                }
->>>>>>> 2ce10eeb
 
     /// Handle the cancel action when user clicks Cancel or closes dialog
     fn confirmation_cancel(&mut self) -> AppAction {
@@ -275,32 +219,6 @@
         .map_err(|_| "Invalid identifier".to_string())
     }
 
-    /// Parse the amount string to credits
-    fn parse_amount_to_credits(&self) -> Result<u128, String> {
-        let parts: Vec<&str> = self.amount.split('.').collect();
-        let mut credits: u128 = 0;
-
-        // Process the whole number part if it exists
-        if let Some(whole) = parts.first() {
-            if let Ok(whole_number) = whole.parse::<u128>() {
-                credits += whole_number * 100_000_000_000; // Whole Dash amount to credits
-            }
-        }
-
-        // Process the fractional part if it exists
-        if let Some(fraction) = parts.get(1) {
-            let fraction_length = fraction.len();
-            let fraction_number = fraction
-                .parse::<u128>()
-                .map_err(|_| "Invalid amount format".to_string())?;
-            // Calculate the multiplier based on the number of digits in the fraction
-            let multiplier = 10u128.pow(11 - fraction_length as u32);
-            credits += fraction_number * multiplier; // Fractional Dash to credits
-        }
-
-        Ok(credits)
-    }
-
     /// Set error state with the given message
     fn set_error_state(&mut self, error: String) {
         self.error_message = Some(error.clone());
@@ -308,9 +226,14 @@
     }
 
     fn show_confirmation_popup(&mut self, ui: &mut Ui) -> AppAction {
+        let Some(amount) = &self.amount else {
+            self.set_error_state("Amount is not set".to_string());
+            return AppAction::None;
+        };
+
         let msg = format!(
-            "Are you sure you want to transfer {} Dash to {}?",
-            self.amount, self.receiver_identity_id
+            "Are you sure you want to transfer {} to {}?",
+            amount, self.receiver_identity_id
         );
         let response = ConfirmationDialog::new("Confirm Transfer", msg)
             .confirm_text("Confirm")
