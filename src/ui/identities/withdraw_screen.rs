use crate::app::AppAction;
use crate::backend_task::BackendTask;
use crate::backend_task::identity::IdentityTask;
use crate::context::AppContext;
use crate::model::amount::Amount;
use crate::model::qualified_identity::encrypted_key_storage::PrivateKeyData;
use crate::model::qualified_identity::{IdentityType, PrivateKeyTarget, QualifiedIdentity};
use crate::model::wallet::Wallet;
<<<<<<< HEAD
use crate::ui::components::UpdatableComponentResponse;
=======
>>>>>>> 2ce10eeb
use crate::ui::components::amount_input::AmountInput;
use crate::ui::components::left_panel::add_left_panel;
use crate::ui::components::styled::island_central_panel;
use crate::ui::components::top_panel::add_top_panel;
use crate::ui::components::wallet_unlock::ScreenWithWalletUnlock;
use crate::ui::components::{Component, ComponentResponse};
use crate::ui::helpers::{TransactionType, add_identity_key_chooser};
use crate::ui::{MessageType, Screen, ScreenLike};
use dash_sdk::dashcore_rpc::dashcore::Address;
use dash_sdk::dpp::fee::Credits;
use dash_sdk::dpp::identity::accessors::IdentityGettersV0;
use dash_sdk::dpp::identity::identity_public_key::accessors::v0::IdentityPublicKeyGettersV0;
use dash_sdk::dpp::identity::{KeyType, Purpose, SecurityLevel};
use dash_sdk::dpp::platform_value::string_encoding::Encoding;
use dash_sdk::dpp::prelude::TimestampMillis;
use dash_sdk::platform::IdentityPublicKey;
use eframe::egui::{self, Context, Ui};
use egui::{Color32, RichText};
use std::str::FromStr;
use std::sync::{Arc, RwLock};
use std::time::{SystemTime, UNIX_EPOCH};

use super::get_selected_wallet;
use super::keys::add_key_screen::AddKeyScreen;
use super::keys::key_info_screen::KeyInfoScreen;

#[derive(PartialEq)]
pub enum WithdrawFromIdentityStatus {
    NotStarted,
    WaitingForResult(TimestampMillis),
    ErrorMessage(String),
    Complete,
}

pub struct WithdrawalScreen {
    pub identity: QualifiedIdentity,
    selected_key: Option<IdentityPublicKey>,
    withdrawal_address: String,
    withdrawal_amount: Option<Amount>,
    withdrawal_amount_input: Option<AmountInput>,
    max_amount: u64,
    pub app_context: Arc<AppContext>,
    confirmation_popup: bool,
    withdraw_from_identity_status: WithdrawFromIdentityStatus,
    selected_wallet: Option<Arc<RwLock<Wallet>>>,
    wallet_password: String,
    show_password: bool,
    error_message: Option<String>,
}

impl WithdrawalScreen {
    pub fn new(identity: QualifiedIdentity, app_context: &Arc<AppContext>) -> Self {
        let max_amount = identity.identity.balance();
        let identity_clone = identity.identity.clone();
        let selected_key = identity_clone.get_first_public_key_matching(
            Purpose::TRANSFER,
            SecurityLevel::full_range().into(),
            KeyType::all_key_types().into(),
            false,
        );
        let mut error_message = None;
        let selected_wallet =
            get_selected_wallet(&identity, None, selected_key, &mut error_message);
        Self {
            identity,
            selected_key: selected_key.cloned(),
            withdrawal_address: String::new(),
            withdrawal_amount: None,
            withdrawal_amount_input: None,
            max_amount,
            app_context: app_context.clone(),
            confirmation_popup: false,
            withdraw_from_identity_status: WithdrawFromIdentityStatus::NotStarted,
            selected_wallet,
            wallet_password: String::new(),
            show_password: false,
            error_message,
        }
    }

    fn render_key_selection(&mut self, ui: &mut Ui) {
        let mut selected_identity = Some(self.identity.clone());
        add_identity_key_chooser(
            ui,
            &self.app_context,
            std::iter::once(&self.identity),
            &mut selected_identity,
            &mut self.selected_key,
            TransactionType::Withdraw,
        );
    }

    fn render_amount_input(&mut self, ui: &mut Ui) {
        let max_amount_minus_fee = (self.max_amount as f64 / 100_000_000_000.0 - 0.0001).max(0.0);
        let max_amount_credits = (max_amount_minus_fee * 100_000_000_000.0) as u64;

        // Lazy initialization with basic configuration
        let amount_input = self.withdrawal_amount_input.get_or_insert_with(|| {
            AmountInput::new(Amount::new_dash(0.0))
                .label("Amount:")
                .max_button(true)
        });

        // Check if input should be disabled when operation is in progress
        let enabled = match self.withdraw_from_identity_status {
            WithdrawFromIdentityStatus::WaitingForResult(_)
            | WithdrawFromIdentityStatus::Complete => false,
            WithdrawFromIdentityStatus::NotStarted
            | WithdrawFromIdentityStatus::ErrorMessage(_) => {
                amount_input.set_max_amount(Some(max_amount_credits));
                true
            }
        };

        let response = ui.add_enabled_ui(enabled, |ui| amount_input.show(ui)).inner;

        response.inner.update(&mut self.withdrawal_amount);
<<<<<<< HEAD
        // errors are handled inside AmountInput
=======
        if let Some(error) = &response.inner.error_message {
            ui.colored_label(egui::Color32::DARK_RED, error);
        }
>>>>>>> 2ce10eeb
    }

    fn render_address_input(&mut self, ui: &mut Ui) {
        let can_have_withdrawal_address = if let Some(key) = self.selected_key.as_ref() {
            key.purpose() != Purpose::OWNER
        } else {
            true
        };
        if can_have_withdrawal_address || self.app_context.is_developer_mode() {
            ui.horizontal(|ui| {
                ui.label("Address:");

                ui.text_edit_singleline(&mut self.withdrawal_address);
            });
        } else {
            ui.label(format!(
                "Masternode payout address: {}",
                match self
                    .identity
                    .masternode_payout_address(self.app_context.network)
                {
                    Some(address) => address.to_string(),
                    None => "No masternode payout address".to_string(),
                }
            ));
        }
    }

    fn show_confirmation_popup(&mut self, ui: &mut Ui) -> AppAction {
        let mut app_action = AppAction::None;
        let mut is_open = true;
        egui::Window::new("Confirm Withdrawal")
            .collapsible(false)
            .open(&mut is_open)
            .show(ui.ctx(), |ui| {
                let address = if self.withdrawal_address.is_empty() {
                    None
                } else {
                    match Address::from_str(&self.withdrawal_address) {
                        Ok(address) => Some(address.assume_checked()),
                        Err(_) => {
                            self.withdraw_from_identity_status =
                                WithdrawFromIdentityStatus::ErrorMessage(
                                    "Invalid withdrawal address".to_string(),
                                );
                            None
                        }
                    }
                };

                let message_address = if address.is_some() {
                    self.withdrawal_address.clone()
                } else if let Some(payout_address) = self
                    .identity
                    .masternode_payout_address(self.app_context.network)
                {
                    format!("masternode payout address {}", payout_address)
                } else if !self.app_context.is_developer_mode() {
                    self.withdraw_from_identity_status = WithdrawFromIdentityStatus::ErrorMessage(
                        "No masternode payout address".to_string(),
                    );
                    return;
                } else {
                    "to default address".to_string()
                };

                let Some(selected_key) = self.selected_key.as_ref() else {
                    self.withdraw_from_identity_status =
                        WithdrawFromIdentityStatus::ErrorMessage("No selected key".to_string());
                    return;
                };

                ui.label(format!(
                    "Are you sure you want to withdraw {} to {}",
                    self.withdrawal_amount
                        .as_ref()
                        .expect("Withdrawal amount should be present"),
                    message_address
                ));

                // Use the amount directly from the stored amount
                let credits = self
                    .withdrawal_amount
                    .as_ref()
                    .expect("Withdrawal amount should be present")
                    .value() as u128;

                if ui.button("Confirm").clicked() {
                    self.confirmation_popup = false;
                    let now = SystemTime::now()
                        .duration_since(UNIX_EPOCH)
                        .expect("Time went backwards")
                        .as_secs();
                    self.withdraw_from_identity_status =
                        WithdrawFromIdentityStatus::WaitingForResult(now);
                    app_action = AppAction::BackendTask(BackendTask::IdentityTask(
                        IdentityTask::WithdrawFromIdentity(
                            self.identity.clone(),
                            address,
                            credits as Credits,
                            Some(selected_key.id()),
                        ),
                    ));
                }
                if ui.button("Cancel").clicked() {
                    self.confirmation_popup = false;
                }
            });
        if !is_open {
            self.confirmation_popup = false;
        }
        app_action
    }

    pub fn show_success(&self, ui: &mut Ui) -> AppAction {
        let mut action = AppAction::None;

        // Center the content vertically and horizontally
        ui.vertical_centered(|ui| {
            ui.add_space(50.0);

            ui.heading("🎉");
            ui.heading("Successfully withdrew from identity");

            ui.add_space(20.0);

            // Display the "Back to Identities" button
            if ui.button("Back to Identities").clicked() {
                // Handle navigation back to the identities screen
                action = AppAction::PopScreenAndRefresh;
            }
        });

        action
    }
}

impl ScreenLike for WithdrawalScreen {
    fn display_message(&mut self, message: &str, message_type: MessageType) {
        match message_type {
            MessageType::Success => {
                if message == "Successfully withdrew from identity" {
                    self.withdraw_from_identity_status = WithdrawFromIdentityStatus::Complete;
                }
            }
            MessageType::Info => {}
            MessageType::Error => {
                // It's not great because the error message can be coming from somewhere else if there are other processes happening
                self.withdraw_from_identity_status =
                    WithdrawFromIdentityStatus::ErrorMessage(message.to_string());
            }
        }
    }

    fn refresh(&mut self) {
        // Refresh the identity because there might be new keys
        self.identity = self
            .app_context
            .load_local_qualified_identities()
            .unwrap()
            .into_iter()
            .find(|identity| identity.identity.id() == self.identity.identity.id())
            .unwrap();
        self.max_amount = self.identity.identity.balance();
    }

    /// Renders the UI components for the withdrawal screen
    fn ui(&mut self, ctx: &Context) -> AppAction {
        let mut action = add_top_panel(
            ctx,
            &self.app_context,
            vec![
                ("Identities", AppAction::GoToMainScreen),
                ("Withdraw", AppAction::None),
            ],
            vec![],
        );

        action |= add_left_panel(
            ctx,
            &self.app_context,
            crate::ui::RootScreenType::RootScreenIdentities,
        );

        action |= island_central_panel(ctx, |ui| {
            let mut inner_action = AppAction::None;

            // Show the success screen if the withdrawal was successful
            if self.withdraw_from_identity_status == WithdrawFromIdentityStatus::Complete {
                inner_action |= self.show_success(ui);
                return inner_action;
            }

            ui.heading("Withdraw Funds");
            ui.add_space(10.0);

            let has_keys = if self.app_context.is_developer_mode() {
                !self.identity.identity.public_keys().is_empty()
            } else {
                !self.identity.available_withdrawal_keys().is_empty()
            };

            if !has_keys {
                ui.colored_label(
                    egui::Color32::DARK_RED,
                    format!("You do not have any withdrawal keys loaded for this {} identity. Note that TRANSFER or OWNER keys are used for withdrawals.", self.identity.identity_type));
                ui.add_space(10.0);

                if self.identity.identity_type != IdentityType::User {
                    ui.label("An evonode can withdraw with the payout address private key or the owner key.".to_string());
                    ui.label("If the owner key is used you can only withdraw to the Dash Core payout address (where you get your Core rewards).".to_string());
                    ui.add_space(10.0);
                }

                let owner_key = self.identity.identity.get_first_public_key_matching(
                    Purpose::OWNER,
                    SecurityLevel::full_range().into(),
                    KeyType::all_key_types().into(),
                    false,
                );
                let transfer_key = self.identity.identity.get_first_public_key_matching(
                    Purpose::TRANSFER,
                    SecurityLevel::full_range().into(),
                    KeyType::all_key_types().into(),
                    false,
                );

                if let Some(owner_key) = owner_key {
                    if ui.button("Check Owner Key").clicked() {
                        inner_action |=
                            AppAction::AddScreen(Screen::KeyInfoScreen(KeyInfoScreen::new(
                                self.identity.clone(),
                                owner_key.clone(),
                                None,
                                &self.app_context,
                            )));
                    }
                    ui.add_space(5.0);
                }

                if let Some(transfer_key) = transfer_key {
                    let key_type_name = match self.identity.identity_type {
                        IdentityType::User => "Transfer",
                        IdentityType::Masternode => "Payout",
                        IdentityType::Evonode => "Payout",
                    };
                    if ui
                        .button(format!("Check {} Address Key", key_type_name))
                        .clicked()
                    {
                        inner_action |=
                            AppAction::AddScreen(Screen::KeyInfoScreen(KeyInfoScreen::new(
                                self.identity.clone(),
                                transfer_key.clone(),
                                None,
                                &self.app_context,
                            )));
                    }
                    ui.add_space(5.0);
                }

                if ui.button("Add key").clicked() {
                    inner_action |= AppAction::AddScreen(Screen::AddKeyScreen(AddKeyScreen::new(
                        self.identity.clone(),
                        &self.app_context,
                    )));
                }
            } else {
                // Select the key to sign with
                ui.heading("1. Select the key to sign with");
                ui.add_space(10.0);
                ui.horizontal(|ui| {
                    self.render_key_selection(ui);
                    ui.add_space(5.0);
                    let identity_id_string =
                        self.identity.identity.id().to_string(Encoding::Base58);
                    let identity_display = self
                        .identity
                        .alias
                        .as_deref()
                        .unwrap_or_else(|| &identity_id_string);
                    ui.label(format!("Identity: {}", identity_display));
                });

                // Render wallet unlock component if needed
                if let Some(selected_key) = self.selected_key.as_ref() {
                    // If there is an associated wallet then render the wallet unlock component for it if its locked
                    if let Some((
                        _,
                        PrivateKeyData::AtWalletDerivationPath(wallet_derivation_path),
                    )) = self.identity.private_keys.private_keys.get(&(
                        PrivateKeyTarget::PrivateKeyOnMainIdentity,
                        selected_key.id(),
                    )) {
                        self.selected_wallet = self
                            .identity
                            .associated_wallets
                            .get(&wallet_derivation_path.wallet_seed_hash)
                            .cloned();

                        let (needed_unlock, just_unlocked) =
                            self.render_wallet_unlock_if_needed(ui);

                        if needed_unlock && !just_unlocked {
                            return inner_action;
                        }
                    }
                } else {
                    return inner_action;
                }

                ui.add_space(10.0);
                ui.separator();
                ui.add_space(10.0);

                // Input the amount to transfer
                ui.heading("2. Input the amount to withdraw");
                ui.add_space(5.0);
                self.render_amount_input(ui);

                ui.add_space(10.0);
                ui.separator();
                ui.add_space(10.0);

                // Input the ID of the identity to transfer to
                ui.heading("3. Dash address to withdraw to");
                ui.add_space(5.0);
                self.render_address_input(ui);

                ui.add_space(10.0);

                // Withdraw button

                let button = egui::Button::new(RichText::new("Withdraw").color(Color32::WHITE))
                    .fill(Color32::from_rgb(0, 128, 255))
                    .frame(true)
                    .corner_radius(3.0)
                    .min_size(egui::vec2(60.0, 30.0));

                let ready = self.withdrawal_amount.as_ref().is_some();

                if ui
                    .add_enabled(ready, button)
                    .on_disabled_hover_text("Please enter a valid amount to withdraw")
                    .clicked()
                {
                    self.confirmation_popup = true;
                }

                if self.confirmation_popup {
                    inner_action |= self.show_confirmation_popup(ui);
                }

                ui.add_space(10.0);

                // Handle withdrawal status messages
                match &self.withdraw_from_identity_status {
                    WithdrawFromIdentityStatus::NotStarted => {
                        // Do nothing
                    }
                    WithdrawFromIdentityStatus::WaitingForResult(start_time) => {
                        let now = SystemTime::now()
                            .duration_since(UNIX_EPOCH)
                            .expect("Time went backwards")
                            .as_secs();
                        let elapsed_seconds = now - start_time;

                        let display_time = if elapsed_seconds < 60 {
                            format!(
                                "{} second{}",
                                elapsed_seconds,
                                if elapsed_seconds == 1 { "" } else { "s" }
                            )
                        } else {
                            let minutes = elapsed_seconds / 60;
                            let seconds = elapsed_seconds % 60;
                            format!(
                                "{} minute{} and {} second{}",
                                minutes,
                                if minutes == 1 { "" } else { "s" },
                                seconds,
                                if seconds == 1 { "" } else { "s" }
                            )
                        };

                        ui.label(format!(
                            "Withdrawing... Time taken so far: {}",
                            display_time
                        ));
                    }
                    WithdrawFromIdentityStatus::ErrorMessage(msg) => {
                        ui.colored_label(egui::Color32::RED, format!("Error: {}", msg));
                    }
                    WithdrawFromIdentityStatus::Complete => {
                        ui.colored_label(
                            egui::Color32::DARK_GREEN,
                            "Successfully withdrew from identity".to_string(),
                        );
                    }
                }

                if let WithdrawFromIdentityStatus::ErrorMessage(ref error_message) =
                    self.withdraw_from_identity_status
                {
                    ui.label(format!("Error: {}", error_message));
                }
            }

            inner_action
        });
        action
    }
}

impl ScreenWithWalletUnlock for WithdrawalScreen {
    fn selected_wallet_ref(&self) -> &Option<Arc<RwLock<Wallet>>> {
        &self.selected_wallet
    }

    fn wallet_password_ref(&self) -> &String {
        &self.wallet_password
    }

    fn wallet_password_mut(&mut self) -> &mut String {
        &mut self.wallet_password
    }

    fn show_password(&self) -> bool {
        self.show_password
    }

    fn show_password_mut(&mut self) -> &mut bool {
        &mut self.show_password
    }

    fn set_error_message(&mut self, error_message: Option<String>) {
        self.error_message = error_message;
    }

    fn error_message(&self) -> Option<&String> {
        self.error_message.as_ref()
    }
}<|MERGE_RESOLUTION|>--- conflicted
+++ resolved
@@ -6,10 +6,6 @@
 use crate::model::qualified_identity::encrypted_key_storage::PrivateKeyData;
 use crate::model::qualified_identity::{IdentityType, PrivateKeyTarget, QualifiedIdentity};
 use crate::model::wallet::Wallet;
-<<<<<<< HEAD
-use crate::ui::components::UpdatableComponentResponse;
-=======
->>>>>>> 2ce10eeb
 use crate::ui::components::amount_input::AmountInput;
 use crate::ui::components::left_panel::add_left_panel;
 use crate::ui::components::styled::island_central_panel;
@@ -127,13 +123,7 @@
         let response = ui.add_enabled_ui(enabled, |ui| amount_input.show(ui)).inner;
 
         response.inner.update(&mut self.withdrawal_amount);
-<<<<<<< HEAD
         // errors are handled inside AmountInput
-=======
-        if let Some(error) = &response.inner.error_message {
-            ui.colored_label(egui::Color32::DARK_RED, error);
-        }
->>>>>>> 2ce10eeb
     }
 
     fn render_address_input(&mut self, ui: &mut Ui) {
