use crate::app::AppAction;
use crate::backend_task::BackendTaskSuccessResult;
use crate::context::AppContext;
use crate::model::qualified_identity::encrypted_key_storage::{
    PrivateKeyData, WalletDerivationPath,
};
use crate::model::qualified_identity::QualifiedIdentity;
use crate::ui::contracts_documents::document_query_screen::DocumentQueryScreen;
use crate::ui::dpns::dpns_contested_names_screen::DPNSScreen;
use crate::ui::identities::keys::add_key_screen::AddKeyScreen;
use crate::ui::identities::keys::key_info_screen::KeyInfoScreen;
use crate::ui::identities::keys::keys_screen::KeysScreen;
use crate::ui::identities::top_up_identity_screen::TopUpIdentityScreen;
use crate::ui::identities::transfer_screen::TransferScreen;
use crate::ui::identities::withdraw_screen::WithdrawalScreen;
use crate::ui::network_chooser_screen::NetworkChooserScreen;
<<<<<<< HEAD
use crate::ui::tools::masternode_list_diff_screen::MasternodeListDiffScreen;
=======
use crate::ui::tokens::transfer_tokens_screen::TransferTokensScreen;
>>>>>>> 1f5f2644
use crate::ui::tools::proof_log_screen::ProofLogScreen;
use crate::ui::tools::proof_visualizer_screen::ProofVisualizerScreen;
use crate::ui::wallets::import_wallet_screen::ImportWalletScreen;
use crate::ui::wallets::wallets_screen::WalletsBalancesScreen;
use contracts_documents::add_contracts_screen::AddContractsScreen;
use contracts_documents::register_contract_screen::RegisterDataContractScreen;
use dash_sdk::dpp::identity::Identity;
use dash_sdk::dpp::prelude::IdentityPublicKey;
use dpns::dpns_contested_names_screen::DPNSSubscreen;
use egui::Context;
use identities::add_existing_identity_screen::AddExistingIdentityScreen;
use identities::add_new_identity_screen::AddNewIdentityScreen;
use identities::identities_screen::IdentitiesScreen;
use identities::register_dpns_name_screen::RegisterDpnsNameScreen;
use std::fmt;
use std::hash::Hash;
use std::sync::Arc;
use tokens::burn_tokens_screen::BurnTokensScreen;
use tokens::destroy_frozen_funds_screen::DestroyFrozenFundsScreen;
use tokens::freeze_tokens_screen::FreezeTokensScreen;
use tokens::mint_tokens_screen::MintTokensScreen;
use tokens::pause_tokens_screen::PauseTokensScreen;
use tokens::resume_tokens_screen::ResumeTokensScreen;
use tokens::tokens_screen::{IdentityTokenBalance, TokensScreen, TokensSubscreen};
use tokens::unfreeze_tokens_screen::UnfreezeTokensScreen;
use tools::transition_visualizer_screen::TransitionVisualizerScreen;
use wallets::add_new_wallet_screen::AddNewWalletScreen;

pub mod components;
pub mod contracts_documents;
pub mod dpns;
pub(crate) mod identities;
pub mod network_chooser_screen;
pub mod tokens;
pub mod tools;
pub(crate) mod wallets;

#[derive(Debug, Clone, Copy, Ord, PartialOrd, Eq, PartialEq, Hash)]
pub enum RootScreenType {
    RootScreenIdentities,
    RootScreenDPNSActiveContests,
    RootScreenDPNSPastContests,
    RootScreenDPNSOwnedNames,
    RootScreenDPNSScheduledVotes,
    RootScreenDocumentQuery,
    RootScreenWalletsBalances,
    RootScreenToolsProofLogScreen,
    RootScreenToolsTransitionVisualizerScreen,
    RootScreenNetworkChooser,
    RootScreenToolsProofVisualizerScreen,
<<<<<<< HEAD
    RootScreenToolsMasternodeListDiffScreen,
=======
    RootScreenMyTokenBalances,
    RootScreenTokenSearch,
    RootScreenTokenCreator,
>>>>>>> 1f5f2644
}

impl RootScreenType {
    /// Convert `RootScreenType` to an integer
    pub fn to_int(self) -> u32 {
        match self {
            RootScreenType::RootScreenIdentities => 0,
            RootScreenType::RootScreenDPNSActiveContests => 1,
            RootScreenType::RootScreenDPNSPastContests => 2,
            RootScreenType::RootScreenDPNSOwnedNames => 3,
            RootScreenType::RootScreenDocumentQuery => 4,
            RootScreenType::RootScreenWalletsBalances => 5,
            RootScreenType::RootScreenToolsTransitionVisualizerScreen => 6,
            RootScreenType::RootScreenNetworkChooser => 7,
            // 8 used to be the Withdrawals Statuses screen
            RootScreenType::RootScreenToolsProofLogScreen => 9,
            RootScreenType::RootScreenDPNSScheduledVotes => 10,
            RootScreenType::RootScreenToolsProofVisualizerScreen => 11,
<<<<<<< HEAD
            RootScreenType::RootScreenToolsMasternodeListDiffScreen => 12,
=======
            RootScreenType::RootScreenMyTokenBalances => 12,
            RootScreenType::RootScreenTokenSearch => 13,
            RootScreenType::RootScreenTokenCreator => 14,
>>>>>>> 1f5f2644
        }
    }

    /// Convert an integer to a `RootScreenType`
    pub fn from_int(value: u32) -> Option<Self> {
        match value {
            0 => Some(RootScreenType::RootScreenIdentities),
            1 => Some(RootScreenType::RootScreenDPNSActiveContests),
            2 => Some(RootScreenType::RootScreenDPNSPastContests),
            3 => Some(RootScreenType::RootScreenDPNSOwnedNames),
            4 => Some(RootScreenType::RootScreenDocumentQuery),
            5 => Some(RootScreenType::RootScreenWalletsBalances),
            6 => Some(RootScreenType::RootScreenToolsTransitionVisualizerScreen),
            7 => Some(RootScreenType::RootScreenNetworkChooser),
            // 8 used to be the Withdrawals Statuses screen
            9 => Some(RootScreenType::RootScreenToolsProofLogScreen),
            10 => Some(RootScreenType::RootScreenDPNSScheduledVotes),
            11 => Some(RootScreenType::RootScreenToolsProofVisualizerScreen),
<<<<<<< HEAD
            12 => Some(RootScreenType::RootScreenToolsMasternodeListDiffScreen),
=======
            12 => Some(RootScreenType::RootScreenMyTokenBalances),
            13 => Some(RootScreenType::RootScreenTokenSearch),
            14 => Some(RootScreenType::RootScreenTokenCreator),
>>>>>>> 1f5f2644
            _ => None,
        }
    }
}

impl From<RootScreenType> for ScreenType {
    fn from(value: RootScreenType) -> Self {
        match value {
            RootScreenType::RootScreenIdentities => ScreenType::Identities,
            RootScreenType::RootScreenDPNSActiveContests => ScreenType::DPNSActiveContests,
            RootScreenType::RootScreenDPNSPastContests => ScreenType::DPNSPastContests,
            RootScreenType::RootScreenDPNSOwnedNames => ScreenType::DPNSMyUsernames,
            RootScreenType::RootScreenToolsTransitionVisualizerScreen => {
                ScreenType::TransitionVisualizer
            }
            RootScreenType::RootScreenDocumentQuery => ScreenType::DocumentQuery,
            RootScreenType::RootScreenNetworkChooser => ScreenType::NetworkChooser,
            RootScreenType::RootScreenWalletsBalances => ScreenType::WalletsBalances,
            RootScreenType::RootScreenToolsProofLogScreen => ScreenType::ProofLog,
            RootScreenType::RootScreenDPNSScheduledVotes => ScreenType::ScheduledVotes,
            RootScreenType::RootScreenToolsProofVisualizerScreen => ScreenType::ProofVisualizer,
<<<<<<< HEAD
            RootScreenType::RootScreenToolsMasternodeListDiffScreen => {
                ScreenType::MasternodeListDiff
            }
=======
            RootScreenType::RootScreenMyTokenBalances => ScreenType::TokenBalances,
            RootScreenType::RootScreenTokenSearch => ScreenType::TokenSearch,
            RootScreenType::RootScreenTokenCreator => ScreenType::TokenCreator,
>>>>>>> 1f5f2644
        }
    }
}

#[derive(Debug, PartialEq, Clone, Default)]
pub enum ScreenType {
    #[default]
    Identities,
    DPNSActiveContests,
    DPNSPastContests,
    DPNSMyUsernames,
    AddNewIdentity,
    WalletsBalances,
    ImportWallet,
    AddNewWallet,
    AddExistingIdentity,
    TransitionVisualizer,
    WithdrawalScreen(QualifiedIdentity),
    TransferScreen(QualifiedIdentity),
    AddKeyScreen(QualifiedIdentity),
    KeyInfo(
        QualifiedIdentity,
        IdentityPublicKey,
        Option<(PrivateKeyData, Option<WalletDerivationPath>)>,
    ),
    Keys(Identity),
    DocumentQuery,
    NetworkChooser,
    RegisterDpnsName,
    RegisterContract,
    ProofLog,
    MasternodeListDiff,
    TopUpIdentity(QualifiedIdentity),
    ScheduledVotes,
    AddContracts,
    ProofVisualizer,

    // Token Screens
    TokenBalances,
    TokenSearch,
    TokenCreator,
    TransferTokensScreen(IdentityTokenBalance),
    MintTokensScreen(IdentityTokenBalance),
    BurnTokensScreen(IdentityTokenBalance),
    DestroyFrozenFundsScreen(IdentityTokenBalance),
    FreezeTokensScreen(IdentityTokenBalance),
    UnfreezeTokensScreen(IdentityTokenBalance),
    PauseTokensScreen(IdentityTokenBalance),
    ResumeTokensScreen(IdentityTokenBalance),
}

impl ScreenType {
    pub fn create_screen(&self, app_context: &Arc<AppContext>) -> Screen {
        match self {
            ScreenType::Identities => Screen::IdentitiesScreen(IdentitiesScreen::new(app_context)),
            ScreenType::DPNSActiveContests => {
                Screen::DPNSScreen(DPNSScreen::new(app_context, DPNSSubscreen::Active))
            }
            ScreenType::DPNSPastContests => {
                Screen::DPNSScreen(DPNSScreen::new(app_context, DPNSSubscreen::Past))
            }
            ScreenType::DPNSMyUsernames => {
                Screen::DPNSScreen(DPNSScreen::new(app_context, DPNSSubscreen::Owned))
            }
            ScreenType::AddNewIdentity => {
                Screen::AddNewIdentityScreen(AddNewIdentityScreen::new(app_context))
            }
            ScreenType::TopUpIdentity(identity) => {
                Screen::TopUpIdentityScreen(TopUpIdentityScreen::new(identity.clone(), app_context))
            }
            ScreenType::AddExistingIdentity => {
                Screen::AddExistingIdentityScreen(AddExistingIdentityScreen::new(app_context))
            }
            ScreenType::Keys(identity) => {
                Screen::KeysScreen(KeysScreen::new(identity.clone(), app_context))
            }
            ScreenType::KeyInfo(identity, key, private_key) => {
                Screen::KeyInfoScreen(KeyInfoScreen::new(
                    identity.clone(),
                    key.clone(),
                    private_key.clone(),
                    app_context,
                ))
            }
            ScreenType::RegisterDpnsName => {
                Screen::RegisterDpnsNameScreen(RegisterDpnsNameScreen::new(app_context))
            }
            ScreenType::RegisterContract => {
                Screen::RegisterDataContractScreen(RegisterDataContractScreen::new(app_context))
            }
            ScreenType::TransitionVisualizer => {
                Screen::TransitionVisualizerScreen(TransitionVisualizerScreen::new(app_context))
            }
            ScreenType::WithdrawalScreen(identity) => {
                Screen::WithdrawalScreen(WithdrawalScreen::new(identity.clone(), app_context))
            }
            ScreenType::TransferScreen(identity) => {
                Screen::TransferScreen(TransferScreen::new(identity.clone(), app_context))
            }
            ScreenType::NetworkChooser => {
                unreachable!()
            }
            ScreenType::AddKeyScreen(identity) => {
                Screen::AddKeyScreen(AddKeyScreen::new(identity.clone(), app_context))
            }
            ScreenType::DocumentQuery => {
                Screen::DocumentQueryScreen(DocumentQueryScreen::new(app_context))
            }
            ScreenType::AddNewWallet => {
                Screen::AddNewWalletScreen(AddNewWalletScreen::new(app_context))
            }
            ScreenType::WalletsBalances => {
                Screen::WalletsBalancesScreen(WalletsBalancesScreen::new(app_context))
            }
            ScreenType::ImportWallet => {
                Screen::ImportWalletScreen(ImportWalletScreen::new(app_context))
            }
            ScreenType::ProofLog => Screen::ProofLogScreen(ProofLogScreen::new(app_context)),
            ScreenType::ScheduledVotes => {
                Screen::DPNSScreen(DPNSScreen::new(app_context, DPNSSubscreen::ScheduledVotes))
            }
            ScreenType::AddContracts => {
                Screen::AddContractsScreen(AddContractsScreen::new(app_context))
            }
            ScreenType::ProofVisualizer => {
                Screen::ProofVisualizerScreen(ProofVisualizerScreen::new(app_context))
            }
<<<<<<< HEAD
            ScreenType::MasternodeListDiff => {
                Screen::MasternodeListDiffScreen(MasternodeListDiffScreen::new(app_context))
=======

            // Token Screens
            ScreenType::TokenBalances => {
                Screen::TokensScreen(TokensScreen::new(app_context, TokensSubscreen::MyTokens))
            }
            ScreenType::TokenSearch => Screen::TokensScreen(TokensScreen::new(
                app_context,
                TokensSubscreen::SearchTokens,
            )),
            ScreenType::TokenCreator => Screen::TokensScreen(TokensScreen::new(
                app_context,
                TokensSubscreen::TokenCreator,
            )),
            ScreenType::TransferTokensScreen(identity_token_balance) => {
                Screen::TransferTokensScreen(TransferTokensScreen::new(
                    identity_token_balance.clone(),
                    app_context,
                ))
            }
            ScreenType::MintTokensScreen(identity_token_balance) => Screen::MintTokensScreen(
                MintTokensScreen::new(identity_token_balance.clone(), app_context),
            ),
            ScreenType::BurnTokensScreen(identity_token_balance) => Screen::BurnTokensScreen(
                BurnTokensScreen::new(identity_token_balance.clone(), app_context),
            ),
            ScreenType::DestroyFrozenFundsScreen(identity_token_balance) => {
                Screen::DestroyFrozenFundsScreen(DestroyFrozenFundsScreen::new(
                    identity_token_balance.clone(),
                    app_context,
                ))
            }
            ScreenType::FreezeTokensScreen(identity_token_balance) => {
                Screen::DestroyFrozenFundsScreen(DestroyFrozenFundsScreen::new(
                    identity_token_balance.clone(),
                    app_context,
                ))
            }
            ScreenType::UnfreezeTokensScreen(identity_token_balance) => {
                Screen::DestroyFrozenFundsScreen(DestroyFrozenFundsScreen::new(
                    identity_token_balance.clone(),
                    app_context,
                ))
            }
            ScreenType::PauseTokensScreen(identity_token_balance) => {
                Screen::DestroyFrozenFundsScreen(DestroyFrozenFundsScreen::new(
                    identity_token_balance.clone(),
                    app_context,
                ))
            }
            ScreenType::ResumeTokensScreen(identity_token_balance) => {
                Screen::DestroyFrozenFundsScreen(DestroyFrozenFundsScreen::new(
                    identity_token_balance.clone(),
                    app_context,
                ))
>>>>>>> 1f5f2644
            }
        }
    }
}

pub enum Screen {
    IdentitiesScreen(IdentitiesScreen),
    DPNSScreen(DPNSScreen),
    DocumentQueryScreen(DocumentQueryScreen),
    AddNewWalletScreen(AddNewWalletScreen),
    ImportWalletScreen(ImportWalletScreen),
    AddNewIdentityScreen(AddNewIdentityScreen),
    AddExistingIdentityScreen(AddExistingIdentityScreen),
    KeyInfoScreen(KeyInfoScreen),
    KeysScreen(KeysScreen),
    RegisterDpnsNameScreen(RegisterDpnsNameScreen),
    RegisterDataContractScreen(RegisterDataContractScreen),
    WithdrawalScreen(WithdrawalScreen),
    TopUpIdentityScreen(TopUpIdentityScreen),
    TransferScreen(TransferScreen),
    AddKeyScreen(AddKeyScreen),
    ProofLogScreen(ProofLogScreen),
    TransitionVisualizerScreen(TransitionVisualizerScreen),
    NetworkChooserScreen(NetworkChooserScreen),
    WalletsBalancesScreen(WalletsBalancesScreen),
    AddContractsScreen(AddContractsScreen),
    ProofVisualizerScreen(ProofVisualizerScreen),
<<<<<<< HEAD
    MasternodeListDiffScreen(MasternodeListDiffScreen),
=======

    // Token Screens
    TokensScreen(TokensScreen),
    TransferTokensScreen(TransferTokensScreen),
    MintTokensScreen(MintTokensScreen),
    BurnTokensScreen(BurnTokensScreen),
    DestroyFrozenFundsScreen(DestroyFrozenFundsScreen),
    FreezeTokensScreen(FreezeTokensScreen),
    UnfreezeTokensScreen(UnfreezeTokensScreen),
    PauseTokensScreen(PauseTokensScreen),
    ResumeTokensScreen(ResumeTokensScreen),
>>>>>>> 1f5f2644
}

impl Screen {
    pub fn change_context(&mut self, app_context: Arc<AppContext>) {
        match self {
            Screen::IdentitiesScreen(screen) => screen.app_context = app_context,
            Screen::DPNSScreen(screen) => screen.app_context = app_context,
            Screen::AddExistingIdentityScreen(screen) => screen.app_context = app_context,
            Screen::KeyInfoScreen(screen) => screen.app_context = app_context,
            Screen::KeysScreen(screen) => screen.app_context = app_context,
            Screen::WithdrawalScreen(screen) => screen.app_context = app_context,
            Screen::TransitionVisualizerScreen(screen) => screen.app_context = app_context,
            Screen::NetworkChooserScreen(screen) => screen.current_network = app_context.network,
            Screen::AddKeyScreen(screen) => screen.app_context = app_context,
            Screen::DocumentQueryScreen(screen) => screen.app_context = app_context,
            Screen::AddNewIdentityScreen(screen) => screen.app_context = app_context,
            Screen::RegisterDpnsNameScreen(screen) => screen.app_context = app_context,
            Screen::RegisterDataContractScreen(screen) => screen.app_context = app_context,
            Screen::AddNewWalletScreen(screen) => screen.app_context = app_context,
            Screen::TransferScreen(screen) => screen.app_context = app_context,
            Screen::TopUpIdentityScreen(screen) => screen.app_context = app_context,
            Screen::WalletsBalancesScreen(screen) => screen.app_context = app_context,
            Screen::ImportWalletScreen(screen) => screen.app_context = app_context,
            Screen::ProofLogScreen(screen) => screen.app_context = app_context,
            Screen::AddContractsScreen(screen) => screen.app_context = app_context,
            Screen::ProofVisualizerScreen(screen) => screen.app_context = app_context,
<<<<<<< HEAD
            Screen::MasternodeListDiffScreen(screen) => screen.app_context = app_context,
=======

            // Token Screens
            Screen::TokensScreen(screen) => screen.app_context = app_context,
            Screen::TransferTokensScreen(screen) => screen.app_context = app_context,
            Screen::MintTokensScreen(screen) => screen.app_context = app_context,
            Screen::BurnTokensScreen(screen) => screen.app_context = app_context,
            Screen::DestroyFrozenFundsScreen(screen) => screen.app_context = app_context,
            Screen::FreezeTokensScreen(screen) => screen.app_context = app_context,
            Screen::UnfreezeTokensScreen(screen) => screen.app_context = app_context,
            Screen::PauseTokensScreen(screen) => screen.app_context = app_context,
            Screen::ResumeTokensScreen(screen) => screen.app_context = app_context,
>>>>>>> 1f5f2644
        }
    }
}

#[derive(Debug, PartialEq, Clone, Copy)]
pub enum MessageType {
    Success,
    Info,
    Error,
}

pub trait ScreenLike {
    fn refresh(&mut self) {}
    fn refresh_on_arrival(&mut self) {
        self.refresh()
    }
    fn ui(&mut self, ctx: &Context) -> AppAction;
    fn display_message(&mut self, _message: &str, _message_type: MessageType) {}
    fn display_task_result(&mut self, _backend_task_success_result: BackendTaskSuccessResult) {
        self.display_message("Success", MessageType::Success)
    }

    fn pop_on_success(&mut self) {}
}

// Implement Debug for Screen using the ScreenType
impl fmt::Debug for Screen {
    fn fmt(&self, f: &mut fmt::Formatter<'_>) -> fmt::Result {
        write!(f, "{:?}", self.screen_type())
    }
}

// Implement PartialEq for Screen by comparing the ScreenType
impl PartialEq for Screen {
    fn eq(&self, other: &Self) -> bool {
        self.screen_type() == other.screen_type()
    }
}

impl Screen {
    pub fn screen_type(&self) -> ScreenType {
        match self {
            Screen::AddExistingIdentityScreen(_) => ScreenType::AddExistingIdentity,
            Screen::KeysScreen(screen) => ScreenType::Keys(screen.identity.clone()),
            Screen::KeyInfoScreen(screen) => ScreenType::KeyInfo(
                screen.identity.clone(),
                screen.key.clone(),
                screen.private_key_data.clone(),
            ),
            Screen::IdentitiesScreen(_) => ScreenType::Identities,
            Screen::DPNSScreen(DPNSScreen {
                dpns_subscreen: DPNSSubscreen::Active,
                ..
            }) => ScreenType::DPNSActiveContests,
            Screen::DPNSScreen(DPNSScreen {
                dpns_subscreen: DPNSSubscreen::Past,
                ..
            }) => ScreenType::DPNSPastContests,
            Screen::DPNSScreen(DPNSScreen {
                dpns_subscreen: DPNSSubscreen::Owned,
                ..
            }) => ScreenType::DPNSMyUsernames,
            Screen::DPNSScreen(DPNSScreen {
                dpns_subscreen: DPNSSubscreen::ScheduledVotes,
                ..
            }) => ScreenType::ScheduledVotes,
            Screen::TransitionVisualizerScreen(_) => ScreenType::TransitionVisualizer,
            Screen::WithdrawalScreen(screen) => {
                ScreenType::WithdrawalScreen(screen.identity.clone())
            }
            Screen::NetworkChooserScreen(_) => ScreenType::NetworkChooser,
            Screen::AddKeyScreen(screen) => ScreenType::AddKeyScreen(screen.identity.clone()),
            Screen::DocumentQueryScreen(_) => ScreenType::DocumentQuery,
            Screen::AddNewIdentityScreen(_) => ScreenType::AddExistingIdentity,
            Screen::TopUpIdentityScreen(screen) => {
                ScreenType::TopUpIdentity(screen.identity.clone())
            }
            Screen::RegisterDpnsNameScreen(_) => ScreenType::RegisterDpnsName,
            Screen::RegisterDataContractScreen(_) => ScreenType::RegisterContract,
            Screen::AddNewWalletScreen(_) => ScreenType::AddNewWallet,
            Screen::WalletsBalancesScreen(_) => ScreenType::WalletsBalances,
            Screen::ImportWalletScreen(_) => ScreenType::ImportWallet,
            Screen::ProofLogScreen(_) => ScreenType::ProofLog,
            Screen::AddContractsScreen(_) => ScreenType::AddContracts,
            Screen::ProofVisualizerScreen(_) => ScreenType::ProofVisualizer,
<<<<<<< HEAD
            Screen::MasternodeListDiffScreen(_) => ScreenType::MasternodeListDiff,
=======

            // Token Screens
            Screen::TokensScreen(TokensScreen {
                tokens_subscreen: TokensSubscreen::MyTokens,
                ..
            }) => ScreenType::TokenBalances,
            Screen::TokensScreen(TokensScreen {
                tokens_subscreen: TokensSubscreen::SearchTokens,
                ..
            }) => ScreenType::TokenSearch,
            Screen::TokensScreen(TokensScreen {
                tokens_subscreen: TokensSubscreen::TokenCreator,
                ..
            }) => ScreenType::TokenCreator,
            Screen::TransferScreen(screen) => ScreenType::TransferScreen(screen.identity.clone()),
            Screen::TransferTokensScreen(screen) => {
                ScreenType::TransferTokensScreen(screen.identity_token_balance.clone())
            }
            Screen::MintTokensScreen(screen) => {
                ScreenType::MintTokensScreen(screen.identity_token_balance.clone())
            }
            Screen::BurnTokensScreen(screen) => {
                ScreenType::BurnTokensScreen(screen.identity_token_balance.clone())
            }
            Screen::DestroyFrozenFundsScreen(screen) => {
                ScreenType::DestroyFrozenFundsScreen(screen.identity_token_balance.clone())
            }
            Screen::FreezeTokensScreen(screen) => {
                ScreenType::FreezeTokensScreen(screen.identity_token_balance.clone())
            }
            Screen::UnfreezeTokensScreen(screen) => {
                ScreenType::UnfreezeTokensScreen(screen.identity_token_balance.clone())
            }
            Screen::PauseTokensScreen(screen) => {
                ScreenType::PauseTokensScreen(screen.identity_token_balance.clone())
            }
            Screen::ResumeTokensScreen(screen) => {
                ScreenType::ResumeTokensScreen(screen.identity_token_balance.clone())
            }
>>>>>>> 1f5f2644
        }
    }
}

impl ScreenLike for Screen {
    fn refresh(&mut self) {
        match self {
            Screen::IdentitiesScreen(screen) => screen.refresh(),
            Screen::DPNSScreen(screen) => screen.refresh(),
            Screen::DocumentQueryScreen(screen) => screen.refresh(),
            Screen::AddNewWalletScreen(screen) => screen.refresh(),
            Screen::ImportWalletScreen(screen) => screen.refresh(),
            Screen::AddNewIdentityScreen(screen) => screen.refresh(),
            Screen::TopUpIdentityScreen(screen) => screen.refresh(),
            Screen::AddExistingIdentityScreen(screen) => screen.refresh(),
            Screen::KeyInfoScreen(screen) => screen.refresh(),
            Screen::KeysScreen(screen) => screen.refresh(),
            Screen::RegisterDpnsNameScreen(screen) => screen.refresh(),
            Screen::RegisterDataContractScreen(screen) => screen.refresh(),
            Screen::WithdrawalScreen(screen) => screen.refresh(),
            Screen::TransferScreen(screen) => screen.refresh(),
            Screen::AddKeyScreen(screen) => screen.refresh(),
            Screen::TransitionVisualizerScreen(screen) => screen.refresh(),
            Screen::NetworkChooserScreen(screen) => screen.refresh(),
            Screen::WalletsBalancesScreen(screen) => screen.refresh(),
            Screen::ProofLogScreen(screen) => screen.refresh(),
            Screen::AddContractsScreen(screen) => screen.refresh(),
            Screen::ProofVisualizerScreen(screen) => screen.refresh(),
<<<<<<< HEAD
            Screen::MasternodeListDiffScreen(screen) => screen.refresh(),
=======

            // Token Screens
            Screen::TokensScreen(screen) => screen.refresh(),
            Screen::TransferTokensScreen(screen) => screen.refresh(),
            Screen::MintTokensScreen(screen) => screen.refresh(),
            Screen::BurnTokensScreen(screen) => screen.refresh(),
            Screen::DestroyFrozenFundsScreen(screen) => screen.refresh(),
            Screen::FreezeTokensScreen(screen) => screen.refresh(),
            Screen::UnfreezeTokensScreen(screen) => screen.refresh(),
            Screen::PauseTokensScreen(screen) => screen.refresh(),
            Screen::ResumeTokensScreen(screen) => screen.refresh(),
>>>>>>> 1f5f2644
        }
    }

    fn refresh_on_arrival(&mut self) {
        match self {
            Screen::IdentitiesScreen(screen) => screen.refresh_on_arrival(),
            Screen::DPNSScreen(screen) => screen.refresh_on_arrival(),
            Screen::DocumentQueryScreen(screen) => screen.refresh_on_arrival(),
            Screen::AddNewWalletScreen(screen) => screen.refresh_on_arrival(),
            Screen::ImportWalletScreen(screen) => screen.refresh_on_arrival(),
            Screen::AddNewIdentityScreen(screen) => screen.refresh_on_arrival(),
            Screen::TopUpIdentityScreen(screen) => screen.refresh_on_arrival(),
            Screen::AddExistingIdentityScreen(screen) => screen.refresh_on_arrival(),
            Screen::KeyInfoScreen(screen) => screen.refresh_on_arrival(),
            Screen::KeysScreen(screen) => screen.refresh_on_arrival(),
            Screen::RegisterDpnsNameScreen(screen) => screen.refresh_on_arrival(),
            Screen::RegisterDataContractScreen(screen) => screen.refresh_on_arrival(),
            Screen::WithdrawalScreen(screen) => screen.refresh_on_arrival(),
            Screen::TransferScreen(screen) => screen.refresh_on_arrival(),
            Screen::AddKeyScreen(screen) => screen.refresh_on_arrival(),
            Screen::TransitionVisualizerScreen(screen) => screen.refresh_on_arrival(),
            Screen::NetworkChooserScreen(screen) => screen.refresh_on_arrival(),
            Screen::WalletsBalancesScreen(screen) => screen.refresh_on_arrival(),
            Screen::ProofLogScreen(screen) => screen.refresh_on_arrival(),
            Screen::AddContractsScreen(screen) => screen.refresh_on_arrival(),
            Screen::ProofVisualizerScreen(screen) => screen.refresh_on_arrival(),
<<<<<<< HEAD
            Screen::MasternodeListDiffScreen(screen) => screen.refresh_on_arrival(),
=======

            // Token Screens
            Screen::TokensScreen(screen) => screen.refresh_on_arrival(),
            Screen::TransferTokensScreen(screen) => screen.refresh_on_arrival(),
            Screen::MintTokensScreen(screen) => screen.refresh_on_arrival(),
            Screen::BurnTokensScreen(screen) => screen.refresh_on_arrival(),
            Screen::DestroyFrozenFundsScreen(screen) => screen.refresh_on_arrival(),
            Screen::FreezeTokensScreen(screen) => screen.refresh_on_arrival(),
            Screen::UnfreezeTokensScreen(screen) => screen.refresh_on_arrival(),
            Screen::PauseTokensScreen(screen) => screen.refresh_on_arrival(),
            Screen::ResumeTokensScreen(screen) => screen.refresh_on_arrival(),
>>>>>>> 1f5f2644
        }
    }

    fn ui(&mut self, ctx: &Context) -> AppAction {
        match self {
            Screen::IdentitiesScreen(screen) => screen.ui(ctx),
            Screen::DPNSScreen(screen) => screen.ui(ctx),
            Screen::DocumentQueryScreen(screen) => screen.ui(ctx),
            Screen::AddNewWalletScreen(screen) => screen.ui(ctx),
            Screen::ImportWalletScreen(screen) => screen.ui(ctx),
            Screen::AddNewIdentityScreen(screen) => screen.ui(ctx),
            Screen::TopUpIdentityScreen(screen) => screen.ui(ctx),
            Screen::AddExistingIdentityScreen(screen) => screen.ui(ctx),
            Screen::KeyInfoScreen(screen) => screen.ui(ctx),
            Screen::KeysScreen(screen) => screen.ui(ctx),
            Screen::RegisterDpnsNameScreen(screen) => screen.ui(ctx),
            Screen::RegisterDataContractScreen(screen) => screen.ui(ctx),
            Screen::WithdrawalScreen(screen) => screen.ui(ctx),
            Screen::TransferScreen(screen) => screen.ui(ctx),
            Screen::AddKeyScreen(screen) => screen.ui(ctx),
            Screen::TransitionVisualizerScreen(screen) => screen.ui(ctx),
            Screen::NetworkChooserScreen(screen) => screen.ui(ctx),
            Screen::WalletsBalancesScreen(screen) => screen.ui(ctx),
            Screen::ProofLogScreen(screen) => screen.ui(ctx),
            Screen::AddContractsScreen(screen) => screen.ui(ctx),
            Screen::ProofVisualizerScreen(screen) => screen.ui(ctx),
<<<<<<< HEAD
            Screen::MasternodeListDiffScreen(screen) => screen.ui(ctx),
=======

            // Token Screens
            Screen::TokensScreen(screen) => screen.ui(ctx),
            Screen::TransferTokensScreen(screen) => screen.ui(ctx),
            Screen::MintTokensScreen(screen) => screen.ui(ctx),
            Screen::BurnTokensScreen(screen) => screen.ui(ctx),
            Screen::DestroyFrozenFundsScreen(screen) => screen.ui(ctx),
            Screen::FreezeTokensScreen(screen) => screen.ui(ctx),
            Screen::UnfreezeTokensScreen(screen) => screen.ui(ctx),
            Screen::PauseTokensScreen(screen) => screen.ui(ctx),
            Screen::ResumeTokensScreen(screen) => screen.ui(ctx),
>>>>>>> 1f5f2644
        }
    }

    fn display_message(&mut self, message: &str, message_type: MessageType) {
        match self {
            Screen::IdentitiesScreen(screen) => screen.display_message(message, message_type),
            Screen::DPNSScreen(screen) => screen.display_message(message, message_type),
            Screen::DocumentQueryScreen(screen) => screen.display_message(message, message_type),
            Screen::AddNewWalletScreen(screen) => screen.display_message(message, message_type),
            Screen::ImportWalletScreen(screen) => screen.display_message(message, message_type),
            Screen::AddNewIdentityScreen(screen) => screen.display_message(message, message_type),
            Screen::TopUpIdentityScreen(screen) => screen.display_message(message, message_type),
            Screen::AddExistingIdentityScreen(screen) => {
                screen.display_message(message, message_type)
            }
            Screen::KeyInfoScreen(screen) => screen.display_message(message, message_type),
            Screen::KeysScreen(screen) => screen.display_message(message, message_type),
            Screen::RegisterDpnsNameScreen(screen) => screen.display_message(message, message_type),
            Screen::RegisterDataContractScreen(screen) => {
                screen.display_message(message, message_type)
            }
            Screen::WithdrawalScreen(screen) => screen.display_message(message, message_type),
            Screen::TransferScreen(screen) => screen.display_message(message, message_type),
            Screen::AddKeyScreen(screen) => screen.display_message(message, message_type),
            Screen::TransitionVisualizerScreen(screen) => {
                screen.display_message(message, message_type)
            }
            Screen::NetworkChooserScreen(screen) => screen.display_message(message, message_type),
            Screen::WalletsBalancesScreen(screen) => screen.display_message(message, message_type),
            Screen::ProofLogScreen(screen) => screen.display_message(message, message_type),
            Screen::AddContractsScreen(screen) => screen.display_message(message, message_type),
            Screen::ProofVisualizerScreen(screen) => screen.display_message(message, message_type),
<<<<<<< HEAD
            Screen::MasternodeListDiffScreen(screen) => {
                screen.display_message(message, message_type)
            }
=======

            // Token Screens
            Screen::TokensScreen(screen) => screen.display_message(message, message_type),
            Screen::TransferTokensScreen(screen) => screen.display_message(message, message_type),
            Screen::MintTokensScreen(screen) => screen.display_message(message, message_type),
            Screen::BurnTokensScreen(screen) => screen.display_message(message, message_type),
            Screen::DestroyFrozenFundsScreen(screen) => {
                screen.display_message(message, message_type)
            }
            Screen::FreezeTokensScreen(screen) => screen.display_message(message, message_type),
            Screen::UnfreezeTokensScreen(screen) => screen.display_message(message, message_type),
            Screen::PauseTokensScreen(screen) => screen.display_message(message, message_type),
            Screen::ResumeTokensScreen(screen) => screen.display_message(message, message_type),
>>>>>>> 1f5f2644
        }
    }

    fn display_task_result(&mut self, backend_task_success_result: BackendTaskSuccessResult) {
        match self {
            Screen::IdentitiesScreen(screen) => {
                screen.display_task_result(backend_task_success_result.clone())
            }
            Screen::DPNSScreen(screen) => {
                screen.display_task_result(backend_task_success_result.clone())
            }
            Screen::DocumentQueryScreen(screen) => {
                screen.display_task_result(backend_task_success_result.clone())
            }
            Screen::AddNewWalletScreen(screen) => {
                screen.display_task_result(backend_task_success_result.clone())
            }
            Screen::ImportWalletScreen(screen) => {
                screen.display_task_result(backend_task_success_result.clone())
            }
            Screen::AddNewIdentityScreen(screen) => {
                screen.display_task_result(backend_task_success_result.clone())
            }
            Screen::TopUpIdentityScreen(screen) => {
                screen.display_task_result(backend_task_success_result.clone())
            }
            Screen::AddExistingIdentityScreen(screen) => {
                screen.display_task_result(backend_task_success_result.clone())
            }
            Screen::KeyInfoScreen(screen) => {
                screen.display_task_result(backend_task_success_result.clone())
            }
            Screen::KeysScreen(screen) => {
                screen.display_task_result(backend_task_success_result.clone())
            }
            Screen::RegisterDpnsNameScreen(screen) => {
                screen.display_task_result(backend_task_success_result.clone())
            }
            Screen::RegisterDataContractScreen(screen) => {
                screen.display_task_result(backend_task_success_result.clone())
            }
            Screen::WithdrawalScreen(screen) => {
                screen.display_task_result(backend_task_success_result.clone())
            }
            Screen::TransferScreen(screen) => {
                screen.display_task_result(backend_task_success_result.clone())
            }
            Screen::AddKeyScreen(screen) => {
                screen.display_task_result(backend_task_success_result.clone())
            }
            Screen::TransitionVisualizerScreen(screen) => {
                screen.display_task_result(backend_task_success_result.clone())
            }
            Screen::NetworkChooserScreen(screen) => {
                screen.display_task_result(backend_task_success_result.clone())
            }
            Screen::WalletsBalancesScreen(screen) => {
                screen.display_task_result(backend_task_success_result)
            }
            Screen::ProofLogScreen(screen) => {
                screen.display_task_result(backend_task_success_result)
            }
            Screen::AddContractsScreen(screen) => {
                screen.display_task_result(backend_task_success_result)
            }
            Screen::ProofVisualizerScreen(screen) => {
                screen.display_task_result(backend_task_success_result)
            }
<<<<<<< HEAD
            Screen::MasternodeListDiffScreen(screen) => {
                screen.display_task_result(backend_task_success_result)
=======

            // Token Screens
            Screen::TokensScreen(screen) => screen.display_task_result(backend_task_success_result),
            Screen::TransferTokensScreen(screen) => {
                screen.display_task_result(backend_task_success_result.clone())
            }
            Screen::MintTokensScreen(screen) => {
                screen.display_task_result(backend_task_success_result.clone())
            }
            Screen::BurnTokensScreen(screen) => {
                screen.display_task_result(backend_task_success_result.clone())
            }
            Screen::DestroyFrozenFundsScreen(screen) => {
                screen.display_task_result(backend_task_success_result.clone())
            }
            Screen::FreezeTokensScreen(screen) => {
                screen.display_task_result(backend_task_success_result.clone())
            }
            Screen::UnfreezeTokensScreen(screen) => {
                screen.display_task_result(backend_task_success_result.clone())
            }
            Screen::PauseTokensScreen(screen) => {
                screen.display_task_result(backend_task_success_result.clone())
            }
            Screen::ResumeTokensScreen(screen) => {
                screen.display_task_result(backend_task_success_result.clone())
>>>>>>> 1f5f2644
            }
        }
    }

    fn pop_on_success(&mut self) {
        match self {
            Screen::IdentitiesScreen(screen) => screen.pop_on_success(),
            Screen::DPNSScreen(screen) => screen.pop_on_success(),
            Screen::DocumentQueryScreen(screen) => screen.pop_on_success(),
            Screen::AddNewWalletScreen(screen) => screen.pop_on_success(),
            Screen::ImportWalletScreen(screen) => screen.pop_on_success(),
            Screen::AddNewIdentityScreen(screen) => screen.pop_on_success(),
            Screen::TopUpIdentityScreen(screen) => screen.pop_on_success(),
            Screen::AddExistingIdentityScreen(screen) => screen.pop_on_success(),
            Screen::KeyInfoScreen(screen) => screen.pop_on_success(),
            Screen::KeysScreen(screen) => screen.pop_on_success(),
            Screen::RegisterDpnsNameScreen(screen) => screen.pop_on_success(),
            Screen::RegisterDataContractScreen(screen) => screen.pop_on_success(),
            Screen::WithdrawalScreen(screen) => screen.pop_on_success(),
            Screen::TransferScreen(screen) => screen.pop_on_success(),
            Screen::AddKeyScreen(screen) => screen.pop_on_success(),
            Screen::TransitionVisualizerScreen(screen) => screen.pop_on_success(),
            Screen::NetworkChooserScreen(screen) => screen.pop_on_success(),
            Screen::WalletsBalancesScreen(screen) => screen.pop_on_success(),
            Screen::ProofLogScreen(screen) => screen.pop_on_success(),
            Screen::AddContractsScreen(screen) => screen.pop_on_success(),
            Screen::ProofVisualizerScreen(screen) => screen.pop_on_success(),
<<<<<<< HEAD
            Screen::MasternodeListDiffScreen(screen) => screen.pop_on_success(),
=======

            // Token Screens
            Screen::TokensScreen(screen) => screen.pop_on_success(),
            Screen::TransferTokensScreen(screen) => screen.pop_on_success(),
            Screen::MintTokensScreen(screen) => screen.pop_on_success(),
            Screen::BurnTokensScreen(screen) => screen.pop_on_success(),
            Screen::DestroyFrozenFundsScreen(screen) => screen.pop_on_success(),
            Screen::FreezeTokensScreen(screen) => screen.pop_on_success(),
            Screen::UnfreezeTokensScreen(screen) => screen.pop_on_success(),
            Screen::PauseTokensScreen(screen) => screen.pop_on_success(),
            Screen::ResumeTokensScreen(screen) => screen.pop_on_success(),
>>>>>>> 1f5f2644
        }
    }
}<|MERGE_RESOLUTION|>--- conflicted
+++ resolved
@@ -14,11 +14,8 @@
 use crate::ui::identities::transfer_screen::TransferScreen;
 use crate::ui::identities::withdraw_screen::WithdrawalScreen;
 use crate::ui::network_chooser_screen::NetworkChooserScreen;
-<<<<<<< HEAD
 use crate::ui::tools::masternode_list_diff_screen::MasternodeListDiffScreen;
-=======
 use crate::ui::tokens::transfer_tokens_screen::TransferTokensScreen;
->>>>>>> 1f5f2644
 use crate::ui::tools::proof_log_screen::ProofLogScreen;
 use crate::ui::tools::proof_visualizer_screen::ProofVisualizerScreen;
 use crate::ui::wallets::import_wallet_screen::ImportWalletScreen;
@@ -69,13 +66,10 @@
     RootScreenToolsTransitionVisualizerScreen,
     RootScreenNetworkChooser,
     RootScreenToolsProofVisualizerScreen,
-<<<<<<< HEAD
-    RootScreenToolsMasternodeListDiffScreen,
-=======
     RootScreenMyTokenBalances,
     RootScreenTokenSearch,
     RootScreenTokenCreator,
->>>>>>> 1f5f2644
+    RootScreenToolsMasternodeListDiffScreen,
 }
 
 impl RootScreenType {
@@ -94,13 +88,10 @@
             RootScreenType::RootScreenToolsProofLogScreen => 9,
             RootScreenType::RootScreenDPNSScheduledVotes => 10,
             RootScreenType::RootScreenToolsProofVisualizerScreen => 11,
-<<<<<<< HEAD
-            RootScreenType::RootScreenToolsMasternodeListDiffScreen => 12,
-=======
             RootScreenType::RootScreenMyTokenBalances => 12,
             RootScreenType::RootScreenTokenSearch => 13,
             RootScreenType::RootScreenTokenCreator => 14,
->>>>>>> 1f5f2644
+            RootScreenType::RootScreenToolsMasternodeListDiffScreen => 15,
         }
     }
 
@@ -119,13 +110,10 @@
             9 => Some(RootScreenType::RootScreenToolsProofLogScreen),
             10 => Some(RootScreenType::RootScreenDPNSScheduledVotes),
             11 => Some(RootScreenType::RootScreenToolsProofVisualizerScreen),
-<<<<<<< HEAD
-            12 => Some(RootScreenType::RootScreenToolsMasternodeListDiffScreen),
-=======
             12 => Some(RootScreenType::RootScreenMyTokenBalances),
             13 => Some(RootScreenType::RootScreenTokenSearch),
             14 => Some(RootScreenType::RootScreenTokenCreator),
->>>>>>> 1f5f2644
+            15 => Some(RootScreenType::RootScreenToolsMasternodeListDiffScreen),
             _ => None,
         }
     }
@@ -147,15 +135,12 @@
             RootScreenType::RootScreenToolsProofLogScreen => ScreenType::ProofLog,
             RootScreenType::RootScreenDPNSScheduledVotes => ScreenType::ScheduledVotes,
             RootScreenType::RootScreenToolsProofVisualizerScreen => ScreenType::ProofVisualizer,
-<<<<<<< HEAD
-            RootScreenType::RootScreenToolsMasternodeListDiffScreen => {
-                ScreenType::MasternodeListDiff
-            }
-=======
             RootScreenType::RootScreenMyTokenBalances => ScreenType::TokenBalances,
             RootScreenType::RootScreenTokenSearch => ScreenType::TokenSearch,
             RootScreenType::RootScreenTokenCreator => ScreenType::TokenCreator,
->>>>>>> 1f5f2644
+            RootScreenType::RootScreenToolsMasternodeListDiffScreen => {
+                ScreenType::MasternodeListDiff
+            }
         }
     }
 }
@@ -283,11 +268,6 @@
             ScreenType::ProofVisualizer => {
                 Screen::ProofVisualizerScreen(ProofVisualizerScreen::new(app_context))
             }
-<<<<<<< HEAD
-            ScreenType::MasternodeListDiff => {
-                Screen::MasternodeListDiffScreen(MasternodeListDiffScreen::new(app_context))
-=======
-
             // Token Screens
             ScreenType::TokenBalances => {
                 Screen::TokensScreen(TokensScreen::new(app_context, TokensSubscreen::MyTokens))
@@ -341,7 +321,9 @@
                     identity_token_balance.clone(),
                     app_context,
                 ))
->>>>>>> 1f5f2644
+            }
+            ScreenType::MasternodeListDiff => {
+                Screen::MasternodeListDiffScreen(MasternodeListDiffScreen::new(app_context))
             }
         }
     }
@@ -369,9 +351,7 @@
     WalletsBalancesScreen(WalletsBalancesScreen),
     AddContractsScreen(AddContractsScreen),
     ProofVisualizerScreen(ProofVisualizerScreen),
-<<<<<<< HEAD
     MasternodeListDiffScreen(MasternodeListDiffScreen),
-=======
 
     // Token Screens
     TokensScreen(TokensScreen),
@@ -383,7 +363,6 @@
     UnfreezeTokensScreen(UnfreezeTokensScreen),
     PauseTokensScreen(PauseTokensScreen),
     ResumeTokensScreen(ResumeTokensScreen),
->>>>>>> 1f5f2644
 }
 
 impl Screen {
@@ -410,9 +389,7 @@
             Screen::ProofLogScreen(screen) => screen.app_context = app_context,
             Screen::AddContractsScreen(screen) => screen.app_context = app_context,
             Screen::ProofVisualizerScreen(screen) => screen.app_context = app_context,
-<<<<<<< HEAD
             Screen::MasternodeListDiffScreen(screen) => screen.app_context = app_context,
-=======
 
             // Token Screens
             Screen::TokensScreen(screen) => screen.app_context = app_context,
@@ -424,7 +401,6 @@
             Screen::UnfreezeTokensScreen(screen) => screen.app_context = app_context,
             Screen::PauseTokensScreen(screen) => screen.app_context = app_context,
             Screen::ResumeTokensScreen(screen) => screen.app_context = app_context,
->>>>>>> 1f5f2644
         }
     }
 }
@@ -510,9 +486,7 @@
             Screen::ProofLogScreen(_) => ScreenType::ProofLog,
             Screen::AddContractsScreen(_) => ScreenType::AddContracts,
             Screen::ProofVisualizerScreen(_) => ScreenType::ProofVisualizer,
-<<<<<<< HEAD
             Screen::MasternodeListDiffScreen(_) => ScreenType::MasternodeListDiff,
-=======
 
             // Token Screens
             Screen::TokensScreen(TokensScreen {
@@ -552,7 +526,6 @@
             Screen::ResumeTokensScreen(screen) => {
                 ScreenType::ResumeTokensScreen(screen.identity_token_balance.clone())
             }
->>>>>>> 1f5f2644
         }
     }
 }
@@ -581,9 +554,7 @@
             Screen::ProofLogScreen(screen) => screen.refresh(),
             Screen::AddContractsScreen(screen) => screen.refresh(),
             Screen::ProofVisualizerScreen(screen) => screen.refresh(),
-<<<<<<< HEAD
             Screen::MasternodeListDiffScreen(screen) => screen.refresh(),
-=======
 
             // Token Screens
             Screen::TokensScreen(screen) => screen.refresh(),
@@ -595,7 +566,6 @@
             Screen::UnfreezeTokensScreen(screen) => screen.refresh(),
             Screen::PauseTokensScreen(screen) => screen.refresh(),
             Screen::ResumeTokensScreen(screen) => screen.refresh(),
->>>>>>> 1f5f2644
         }
     }
 
@@ -622,9 +592,7 @@
             Screen::ProofLogScreen(screen) => screen.refresh_on_arrival(),
             Screen::AddContractsScreen(screen) => screen.refresh_on_arrival(),
             Screen::ProofVisualizerScreen(screen) => screen.refresh_on_arrival(),
-<<<<<<< HEAD
             Screen::MasternodeListDiffScreen(screen) => screen.refresh_on_arrival(),
-=======
 
             // Token Screens
             Screen::TokensScreen(screen) => screen.refresh_on_arrival(),
@@ -636,7 +604,6 @@
             Screen::UnfreezeTokensScreen(screen) => screen.refresh_on_arrival(),
             Screen::PauseTokensScreen(screen) => screen.refresh_on_arrival(),
             Screen::ResumeTokensScreen(screen) => screen.refresh_on_arrival(),
->>>>>>> 1f5f2644
         }
     }
 
@@ -663,9 +630,7 @@
             Screen::ProofLogScreen(screen) => screen.ui(ctx),
             Screen::AddContractsScreen(screen) => screen.ui(ctx),
             Screen::ProofVisualizerScreen(screen) => screen.ui(ctx),
-<<<<<<< HEAD
             Screen::MasternodeListDiffScreen(screen) => screen.ui(ctx),
-=======
 
             // Token Screens
             Screen::TokensScreen(screen) => screen.ui(ctx),
@@ -677,7 +642,6 @@
             Screen::UnfreezeTokensScreen(screen) => screen.ui(ctx),
             Screen::PauseTokensScreen(screen) => screen.ui(ctx),
             Screen::ResumeTokensScreen(screen) => screen.ui(ctx),
->>>>>>> 1f5f2644
         }
     }
 
@@ -710,11 +674,9 @@
             Screen::ProofLogScreen(screen) => screen.display_message(message, message_type),
             Screen::AddContractsScreen(screen) => screen.display_message(message, message_type),
             Screen::ProofVisualizerScreen(screen) => screen.display_message(message, message_type),
-<<<<<<< HEAD
             Screen::MasternodeListDiffScreen(screen) => {
                 screen.display_message(message, message_type)
             }
-=======
 
             // Token Screens
             Screen::TokensScreen(screen) => screen.display_message(message, message_type),
@@ -728,7 +690,6 @@
             Screen::UnfreezeTokensScreen(screen) => screen.display_message(message, message_type),
             Screen::PauseTokensScreen(screen) => screen.display_message(message, message_type),
             Screen::ResumeTokensScreen(screen) => screen.display_message(message, message_type),
->>>>>>> 1f5f2644
         }
     }
 
@@ -797,10 +758,9 @@
             Screen::ProofVisualizerScreen(screen) => {
                 screen.display_task_result(backend_task_success_result)
             }
-<<<<<<< HEAD
             Screen::MasternodeListDiffScreen(screen) => {
                 screen.display_task_result(backend_task_success_result)
-=======
+            }
 
             // Token Screens
             Screen::TokensScreen(screen) => screen.display_task_result(backend_task_success_result),
@@ -827,7 +787,6 @@
             }
             Screen::ResumeTokensScreen(screen) => {
                 screen.display_task_result(backend_task_success_result.clone())
->>>>>>> 1f5f2644
             }
         }
     }
@@ -855,9 +814,7 @@
             Screen::ProofLogScreen(screen) => screen.pop_on_success(),
             Screen::AddContractsScreen(screen) => screen.pop_on_success(),
             Screen::ProofVisualizerScreen(screen) => screen.pop_on_success(),
-<<<<<<< HEAD
             Screen::MasternodeListDiffScreen(screen) => screen.pop_on_success(),
-=======
 
             // Token Screens
             Screen::TokensScreen(screen) => screen.pop_on_success(),
@@ -869,7 +826,6 @@
             Screen::UnfreezeTokensScreen(screen) => screen.pop_on_success(),
             Screen::PauseTokensScreen(screen) => screen.pop_on_success(),
             Screen::ResumeTokensScreen(screen) => screen.pop_on_success(),
->>>>>>> 1f5f2644
         }
     }
 }