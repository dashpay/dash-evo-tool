use crate::app::AppAction;
use crate::context::AppContext;
use crate::model::qualified_identity::QualifiedIdentity;
use crate::backend_task::BackendTaskSuccessResult;
use crate::ui::add_key_screen::AddKeyScreen;
use crate::ui::document_query_screen::DocumentQueryScreen;
use crate::ui::dpns_contested_names_screen::DPNSContestedNamesScreen;
use wallet::add_new_wallet_screen::AddNewWalletScreen;
use crate::ui::key_info_screen::KeyInfoScreen;
use crate::ui::keys_screen::KeysScreen;
use crate::ui::network_chooser_screen::NetworkChooserScreen;
use crate::ui::transfers::TransferScreen;
use crate::ui::transition_visualizer_screen::TransitionVisualizerScreen;
use crate::ui::wallet::wallets_screen::WalletsBalancesScreen;
use crate::ui::withdrawals::WithdrawalScreen;
use crate::ui::withdraws_status_screen::WithdrawsStatusScreen;
use dash_sdk::dpp::identity::Identity;
use dash_sdk::dpp::prelude::IdentityPublicKey;
use dpns_contested_names_screen::DPNSSubscreen;
use egui::Context;
use enum_dispatch::enum_dispatch;
use identities::add_existing_identity_screen::AddExistingIdentityScreen;
use identities::add_new_identity_screen::AddNewIdentityScreen;
use identities::identities_screen::IdentitiesScreen;
use identities::register_dpns_name_screen::RegisterDpnsNameScreen;
use std::fmt;
use std::hash::Hash;
use std::sync::Arc;

mod add_key_screen;
pub mod components;
pub mod document_query_screen;
pub mod dpns_contested_names_screen;
pub(crate) mod identities;
pub mod key_info_screen;
pub mod keys_screen;
pub mod network_chooser_screen;
pub mod transfers;
pub mod transition_visualizer_screen;
pub(crate) mod wallet;
pub mod withdrawals;
pub mod withdraws_status_screen;

#[derive(Debug, Clone, Copy, Ord, PartialOrd, Eq, PartialEq, Hash)]
pub enum RootScreenType {
    RootScreenIdentities,
    RootScreenDPNSActiveContests,
    RootScreenDPNSPastContests,
    RootScreenDPNSOwnedNames,
    RootScreenDocumentQuery,
    RootScreenWalletsBalances,
    RootScreenTransitionVisualizerScreen,
    RootScreenWithdrawsStatus,
    RootScreenNetworkChooser,
}

impl RootScreenType {
    /// Convert `RootScreenType` to an integer
    pub fn to_int(self) -> u32 {
        match self {
            RootScreenType::RootScreenIdentities => 0,
<<<<<<< HEAD
            RootScreenType::RootScreenDPNSContestedNames => 1,
            RootScreenType::RootScreenDocumentQuery => 2,
            RootScreenType::RootScreenWalletsBalances => 3,
            RootScreenType::RootScreenTransitionVisualizerScreen => 4,
            RootScreenType::RootScreenNetworkChooser => 5,
=======
            RootScreenType::RootScreenDPNSActiveContests => 1,
            RootScreenType::RootScreenDPNSPastContests => 2,
            RootScreenType::RootScreenDPNSOwnedNames => 3,
            RootScreenType::RootScreenDocumentQuery => 4,
            RootScreenType::RootScreenTransitionVisualizerScreen => 5,
            RootScreenType::RootScreenNetworkChooser => 6,
            RootScreenType::RootScreenWithdrawsStatus => 7,
>>>>>>> 71637019
        }
    }

    /// Convert an integer to a `RootScreenType`
    pub fn from_int(value: u32) -> Option<Self> {
        match value {
            0 => Some(RootScreenType::RootScreenIdentities),
<<<<<<< HEAD
            1 => Some(RootScreenType::RootScreenDPNSContestedNames),
            2 => Some(RootScreenType::RootScreenDocumentQuery),
            3 => Some(RootScreenType::RootScreenWalletsBalances),
            4 => Some(RootScreenType::RootScreenTransitionVisualizerScreen),
            5 => Some(RootScreenType::RootScreenNetworkChooser),
=======
            1 => Some(RootScreenType::RootScreenDPNSActiveContests),
            2 => Some(RootScreenType::RootScreenDPNSPastContests),
            3 => Some(RootScreenType::RootScreenDPNSOwnedNames),
            4 => Some(RootScreenType::RootScreenDocumentQuery),
            5 => Some(RootScreenType::RootScreenTransitionVisualizerScreen),
            6 => Some(RootScreenType::RootScreenNetworkChooser),
            7 => Some(RootScreenType::RootScreenWithdrawsStatus),
>>>>>>> 71637019
            _ => None,
        }
    }
}

impl From<RootScreenType> for ScreenType {
    fn from(value: RootScreenType) -> Self {
        match value {
            RootScreenType::RootScreenIdentities => ScreenType::Identities,
            RootScreenType::RootScreenDPNSActiveContests => ScreenType::DPNSActiveContests,
            RootScreenType::RootScreenDPNSPastContests => ScreenType::DPNSPastContests,
            RootScreenType::RootScreenDPNSOwnedNames => ScreenType::DPNSMyUsernames,
            RootScreenType::RootScreenTransitionVisualizerScreen => {
                ScreenType::TransitionVisualizer
            }
            RootScreenType::RootScreenDocumentQuery => ScreenType::DocumentQueryScreen,
            RootScreenType::RootScreenWithdrawsStatus => ScreenType::WithdrawsStatus,
            RootScreenType::RootScreenNetworkChooser => ScreenType::NetworkChooser,
            RootScreenType::RootScreenWalletsBalances => ScreenType::WalletsBalances,
        }
    }
}

#[derive(Debug, PartialEq, Clone, Default)]
pub enum ScreenType {
    #[default]
    Identities,
    DPNSActiveContests,
    DPNSPastContests,
    DPNSMyUsernames,
    AddNewIdentity,
    WalletsBalances,
    AddNewWallet,
    AddExistingIdentity,
    TransitionVisualizer,
    WithdrawalScreen(QualifiedIdentity),
    TransferScreen(QualifiedIdentity),
    AddKeyScreen(QualifiedIdentity),
    KeyInfo(QualifiedIdentity, IdentityPublicKey, Option<[u8; 32]>),
    Keys(Identity),
    DocumentQueryScreen,
    WithdrawsStatus,
    NetworkChooser,
    RegisterDpnsName,
}

impl ScreenType {
    pub fn create_screen(&self, app_context: &Arc<AppContext>) -> Screen {
        match self {
            ScreenType::Identities => Screen::IdentitiesScreen(IdentitiesScreen::new(app_context)),
            ScreenType::DPNSActiveContests => Screen::DPNSContestedNamesScreen(
                DPNSContestedNamesScreen::new(app_context, DPNSSubscreen::Active),
            ),
            ScreenType::DPNSPastContests => Screen::DPNSContestedNamesScreen(
                DPNSContestedNamesScreen::new(app_context, DPNSSubscreen::Past),
            ),
            ScreenType::DPNSMyUsernames => Screen::DPNSContestedNamesScreen(
                DPNSContestedNamesScreen::new(app_context, DPNSSubscreen::Owned),
            ),
            ScreenType::AddNewIdentity => {
                Screen::AddNewIdentityScreen(AddNewIdentityScreen::new(app_context))
            }
            ScreenType::AddExistingIdentity => {
                Screen::AddExistingIdentityScreen(AddExistingIdentityScreen::new(app_context))
            }
            ScreenType::Keys(identity) => {
                Screen::KeysScreen(KeysScreen::new(identity.clone(), app_context))
            }
            ScreenType::KeyInfo(identity, key, private_key) => {
                Screen::KeyInfoScreen(KeyInfoScreen::new(
                    identity.clone(),
                    key.clone(),
                    private_key.clone(),
                    app_context,
                ))
            }
            ScreenType::RegisterDpnsName => {
                Screen::RegisterDpnsNameScreen(RegisterDpnsNameScreen::new(app_context))
            }
            ScreenType::TransitionVisualizer => {
                Screen::TransitionVisualizerScreen(TransitionVisualizerScreen::new(app_context))
            }
            ScreenType::WithdrawalScreen(identity) => {
                Screen::WithdrawalScreen(WithdrawalScreen::new(identity.clone(), app_context))
            }
            ScreenType::TransferScreen(identity) => {
                Screen::TransferScreen(TransferScreen::new(identity.clone(), app_context))
            }
            ScreenType::NetworkChooser => {
                unreachable!()
            }
            ScreenType::AddKeyScreen(identity) => {
                Screen::AddKeyScreen(AddKeyScreen::new(identity.clone(), app_context))
            }
            ScreenType::DocumentQueryScreen => {
                Screen::DocumentQueryScreen(DocumentQueryScreen::new(app_context))
            }
            ScreenType::WithdrawsStatus => {
                Screen::WithdrawsStatusScreen(WithdrawsStatusScreen::new(app_context))
            }
            ScreenType::AddNewWallet => {
                Screen::AddNewWalletScreen(AddNewWalletScreen::new(app_context))
            }
            ScreenType::WalletsBalances => {
                Screen::WalletsBalancesScreen(WalletsBalancesScreen::new(app_context))
            }
        }
    }
}

#[enum_dispatch(ScreenLike)]
pub enum Screen {
    IdentitiesScreen(IdentitiesScreen),
    DPNSContestedNamesScreen(DPNSContestedNamesScreen),
    DocumentQueryScreen(DocumentQueryScreen),
    AddNewWalletScreen(AddNewWalletScreen),
    AddNewIdentityScreen(AddNewIdentityScreen),
    AddExistingIdentityScreen(AddExistingIdentityScreen),
    KeyInfoScreen(KeyInfoScreen),
    KeysScreen(KeysScreen),
    RegisterDpnsNameScreen(RegisterDpnsNameScreen),
    WithdrawalScreen(WithdrawalScreen),
    TransferScreen(TransferScreen),
    AddKeyScreen(AddKeyScreen),
    TransitionVisualizerScreen(TransitionVisualizerScreen),
    WithdrawsStatusScreen(WithdrawsStatusScreen),
    NetworkChooserScreen(NetworkChooserScreen),
    WalletsBalancesScreen(WalletsBalancesScreen),
}

impl Screen {
    pub fn change_context(&mut self, app_context: Arc<AppContext>) {
        match self {
            Screen::IdentitiesScreen(screen) => screen.app_context = app_context,
            Screen::DPNSContestedNamesScreen(screen) => screen.app_context = app_context,
            Screen::AddExistingIdentityScreen(screen) => screen.app_context = app_context,
            Screen::KeyInfoScreen(screen) => screen.app_context = app_context,
            Screen::KeysScreen(screen) => screen.app_context = app_context,
            Screen::WithdrawalScreen(screen) => screen.app_context = app_context,
            Screen::TransitionVisualizerScreen(screen) => screen.app_context = app_context,
            Screen::NetworkChooserScreen(screen) => screen.current_network = app_context.network,
            Screen::AddKeyScreen(screen) => screen.app_context = app_context,
            Screen::DocumentQueryScreen(screen) => screen.app_context = app_context,
            Screen::AddNewIdentityScreen(screen) => screen.app_context = app_context,
            Screen::RegisterDpnsNameScreen(screen) => screen.app_context = app_context,
            Screen::AddNewWalletScreen(screen) => screen.app_context = app_context,
            Screen::TransferScreen(screen) => screen.app_context = app_context,
<<<<<<< HEAD
            Screen::WalletsBalancesScreen(screen) => screen.app_context = app_context,
=======
            Screen::WithdrawsStatusScreen(screen) => screen.app_context = app_context,
>>>>>>> 71637019
        }
    }
}

#[derive(Debug, PartialEq, Clone, Copy)]
pub enum MessageType {
    Success,
    Info,
    Error,
}

#[enum_dispatch]
pub trait ScreenLike {
    fn refresh(&mut self) {}
    fn refresh_on_arrival(&mut self) {
        self.refresh()
    }
    fn ui(&mut self, ctx: &Context) -> AppAction;
    fn display_message(&mut self, _message: &str, _message_type: MessageType) {}
    fn display_task_result(&mut self, _backend_task_success_result: BackendTaskSuccessResult) {
        self.display_message("Success", MessageType::Success)
    }

    fn pop_on_success(&mut self) {}
}

// Implement Debug for Screen using the ScreenType
impl fmt::Debug for Screen {
    fn fmt(&self, f: &mut fmt::Formatter<'_>) -> fmt::Result {
        write!(f, "{:?}", self.screen_type())
    }
}

// Implement PartialEq for Screen by comparing the ScreenType
impl PartialEq for Screen {
    fn eq(&self, other: &Self) -> bool {
        self.screen_type() == other.screen_type()
    }
}

impl Screen {
    pub fn screen_type(&self) -> ScreenType {
        match self {
            Screen::AddExistingIdentityScreen(_) => ScreenType::AddExistingIdentity,
            Screen::KeysScreen(screen) => ScreenType::Keys(screen.identity.clone()),
            Screen::KeyInfoScreen(screen) => ScreenType::KeyInfo(
                screen.identity.clone(),
                screen.key.clone(),
                screen.private_key_bytes.clone(),
            ),
            Screen::IdentitiesScreen(_) => ScreenType::Identities,
            Screen::DPNSContestedNamesScreen(DPNSContestedNamesScreen {
                dpns_subscreen: DPNSSubscreen::Active,
                ..
            }) => ScreenType::DPNSActiveContests,
            Screen::DPNSContestedNamesScreen(DPNSContestedNamesScreen {
                dpns_subscreen: DPNSSubscreen::Past,
                ..
            }) => ScreenType::DPNSPastContests,
            Screen::DPNSContestedNamesScreen(DPNSContestedNamesScreen {
                dpns_subscreen: DPNSSubscreen::Owned,
                ..
            }) => ScreenType::DPNSMyUsernames,
            Screen::TransitionVisualizerScreen(_) => ScreenType::TransitionVisualizer,
            Screen::WithdrawalScreen(screen) => {
                ScreenType::WithdrawalScreen(screen.identity.clone())
            }
            Screen::NetworkChooserScreen(_) => ScreenType::NetworkChooser,
            Screen::AddKeyScreen(screen) => ScreenType::AddKeyScreen(screen.identity.clone()),
            Screen::DocumentQueryScreen(_) => ScreenType::DocumentQueryScreen,
            Screen::AddNewIdentityScreen(_) => ScreenType::AddExistingIdentity,
            Screen::RegisterDpnsNameScreen(_) => ScreenType::RegisterDpnsName,
            Screen::AddNewWalletScreen(_) => ScreenType::AddNewWallet,
            Screen::TransferScreen(screen) => ScreenType::TransferScreen(screen.identity.clone()),
<<<<<<< HEAD
            Screen::WalletsBalancesScreen(_) => ScreenType::WalletsBalances,
=======
            Screen::WithdrawsStatusScreen(_) => ScreenType::WithdrawsStatus,
>>>>>>> 71637019
        }
    }
}<|MERGE_RESOLUTION|>--- conflicted
+++ resolved
@@ -59,21 +59,14 @@
     pub fn to_int(self) -> u32 {
         match self {
             RootScreenType::RootScreenIdentities => 0,
-<<<<<<< HEAD
-            RootScreenType::RootScreenDPNSContestedNames => 1,
-            RootScreenType::RootScreenDocumentQuery => 2,
-            RootScreenType::RootScreenWalletsBalances => 3,
-            RootScreenType::RootScreenTransitionVisualizerScreen => 4,
-            RootScreenType::RootScreenNetworkChooser => 5,
-=======
             RootScreenType::RootScreenDPNSActiveContests => 1,
             RootScreenType::RootScreenDPNSPastContests => 2,
             RootScreenType::RootScreenDPNSOwnedNames => 3,
             RootScreenType::RootScreenDocumentQuery => 4,
-            RootScreenType::RootScreenTransitionVisualizerScreen => 5,
-            RootScreenType::RootScreenNetworkChooser => 6,
-            RootScreenType::RootScreenWithdrawsStatus => 7,
->>>>>>> 71637019
+            RootScreenType::RootScreenWalletsBalances => 5,
+            RootScreenType::RootScreenTransitionVisualizerScreen => 6,
+            RootScreenType::RootScreenNetworkChooser => 7,
+            RootScreenType::RootScreenWithdrawsStatus => 8,
         }
     }
 
@@ -81,21 +74,14 @@
     pub fn from_int(value: u32) -> Option<Self> {
         match value {
             0 => Some(RootScreenType::RootScreenIdentities),
-<<<<<<< HEAD
-            1 => Some(RootScreenType::RootScreenDPNSContestedNames),
-            2 => Some(RootScreenType::RootScreenDocumentQuery),
-            3 => Some(RootScreenType::RootScreenWalletsBalances),
-            4 => Some(RootScreenType::RootScreenTransitionVisualizerScreen),
-            5 => Some(RootScreenType::RootScreenNetworkChooser),
-=======
             1 => Some(RootScreenType::RootScreenDPNSActiveContests),
             2 => Some(RootScreenType::RootScreenDPNSPastContests),
             3 => Some(RootScreenType::RootScreenDPNSOwnedNames),
             4 => Some(RootScreenType::RootScreenDocumentQuery),
-            5 => Some(RootScreenType::RootScreenTransitionVisualizerScreen),
-            6 => Some(RootScreenType::RootScreenNetworkChooser),
-            7 => Some(RootScreenType::RootScreenWithdrawsStatus),
->>>>>>> 71637019
+            5 => Some(RootScreenType::RootScreenWalletsBalances),
+            6 => Some(RootScreenType::RootScreenTransitionVisualizerScreen),
+            7 => Some(RootScreenType::RootScreenNetworkChooser),
+            8 => Some(RootScreenType::RootScreenWithdrawsStatus),
             _ => None,
         }
     }
@@ -243,11 +229,8 @@
             Screen::RegisterDpnsNameScreen(screen) => screen.app_context = app_context,
             Screen::AddNewWalletScreen(screen) => screen.app_context = app_context,
             Screen::TransferScreen(screen) => screen.app_context = app_context,
-<<<<<<< HEAD
             Screen::WalletsBalancesScreen(screen) => screen.app_context = app_context,
-=======
             Screen::WithdrawsStatusScreen(screen) => screen.app_context = app_context,
->>>>>>> 71637019
         }
     }
 }
@@ -322,11 +305,8 @@
             Screen::RegisterDpnsNameScreen(_) => ScreenType::RegisterDpnsName,
             Screen::AddNewWalletScreen(_) => ScreenType::AddNewWallet,
             Screen::TransferScreen(screen) => ScreenType::TransferScreen(screen.identity.clone()),
-<<<<<<< HEAD
             Screen::WalletsBalancesScreen(_) => ScreenType::WalletsBalances,
-=======
             Screen::WithdrawsStatusScreen(_) => ScreenType::WithdrawsStatus,
->>>>>>> 71637019
         }
     }
 }