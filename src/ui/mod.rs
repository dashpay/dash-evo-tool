--- conflicted
+++ resolved
@@ -57,15 +57,12 @@
         match self {
             RootScreenType::RootScreenIdentities => 0,
             RootScreenType::RootScreenDPNSActiveContests => 1,
-            RootScreenType::RootScreenDocumentQuery => 2,
-            RootScreenType::RootScreenTransitionVisualizerScreen => 3,
-            RootScreenType::RootScreenNetworkChooser => 4,
-<<<<<<< HEAD
-            RootScreenType::RootScreenWithdrawsStatus => 5,
-=======
-            RootScreenType::RootScreenDPNSPastContests => 5,
-            RootScreenType::RootScreenDPNSOwnedNames => 6,
->>>>>>> 2664c035
+            RootScreenType::RootScreenDPNSPastContests => 2,
+            RootScreenType::RootScreenDPNSOwnedNames => 3,
+            RootScreenType::RootScreenDocumentQuery => 4,
+            RootScreenType::RootScreenTransitionVisualizerScreen => 5,
+            RootScreenType::RootScreenNetworkChooser => 6,
+            RootScreenType::RootScreenWithdrawsStatus => 7,
         }
     }
 
@@ -74,15 +71,12 @@
         match value {
             0 => Some(RootScreenType::RootScreenIdentities),
             1 => Some(RootScreenType::RootScreenDPNSActiveContests),
-            2 => Some(RootScreenType::RootScreenDocumentQuery),
-            3 => Some(RootScreenType::RootScreenTransitionVisualizerScreen),
-            4 => Some(RootScreenType::RootScreenNetworkChooser),
-<<<<<<< HEAD
-            5 => Some(RootScreenType::RootScreenWithdrawsStatus),
-=======
-            5 => Some(RootScreenType::RootScreenDPNSPastContests),
-            6 => Some(RootScreenType::RootScreenDPNSOwnedNames),
->>>>>>> 2664c035
+            2 => Some(RootScreenType::RootScreenDPNSPastContests),
+            3 => Some(RootScreenType::RootScreenDPNSOwnedNames),
+            4 => Some(RootScreenType::RootScreenDocumentQuery),
+            5 => Some(RootScreenType::RootScreenTransitionVisualizerScreen),
+            6 => Some(RootScreenType::RootScreenNetworkChooser),
+            7 => Some(RootScreenType::RootScreenWithdrawsStatus),
             _ => None,
         }
     }
