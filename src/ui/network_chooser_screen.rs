use crate::app::AppAction;
use crate::backend_task::core::{CoreItem, CoreTask};
use crate::backend_task::{BackendTask, BackendTaskSuccessResult};
use crate::context::AppContext;
use crate::ui::components::left_panel::add_left_panel;
use crate::ui::components::top_panel::add_top_panel;
use crate::ui::wallets::add_new_wallet_screen::AddNewWalletScreen;
use crate::ui::{RootScreenType, Screen, ScreenLike};
use dash_sdk::dpp::dashcore::Network;
use dash_sdk::dpp::identity::TimestampMillis;
use eframe::egui::{self, Color32, Context, Ui};
use std::sync::Arc;
use std::time::{Duration, SystemTime, UNIX_EPOCH};

pub struct NetworkChooserScreen {
    pub mainnet_app_context: Arc<AppContext>,
    pub testnet_app_context: Option<Arc<AppContext>>,
    pub devnet_app_context: Option<Arc<AppContext>>,
    pub local_app_context: Option<Arc<AppContext>>,
    pub current_network: Network,
    pub mainnet_core_status_online: bool,
    pub testnet_core_status_online: bool,
    pub devnet_core_status_online: bool,
    pub local_core_status_online: bool,
    pub recheck_time: Option<TimestampMillis>,
    custom_dash_qt_path: Option<String>,
    custom_dash_qt_error_message: Option<String>,
    overwrite_dash_conf: bool,
}

impl NetworkChooserScreen {
    pub fn new(
        mainnet_app_context: &Arc<AppContext>,
        testnet_app_context: Option<&Arc<AppContext>>,
        devnet_app_context: Option<&Arc<AppContext>>,
        local_app_context: Option<&Arc<AppContext>>,
        current_network: Network,
        custom_dash_qt_path: Option<String>,
        overwrite_dash_conf: bool,
    ) -> Self {
        Self {
            mainnet_app_context: mainnet_app_context.clone(),
            testnet_app_context: testnet_app_context.cloned(),
            devnet_app_context: devnet_app_context.cloned(),
            local_app_context: local_app_context.cloned(),
            current_network,
            mainnet_core_status_online: false,
            testnet_core_status_online: false,
            devnet_core_status_online: false,
            local_core_status_online: false,
            recheck_time: None,
            custom_dash_qt_path,
            custom_dash_qt_error_message: None,
            overwrite_dash_conf,
        }
    }

    pub fn context_for_network(&self, network: Network) -> &Arc<AppContext> {
        match network {
            Network::Dash => &self.mainnet_app_context,
            Network::Testnet if self.testnet_app_context.is_some() => {
                self.testnet_app_context.as_ref().unwrap()
            }
            Network::Devnet if self.devnet_app_context.is_some() => {
                self.devnet_app_context.as_ref().unwrap()
            }
            Network::Regtest if self.local_app_context.is_some() => {
                self.local_app_context.as_ref().unwrap()
            }
            _ => &self.mainnet_app_context,
        }
    }

    pub fn current_app_context(&self) -> &Arc<AppContext> {
        self.context_for_network(self.current_network)
    }

    /// Render the network selection table
    fn render_network_table(&mut self, ui: &mut Ui) -> AppAction {
        let mut app_action = AppAction::None;

        egui::Grid::new("network_grid")
            .striped(true)
            .spacing([20.0, 10.0])
            .show(ui, |ui| {
                // Header row
                ui.label(egui::RichText::new("Network").strong().underline());
                ui.label(egui::RichText::new("Status").strong().underline());
                // ui.label(egui::RichText::new("Wallet Count").strong().underline());
                // ui.label(egui::RichText::new("Add New Wallet").strong().underline());
                ui.label(egui::RichText::new("Select").strong().underline());
                ui.label(egui::RichText::new("Start").strong().underline());
                ui.end_row();

                // Render Mainnet Row
                app_action |= self.render_network_row(ui, Network::Dash, "Mainnet");

                // Render Testnet Row
                app_action |= self.render_network_row(ui, Network::Testnet, "Testnet");

                // Render Devnet Row
                app_action |= self.render_network_row(ui, Network::Devnet, "Devnet");

                // Render Local Row
                app_action |= self.render_network_row(ui, Network::Regtest, "Local");
            });

        ui.add_space(10.0);

        egui::CollapsingHeader::new("Advanced settings")
            .default_open(false)
            .show(ui, |ui| {
                egui::Grid::new("advanced_settings")
                    .show(ui, |ui| {
                        ui.label("Custom Dash-QT path:");

                        if ui.button("Select file").clicked() {
                            if let Some(path) = rfd::FileDialog::new().pick_file() {
                                {
                                    let file_name = path.file_name().and_then(|f| f.to_str());
                                    if let Some(file_name) = file_name {
                                        self.custom_dash_qt_path = None;
                                        self.custom_dash_qt_error_message = None;
                                        let required_file_name = if cfg!(target_os = "windows") {
                                            String::from("dash-qt.exe")
                                        } else if cfg!(target_os = "macos") {
                                            String::from("dash-qt")
                                        } else { //linux
                                            String::from("dash-qt")
                                        };
                                        if file_name.ends_with(required_file_name.as_str()) {
                                            self.custom_dash_qt_path = Some(path.display().to_string());
                                            self.custom_dash_qt_error_message = None;
                                            self.current_app_context().db.update_dash_core_execution_settings(self.custom_dash_qt_path.clone(), self.overwrite_dash_conf).expect("Expected to save db settings");
                                        } else {
                                            self.custom_dash_qt_error_message = Some(format!("Invalid file: Please select a valid '{}'.", required_file_name));
                                        }
                                    }
                                }
                            }
                        }

                        if let Some(ref file) = self.custom_dash_qt_path {
                            ui.label(format!("Selected: {}", file));
                        } else if let Some(ref error) = self.custom_dash_qt_error_message {
                            ui.colored_label(egui::Color32::RED, error);
                        } else {
                            ui.label("");
                        }
                        if self.custom_dash_qt_path.is_some() || self.custom_dash_qt_error_message.is_some() {
                            if ui.button("clear").clicked() {
                                self.custom_dash_qt_path = None;
                                self.custom_dash_qt_error_message = None;
                            }
                        }
                        ui.end_row();

                        if ui.checkbox(&mut self.overwrite_dash_conf, "Overwrite dash.conf").clicked() {
                            self.current_app_context().db.update_dash_core_execution_settings(self.custom_dash_qt_path.clone(), self.overwrite_dash_conf).expect("Expected to save db settings");
                        }
                        if !self.overwrite_dash_conf {
                            ui.end_row();
                            if self.current_network == Network::Dash {
                                ui.colored_label(egui::Color32::ORANGE, "The following lines must be included in the custom Mainnet dash.conf:");
                                ui.end_row();
                                ui.label("zmqpubrawtxlocksig=tcp://0.0.0.0:23708");
                                ui.end_row();
                                ui.label("zmqpubrawchainlock=tcp://0.0.0.0:23708");
                            } else if self.current_network == Network::Testnet {
                                ui.colored_label(egui::Color32::ORANGE, "The following lines must be included in the custom Testnet dash.conf:");
                                ui.end_row();
                                ui.label("zmqpubrawtxlocksig=tcp://0.0.0.0:23709");
                                ui.end_row();
                                ui.label("zmqpubrawchainlock=tcp://0.0.0.0:23709");
                            } else if self.current_network == Network::Devnet {
                                ui.colored_label(egui::Color32::ORANGE, "The following lines must be included in the custom Devnet dash.conf:");
                                ui.end_row();
                                ui.label("zmqpubrawtxlocksig=tcp://0.0.0.0:23710");
                                ui.end_row();
                                ui.label("zmqpubrawchainlock=tcp://0.0.0.0:23710");
                            } else if self.current_network == Network::Regtest {
                                ui.colored_label(egui::Color32::ORANGE, "The following lines must be included in the custom Regtest dash.conf:");
                                ui.end_row();
                                ui.label("zmqpubrawtxlocksig=tcp://0.0.0.0:20302");
                            }
                        }
                    });
            });
        app_action
    }

    /// Render a single row for the network table
    fn render_network_row(&mut self, ui: &mut Ui, network: Network, name: &str) -> AppAction {
        let mut app_action = AppAction::None;
        ui.label(name);

        // Check network status
        let is_working = self.check_network_status(network);
        let status_color = if is_working {
            Color32::DARK_GREEN // Green if working
        } else {
            Color32::RED // Red if not working
        };

        // Display status indicator
        ui.colored_label(status_color, if is_working { "Online" } else { "Offline" });

        if network == Network::Testnet && self.testnet_app_context.is_none() {
            ui.label("(No configs for testnet loaded)");
            ui.end_row();
            return AppAction::None;
        }
        if network == Network::Devnet && self.devnet_app_context.is_none() {
            ui.label("(No configs for devnet loaded)");
            ui.end_row();
            return AppAction::None;
        }
        if network == Network::Regtest && self.local_app_context.is_none() {
            ui.label("(No configs for local loaded)");
            ui.end_row();
            return AppAction::None;
        }

        // // Display wallet count
        // let wallet_count = format!(
        //     "{}",
        //     self.context_for_network(network)
        //         .wallets
        //         .read()
        //         .unwrap()
        //         .len()
        // );
        // ui.label(wallet_count);

<<<<<<< HEAD
        // Add a button to add a wallet
        if ui.button("+").clicked() {
            let context = match network {
                Network::Dash => &self.mainnet_app_context,
                Network::Testnet => {
                    if self.testnet_app_context.is_some() {
                        self.testnet_app_context.as_ref().unwrap()
                    } else {
                        eprintln!("Configs not present for testnet");
                        return AppAction::None;
                    }
                }
                Network::Devnet => {
                    if self.devnet_app_context.is_some() {
                        self.devnet_app_context.as_ref().unwrap()
                    } else {
                        eprintln!("Configs not present for devnet");
                        return AppAction::None;
                    }
                }
                Network::Regtest => {
                    if self.local_app_context.is_some() {
                        self.local_app_context.as_ref().unwrap()
                    } else {
                        eprintln!("Configs not present for local");
                        return AppAction::None;
                    }
                }
                _ => {
                    eprintln!("Unsupported network: {:?}", network);
                    return AppAction::None;
                }
            };
            app_action =
                AppAction::AddScreen(Screen::AddNewWalletScreen(AddNewWalletScreen::new(context)));
        }
=======
        // // Add a button to add a wallet
        // if ui.button("+").clicked() {
        //     let context = if network == Network::Dash || self.testnet_app_context.is_none() {
        //         &self.mainnet_app_context
        //     } else {
        //         &self.testnet_app_context.as_ref().unwrap()
        //     };
        //     app_action =
        //         AppAction::AddScreen(Screen::AddNewWalletScreen(AddNewWalletScreen::new(context)));
        // }
>>>>>>> e86e8385

        // Network selection
        let mut is_selected = self.current_network == network;
        if ui.checkbox(&mut is_selected, "").clicked() && is_selected {
            self.current_network = network;
            app_action = AppAction::SwitchNetwork(network);
            // Recheck in 1 second
            self.recheck_time = Some(
                (SystemTime::now()
                    .duration_since(UNIX_EPOCH)
                    .expect("Time went backwards")
                    + Duration::from_secs(1))
                .as_millis() as u64,
            );
        }

        // Add a button to start the network
        if ui.button("Start").clicked() {
            app_action = AppAction::BackendTask(BackendTask::CoreTask(CoreTask::StartDashQT(
                network,
                self.custom_dash_qt_path.clone(),
                self.overwrite_dash_conf,
            )));
        }

        ui.end_row();
        app_action
    }

    /// Check if the network is working
    fn check_network_status(&self, network: Network) -> bool {
        match network {
            Network::Dash => self.mainnet_core_status_online,
            Network::Testnet => self.testnet_core_status_online,
            Network::Devnet => self.devnet_core_status_online,
            Network::Regtest => self.local_core_status_online,
            _ => false,
        }
    }
}

impl ScreenLike for NetworkChooserScreen {
    fn display_message(&mut self, message: &str, _message_type: super::MessageType) {
        if message.contains("Failed to get best chain lock for mainnet, testnet, and devnet") {
            self.mainnet_core_status_online = false;
            self.testnet_core_status_online = false;
            self.devnet_core_status_online = false;
            self.local_core_status_online = false;
        }
    }

    fn display_task_result(&mut self, backend_task_success_result: BackendTaskSuccessResult) {
        match backend_task_success_result {
            BackendTaskSuccessResult::CoreItem(CoreItem::ChainLocks(
                mainnet_chainlock,
                testnet_chainlock,
                devnet_chainlock,
                local_chainlock,
            )) => {
                match mainnet_chainlock {
                    Some(_) => self.mainnet_core_status_online = true,
                    None => self.mainnet_core_status_online = false,
                }
                match testnet_chainlock {
                    Some(_) => self.testnet_core_status_online = true,
                    None => self.testnet_core_status_online = false,
                }
                match devnet_chainlock {
                    Some(_) => self.devnet_core_status_online = true,
                    None => self.devnet_core_status_online = false,
                }
                match local_chainlock {
                    Some(_) => self.local_core_status_online = true,
                    None => self.local_core_status_online = false,
                }
            }
            _ => {}
        }
    }

    fn ui(&mut self, ctx: &Context) -> AppAction {
        let mut action = add_top_panel(
            ctx,
            self.current_app_context(),
            vec![("Networks", AppAction::None)],
            vec![],
        );

        action |= add_left_panel(
            ctx,
            self.current_app_context(),
            RootScreenType::RootScreenNetworkChooser,
        );

        egui::CentralPanel::default().show(ctx, |ui| {
            action |= self.render_network_table(ui);
        });

        // Recheck both network status every 3 seconds
        let recheck_time = Duration::from_secs(3);
        if action == AppAction::None {
            let current_time = SystemTime::now()
                .duration_since(UNIX_EPOCH)
                .expect("Time went backwards");
            if let Some(time) = self.recheck_time {
                if current_time.as_millis() as u64 >= time {
                    action =
                        AppAction::BackendTask(BackendTask::CoreTask(CoreTask::GetBestChainLocks));
                    self.recheck_time = Some((current_time + recheck_time).as_millis() as u64);
                }
            } else {
                self.recheck_time = Some((current_time + recheck_time).as_millis() as u64);
            }
        }

        action
    }
}<|MERGE_RESOLUTION|>--- conflicted
+++ resolved
@@ -232,44 +232,6 @@
         // );
         // ui.label(wallet_count);
 
-<<<<<<< HEAD
-        // Add a button to add a wallet
-        if ui.button("+").clicked() {
-            let context = match network {
-                Network::Dash => &self.mainnet_app_context,
-                Network::Testnet => {
-                    if self.testnet_app_context.is_some() {
-                        self.testnet_app_context.as_ref().unwrap()
-                    } else {
-                        eprintln!("Configs not present for testnet");
-                        return AppAction::None;
-                    }
-                }
-                Network::Devnet => {
-                    if self.devnet_app_context.is_some() {
-                        self.devnet_app_context.as_ref().unwrap()
-                    } else {
-                        eprintln!("Configs not present for devnet");
-                        return AppAction::None;
-                    }
-                }
-                Network::Regtest => {
-                    if self.local_app_context.is_some() {
-                        self.local_app_context.as_ref().unwrap()
-                    } else {
-                        eprintln!("Configs not present for local");
-                        return AppAction::None;
-                    }
-                }
-                _ => {
-                    eprintln!("Unsupported network: {:?}", network);
-                    return AppAction::None;
-                }
-            };
-            app_action =
-                AppAction::AddScreen(Screen::AddNewWalletScreen(AddNewWalletScreen::new(context)));
-        }
-=======
         // // Add a button to add a wallet
         // if ui.button("+").clicked() {
         //     let context = if network == Network::Dash || self.testnet_app_context.is_none() {
@@ -280,7 +242,6 @@
         //     app_action =
         //         AppAction::AddScreen(Screen::AddNewWalletScreen(AddNewWalletScreen::new(context)));
         // }
->>>>>>> e86e8385
 
         // Network selection
         let mut is_selected = self.current_network == network;
