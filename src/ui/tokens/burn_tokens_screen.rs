--- conflicted
+++ resolved
@@ -460,14 +460,9 @@
                     .is_empty()
             } else {
                 !self
-<<<<<<< HEAD
                     .identity_token_info
                     .identity
                     .available_authentication_keys()
-=======
-                    .identity
-                    .available_authentication_keys_with_critical_security_level()
->>>>>>> 7e5967e5
                     .is_empty()
             };
 
@@ -482,7 +477,6 @@
                 ui.add_space(10.0);
 
                 // Show "Add key" or "Check keys" option
-<<<<<<< HEAD
                 let first_key = self
                     .identity_token_info
                     .identity
@@ -490,21 +484,11 @@
                     .get_first_public_key_matching(
                         Purpose::AUTHENTICATION,
                         HashSet::from([
-                            SecurityLevel::HIGH,
-                            SecurityLevel::MEDIUM,
                             SecurityLevel::CRITICAL,
                         ]),
                         KeyType::all_key_types().into(),
                         false,
                     );
-=======
-                let first_key = self.identity.identity.get_first_public_key_matching(
-                    Purpose::AUTHENTICATION,
-                    HashSet::from([SecurityLevel::CRITICAL]),
-                    KeyType::all_key_types().into(),
-                    false,
-                );
->>>>>>> 7e5967e5
 
                 if let Some(key) = first_key {
                     if ui.button("Check Keys").clicked() {
