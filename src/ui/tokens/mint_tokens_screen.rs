use std::collections::HashSet;
use std::sync::{Arc, RwLock};
use std::time::{SystemTime, UNIX_EPOCH};

use dash_sdk::dpp::data_contract::accessors::v0::DataContractV0Getters;
use dash_sdk::dpp::data_contract::accessors::v1::DataContractV1Getters;
use dash_sdk::dpp::data_contract::associated_token::token_configuration::accessors::v0::TokenConfigurationV0Getters;
use dash_sdk::dpp::data_contract::associated_token::token_distribution_rules::accessors::v0::TokenDistributionRulesV0Getters;
use dash_sdk::dpp::data_contract::change_control_rules::authorized_action_takers::AuthorizedActionTakers;
use dash_sdk::dpp::data_contract::group::Group;
use dash_sdk::dpp::data_contract::GroupContractPosition;
use eframe::egui::{self, Color32, Context, Ui};
use egui::RichText;

use super::tokens_screen::IdentityTokenInfo;
use crate::app::{AppAction, BackendTasksExecutionMode};
use crate::backend_task::tokens::TokenTask;
use crate::backend_task::BackendTask;
use crate::context::AppContext;
use crate::model::wallet::Wallet;
use crate::ui::components::left_panel::add_left_panel;
use crate::ui::components::tokens_subscreen_chooser_panel::add_tokens_subscreen_chooser_panel;
use crate::ui::components::top_panel::add_top_panel;
use crate::ui::components::wallet_unlock::ScreenWithWalletUnlock;
use crate::ui::helpers::render_group_action_text;
use crate::ui::identities::get_selected_wallet;
use crate::ui::identities::keys::add_key_screen::AddKeyScreen;
use crate::ui::identities::keys::key_info_screen::KeyInfoScreen;
use crate::ui::{MessageType, Screen, ScreenLike};
use dash_sdk::dpp::group::{GroupStateTransitionInfo, GroupStateTransitionInfoStatus};
use dash_sdk::dpp::identity::accessors::IdentityGettersV0;
use dash_sdk::dpp::identity::identity_public_key::accessors::v0::IdentityPublicKeyGettersV0;
use dash_sdk::dpp::identity::{KeyType, Purpose, SecurityLevel};
use dash_sdk::dpp::platform_value::string_encoding::Encoding;
use dash_sdk::platform::{Identifier, IdentityPublicKey};

/// Internal states for the mint process.
#[derive(PartialEq)]
pub enum MintTokensStatus {
    NotStarted,
    WaitingForResult(u64), // Use seconds or millis
    ErrorMessage(String),
    Complete,
}

/// A UI Screen for minting tokens from an existing token contract
pub struct MintTokensScreen {
    pub identity_token_info: IdentityTokenInfo,
    selected_key: Option<IdentityPublicKey>,
    public_note: Option<String>,
    group: Option<(GroupContractPosition, Group)>,
    pub group_action_id: Option<Identifier>,

    pub recipient_identity_id: String,

    pub amount_to_mint: String,
    status: MintTokensStatus,
    error_message: Option<String>,

    /// Basic references
    pub app_context: Arc<AppContext>,

    /// Confirmation popup
    show_confirmation_popup: bool,

    // If needed for password-based wallet unlocking:
    selected_wallet: Option<Arc<RwLock<Wallet>>>,
    wallet_password: String,
    show_password: bool,
}

impl MintTokensScreen {
    pub fn new(identity_token_info: IdentityTokenInfo, app_context: &Arc<AppContext>) -> Self {
        let possible_key = identity_token_info
            .identity
            .identity
            .get_first_public_key_matching(
                Purpose::AUTHENTICATION,
                HashSet::from([SecurityLevel::CRITICAL]),
                KeyType::all_key_types().into(),
                false,
            )
            .cloned();

        let mut error_message = None;

        let group = match identity_token_info
            .token_config
            .manual_minting_rules()
            .authorized_to_make_change_action_takers()
        {
            AuthorizedActionTakers::NoOne => {
                error_message = Some("Minting is not allowed on this token".to_string());
                None
            }
            AuthorizedActionTakers::ContractOwner => {
                if identity_token_info.data_contract.contract.owner_id()
                    != &identity_token_info.identity.identity.id()
                {
                    error_message = Some(
                        "You are not allowed to mint this token. Only the contract owner is."
                            .to_string(),
                    );
                }
                None
            }
            AuthorizedActionTakers::Identity(identifier) => {
                if identifier != &identity_token_info.identity.identity.id() {
                    error_message = Some("You are not allowed to mint this token".to_string());
                }
                None
            }
            AuthorizedActionTakers::MainGroup => {
                match identity_token_info.token_config.main_control_group() {
                    None => {
                        error_message = Some(
                            "Invalid contract: No main control group, though one should exist"
                                .to_string(),
                        );
                        None
                    }
                    Some(group_pos) => {
                        match identity_token_info
                            .data_contract
                            .contract
                            .expected_group(group_pos)
                        {
                            Ok(group) => Some((group_pos, group.clone())),
                            Err(e) => {
                                error_message = Some(format!("Invalid contract: {}", e));
                                None
                            }
                        }
                    }
                }
            }
            AuthorizedActionTakers::Group(group_pos) => {
                match identity_token_info
                    .data_contract
                    .contract
                    .expected_group(*group_pos)
                {
                    Ok(group) => Some((*group_pos, group.clone())),
                    Err(e) => {
                        error_message = Some(format!("Invalid contract: {}", e));
                        None
                    }
                }
            }
        };

        // Attempt to get an unlocked wallet reference
        let selected_wallet = get_selected_wallet(
            &identity_token_info.identity,
            None,
            possible_key.as_ref(),
            &mut error_message,
        );

        Self {
            identity_token_info,
            selected_key: possible_key,
            public_note: None,
            group,
            group_action_id: None,
            recipient_identity_id: "".to_string(),
            amount_to_mint: "".to_string(),
            status: MintTokensStatus::NotStarted,
            error_message,
            app_context: app_context.clone(),
            show_confirmation_popup: false,
            selected_wallet,
            wallet_password: String::new(),
            show_password: false,
        }
    }

    /// Renders a ComboBox or similar for selecting an authentication key
    fn render_key_selection(&mut self, ui: &mut Ui) {
        ui.horizontal(|ui| {
            ui.label("Select Key:");
            egui::ComboBox::from_id_salt("mint_key_selector")
                .selected_text(match &self.selected_key {
                    Some(key) => format!("Key ID: {}", key.id()),
                    None => "Select a key".to_string(),
                })
                .show_ui(ui, |ui| {
                    if self.app_context.developer_mode {
                        // Show all loaded public keys
                        for key in self
                            .identity_token_info
                            .identity
                            .identity
                            .public_keys()
                            .values()
                        {
                            let is_valid = key.purpose() == Purpose::AUTHENTICATION
                                && key.security_level() == SecurityLevel::CRITICAL;

                            let label = format!(
                                "Key ID: {} (Info: {}/{}/{})",
                                key.id(),
                                key.purpose(),
                                key.security_level(),
                                key.key_type()
                            );
                            let styled_label = if is_valid {
                                RichText::new(label.clone())
                            } else {
                                RichText::new(label.clone()).color(Color32::RED)
                            };

                            ui.selectable_value(
                                &mut self.selected_key,
                                Some(key.clone()),
                                styled_label,
                            );
                        }
                    } else {
                        // Show only "available" auth keys
                        for key_wrapper in self
                            .identity_token_info
                            .identity
                            .available_authentication_keys_with_critical_security_level()
                        {
                            let key = &key_wrapper.identity_public_key;
                            let label = format!(
                                "Key ID: {} (Info: {}/{}/{})",
                                key.id(),
                                key.purpose(),
                                key.security_level(),
                                key.key_type()
                            );
                            ui.selectable_value(&mut self.selected_key, Some(key.clone()), label);
                        }
                    }
                });
        });
    }

    /// Renders a text input for the user to specify an amount to mint
    fn render_amount_input(&mut self, ui: &mut Ui) {
        ui.horizontal(|ui| {
            ui.label("Amount to Mint:");
            ui.text_edit_singleline(&mut self.amount_to_mint);

            // Since it's minting, we often don't do "Max."
            // But you could show a help text or put constraints if needed.
        });
    }

    /// Renders an optional text input for the user to specify a "Recipient Identity"
    fn render_recipient_input(&mut self, ui: &mut Ui) {
        ui.horizontal(|ui| {
            ui.label("Recipient:");
            ui.text_edit_singleline(&mut self.recipient_identity_id);
        });

        // If empty, minted tokens go to the 'issuer' identity (self.identity).
    }

    /// Renders a confirm popup with the final "Are you sure?" step
    fn show_confirmation_popup(&mut self, ui: &mut Ui) -> AppAction {
        let mut action = AppAction::None;
        let mut is_open = true;
        egui::Window::new("Confirm Mint")
            .collapsible(false)
            .open(&mut is_open)
            .show(ui.ctx(), |ui| {
                // Validate user input
                let amount_ok = self.amount_to_mint.parse::<u64>().ok();
                if amount_ok.is_none() {
                    self.error_message = Some("Please enter a valid amount.".into());
                    self.status = MintTokensStatus::ErrorMessage("Invalid amount".into());
                    self.show_confirmation_popup = false;
                    return;
                }

                let maybe_identifier = if self.recipient_identity_id.trim().is_empty() {
                    None
                } else {
                    // Attempt to parse from base58 or hex
                    match Identifier::from_string_try_encodings(
                        &self.recipient_identity_id,
                        &[Encoding::Base58, Encoding::Hex],
                    ) {
                        Ok(id) => Some(id),
                        Err(_) => {
                            self.error_message = Some("Invalid recipient identity format.".into());
                            self.status =
                                MintTokensStatus::ErrorMessage("Invalid recipient identity".into());
                            self.show_confirmation_popup = false;
                            return;
                        }
                    }
                };

                ui.label(format!(
                    "Are you sure you want to mint {} token(s)?",
                    self.amount_to_mint
                ));

                // If user provided a recipient:
                if let Some(ref recipient_id) = maybe_identifier {
                    ui.label(format!(
                        "Recipient: {}",
                        recipient_id.to_string(Encoding::Base58)
                    ));
                } else {
                    ui.label("No recipient specified; tokens will be minted to default identity.");
                }

                ui.add_space(10.0);

                // Confirm button
                if ui.button("Confirm").clicked() {
                    self.show_confirmation_popup = false;
                    let now = SystemTime::now()
                        .duration_since(UNIX_EPOCH)
                        .expect("Time went backwards")
                        .as_secs();
                    self.status = MintTokensStatus::WaitingForResult(now);

                    let group_info;
                    if self.group_action_id.is_some() {
                        group_info = self.group.as_ref().map(|(pos, _)| {
                            GroupStateTransitionInfoStatus::GroupStateTransitionInfoOtherSigner(
                                GroupStateTransitionInfo {
                                    group_contract_position: *pos,
                                    action_id: self.group_action_id.unwrap(),
                                    action_is_proposer: false,
                                },
                            )
                        });
                    } else {
                        group_info = self.group.as_ref().map(|(pos, _)| {
                            GroupStateTransitionInfoStatus::GroupStateTransitionInfoProposer(*pos)
                        });
                    }

                    // Dispatch the actual backend mint action
                    action = AppAction::BackendTasks(
                        vec![
                            BackendTask::TokenTask(TokenTask::MintTokens {
                                sending_identity: self.identity_token_info.identity.clone(),
                                data_contract: self
                                    .identity_token_info
                                    .data_contract
                                    .contract
                                    .clone(),
                                token_position: self.identity_token_info.token_position,
                                signing_key: self.selected_key.clone().expect("Expected a key"),
                                public_note: self.public_note.clone(),
                                amount: amount_ok.unwrap(),
                                recipient_id: maybe_identifier,
                                group_info,
                            }),
                            BackendTask::TokenTask(TokenTask::QueryMyTokenBalances),
                        ],
                        BackendTasksExecutionMode::Sequential,
                    );
                }

                // Cancel button
                if ui.button("Cancel").clicked() {
                    self.show_confirmation_popup = false;
                }
            });

        if !is_open {
            self.show_confirmation_popup = false;
        }
        action
    }

    /// Renders a simple "Success!" screen after completion
    fn show_success_screen(&self, ui: &mut Ui) -> AppAction {
        let mut action = AppAction::None;
        ui.vertical_centered(|ui| {
            ui.add_space(50.0);

            ui.heading("🎉");
            if self.group_action_id.is_some() {
                ui.label("Group Mint Signing Successful.");
            } else {
                ui.heading("Mint Successful.");
            }

            ui.add_space(20.0);

            let button_text;
            if self.group_action_id.is_some() {
                button_text = "Back to Group Actions";
            } else {
                button_text = "Back to Tokens";
            }
            if ui.button(button_text).clicked() {
                // Pop this screen and refresh
                action = AppAction::PopScreenAndRefresh;
            }
        });
        action
    }
}

impl ScreenLike for MintTokensScreen {
    fn display_message(&mut self, message: &str, message_type: MessageType) {
        match message_type {
            MessageType::Success => {
                if message.contains("Successfully minted tokens") || message == "MintTokens" {
                    self.status = MintTokensStatus::Complete;
                }
            }
            MessageType::Error => {
                self.status = MintTokensStatus::ErrorMessage(message.to_string());
                self.error_message = Some(message.to_string());
            }
            MessageType::Info => {
                // no-op
            }
        }
    }

    fn refresh(&mut self) {
        // If you need to reload local identity data or re-check keys:
        if let Ok(all_identities) = self.app_context.load_local_qualified_identities() {
            if let Some(updated_identity) = all_identities
                .into_iter()
                .find(|id| id.identity.id() == self.identity_token_info.identity.identity.id())
            {
                self.identity_token_info.identity = updated_identity;
            }
        }
    }

    fn ui(&mut self, ctx: &Context) -> AppAction {
        let mut action;

        // Build a top panel
        if self.group_action_id.is_some() {
            action = add_top_panel(
                ctx,
                &self.app_context,
                vec![
                    ("Contracts", AppAction::GoToMainScreen),
                    ("Group Actions", AppAction::PopScreen),
                    ("Mint", AppAction::None),
                ],
                vec![],
            );
        } else {
            action = add_top_panel(
                ctx,
                &self.app_context,
                vec![
                    ("Tokens", AppAction::GoToMainScreen),
                    (&self.identity_token_info.token_alias, AppAction::PopScreen),
                    ("Mint", AppAction::None),
                ],
                vec![],
            );
        }

        // Left panel
        action |= add_left_panel(
            ctx,
            &self.app_context,
            crate::ui::RootScreenType::RootScreenMyTokenBalances,
        );

        // Subscreen chooser
        action |= add_tokens_subscreen_chooser_panel(ctx, &self.app_context);

        egui::CentralPanel::default().show(ctx, |ui| {
            // If we are in the "Complete" status, just show success screen
            if self.status == MintTokensStatus::Complete {
                action = self.show_success_screen(ui);
                return;
            }

            ui.heading("Mint Tokens");
            ui.add_space(10.0);

            // Check if user has any auth keys
            let has_keys = if self.app_context.developer_mode {
                !self
                    .identity_token_info
                    .identity
                    .identity
                    .public_keys()
                    .is_empty()
            } else {
<<<<<<< HEAD
                !self
                    .identity_token_info
                    .identity
                    .available_authentication_keys()
                    .is_empty()
=======
                !self.identity_token_info.identity.available_authentication_keys_with_critical_security_level().is_empty()
>>>>>>> 7e5967e5
            };

            if !has_keys {
                ui.colored_label(
                    Color32::DARK_RED,
                    format!(
                        "No authentication keys found for this {} identity.",
                        self.identity_token_info.identity.identity_type,
                    ),
                );
                ui.add_space(10.0);

                // Show "Add key" or "Check keys" option
<<<<<<< HEAD
                let first_key = self
                    .identity_token_info
                    .identity
                    .identity
                    .get_first_public_key_matching(
                        Purpose::AUTHENTICATION,
                        HashSet::from([
                            SecurityLevel::HIGH,
                            SecurityLevel::MEDIUM,
                            SecurityLevel::CRITICAL,
                        ]),
                        KeyType::all_key_types().into(),
                        false,
                    );
=======
                let first_key = self.identity_token_info.identity.identity.get_first_public_key_matching(
                    Purpose::AUTHENTICATION,
                    HashSet::from([
                        SecurityLevel::CRITICAL,
                    ]),
                    KeyType::all_key_types().into(),
                    false,
                );
>>>>>>> 7e5967e5

                if let Some(key) = first_key {
                    if ui.button("Check Keys").clicked() {
                        action |= AppAction::AddScreen(Screen::KeyInfoScreen(KeyInfoScreen::new(
                            self.identity_token_info.identity.clone(),
                            key.clone(),
                            None,
                            &self.app_context,
                        )));
                    }
                    ui.add_space(5.0);
                }

                if ui.button("Add key").clicked() {
                    action |= AppAction::AddScreen(Screen::AddKeyScreen(AddKeyScreen::new(
                        self.identity_token_info.identity.clone(),
                        &self.app_context,
                    )));
                }
            } else {
                // Possibly handle locked wallet scenario (similar to TransferTokens)
                if self.selected_wallet.is_some() {
                    let (needed_unlock, just_unlocked) = self.render_wallet_unlock_if_needed(ui);

                    if needed_unlock && !just_unlocked {
                        // Must unlock before we can proceed
                        return;
                    }
                }

                // 1) Key selection
                ui.heading("1. Select the key to sign the Mint transaction");
                ui.add_space(10.0);
                ui.horizontal(|ui| {
                    self.render_key_selection(ui);
                    ui.add_space(5.0);
                    let identity_id_string = self
                        .identity_token_info
                        .identity
                        .identity
                        .id()
                        .to_string(Encoding::Base58);
                    let identity_display = self
                        .identity_token_info
                        .identity
                        .alias
                        .as_deref()
                        .unwrap_or_else(|| &identity_id_string);
                    ui.label(format!("Identity: {}", identity_display));
                });

                ui.add_space(10.0);
                ui.separator();
                ui.add_space(10.0);

                // 2) Amount to mint
                ui.heading("2. Amount to mint");
                ui.add_space(5.0);
                if self.group_action_id.is_some() {
                    ui.label(
                        "You are signing an existing group Mint so you are not allowed to choose the amount.",
                    );
                    ui.add_space(5.0);
                    ui.label(format!(
                        "Amount: {}",
                        self.amount_to_mint
                    ));
                } else {
                    self.render_amount_input(ui);
                }

                if self
                    .identity_token_info
                    .token_config
                    .distribution_rules()
                    .minting_allow_choosing_destination()
                    || self.app_context.developer_mode
                {
                    ui.add_space(10.0);
                    ui.separator();
                    ui.add_space(10.0);

                    if self
                        .identity_token_info
                        .token_config
                        .distribution_rules()
                        .new_tokens_destination_identity()
                        .is_some()
                    {
                        ui.heading("3. Recipient identity (optional)");
                    } else {
                        ui.heading("3. Recipient identity (required)");
                    }
                    ui.add_space(5.0);
                    self.render_recipient_input(ui);
                }

                ui.add_space(10.0);
                ui.separator();
                ui.add_space(10.0);

                // Render text input for the public note
                ui.heading("4. Public note (optional)");
                ui.add_space(5.0);
                ui.horizontal(|ui| {
                    ui.label("Public note (optional):");
                    ui.add_space(10.0);
                    let mut txt = self.public_note.clone().unwrap_or_default();
                    if ui
                        .text_edit_singleline(&mut txt)
                        .on_hover_text(
                            "A note about the transaction that can be seen by the public.",
                        )
                        .changed()
                    {
                        self.public_note = if txt.len() > 0 {
                            Some(txt)
                        } else {
                            None
                        };
                    }
                });

                let button_text =
                    render_group_action_text(ui, &self.group, &self.identity_token_info, "Mint", &self.group_action_id);

                // Mint button
                if self.app_context.developer_mode || !button_text.contains("Test") {
                    ui.add_space(10.0);
                    let button =
                        egui::Button::new(RichText::new(button_text).color(Color32::WHITE))
                            .fill(Color32::from_rgb(0, 128, 255))
                            .corner_radius(3.0);

                    if ui.add(button).clicked() {
                        self.show_confirmation_popup = true;
                    }
                }

                // If the user pressed "Mint," show a popup
                if self.show_confirmation_popup {
                    action |= self.show_confirmation_popup(ui);
                }

                // Show in-progress or error messages
                ui.add_space(10.0);
                match &self.status {
                    MintTokensStatus::NotStarted => {
                        // no-op
                    }
                    MintTokensStatus::WaitingForResult(start_time) => {
                        let now = SystemTime::now()
                            .duration_since(UNIX_EPOCH)
                            .expect("Time went backwards")
                            .as_secs();
                        let elapsed = now - start_time;
                        ui.label(format!("Minting... elapsed: {} seconds", elapsed));
                    }
                    MintTokensStatus::ErrorMessage(msg) => {
                        ui.colored_label(Color32::DARK_RED, format!("Error: {}", msg));
                    }
                    MintTokensStatus::Complete => {
                        // handled above
                    }
                }
            }
        });

        action
    }
}

impl ScreenWithWalletUnlock for MintTokensScreen {
    fn selected_wallet_ref(&self) -> &Option<Arc<RwLock<Wallet>>> {
        &self.selected_wallet
    }

    fn wallet_password_ref(&self) -> &String {
        &self.wallet_password
    }

    fn wallet_password_mut(&mut self) -> &mut String {
        &mut self.wallet_password
    }

    fn show_password(&self) -> bool {
        self.show_password
    }

    fn show_password_mut(&mut self) -> &mut bool {
        &mut self.show_password
    }

    fn set_error_message(&mut self, error_message: Option<String>) {
        self.error_message = error_message;
    }

    fn error_message(&self) -> Option<&String> {
        self.error_message.as_ref()
    }
}<|MERGE_RESOLUTION|>--- conflicted
+++ resolved
@@ -490,15 +490,7 @@
                     .public_keys()
                     .is_empty()
             } else {
-<<<<<<< HEAD
-                !self
-                    .identity_token_info
-                    .identity
-                    .available_authentication_keys()
-                    .is_empty()
-=======
                 !self.identity_token_info.identity.available_authentication_keys_with_critical_security_level().is_empty()
->>>>>>> 7e5967e5
             };
 
             if !has_keys {
@@ -512,22 +504,6 @@
                 ui.add_space(10.0);
 
                 // Show "Add key" or "Check keys" option
-<<<<<<< HEAD
-                let first_key = self
-                    .identity_token_info
-                    .identity
-                    .identity
-                    .get_first_public_key_matching(
-                        Purpose::AUTHENTICATION,
-                        HashSet::from([
-                            SecurityLevel::HIGH,
-                            SecurityLevel::MEDIUM,
-                            SecurityLevel::CRITICAL,
-                        ]),
-                        KeyType::all_key_types().into(),
-                        false,
-                    );
-=======
                 let first_key = self.identity_token_info.identity.identity.get_first_public_key_matching(
                     Purpose::AUTHENTICATION,
                     HashSet::from([
@@ -536,7 +512,6 @@
                     KeyType::all_key_types().into(),
                     false,
                 );
->>>>>>> 7e5967e5
 
                 if let Some(key) = first_key {
                     if ui.button("Check Keys").clicked() {
