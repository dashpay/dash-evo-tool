--- conflicted
+++ resolved
@@ -451,8 +451,8 @@
                         self.public_note = Some(txt);
                     }
                 });
-                ui.add_space(10.0);
-<<<<<<< HEAD
+
+                ui.add_space(10.0);
                 ui.separator();
                 ui.add_space(10.0);
 
@@ -474,8 +474,6 @@
                     }
                 });
                 ui.add_space(10.0);
-=======
->>>>>>> 7db004cc
 
                 // Mint button
                 let button = egui::Button::new(RichText::new("Mint").color(Color32::WHITE))
