use std::collections::{BTreeMap, HashMap};
use std::sync::{Arc, Mutex, RwLock};

use chrono::{DateTime, Duration, Utc};
use dash_sdk::dpp::balances::credits::TokenAmount;
<<<<<<< HEAD
use dash_sdk::dpp::dashcore::Network::Devnet;
=======
>>>>>>> 7eecc8a8
use dash_sdk::dpp::data_contract::associated_token::token_configuration::accessors::v0::TokenConfigurationV0Getters;
use dash_sdk::dpp::data_contract::associated_token::token_configuration::v0::TokenConfigurationV0;
use dash_sdk::dpp::data_contract::associated_token::token_distribution_rules::v0::TokenDistributionRulesV0;
use dash_sdk::dpp::data_contract::associated_token::token_distribution_rules::TokenDistributionRules;
use dash_sdk::dpp::data_contract::associated_token::token_perpetual_distribution::distribution_function::DistributionFunction;
use dash_sdk::dpp::data_contract::associated_token::token_perpetual_distribution::distribution_recipient::TokenDistributionRecipient;
use dash_sdk::dpp::data_contract::associated_token::token_perpetual_distribution::reward_distribution_type::RewardDistributionType;
use dash_sdk::dpp::data_contract::associated_token::token_perpetual_distribution::v0::TokenPerpetualDistributionV0;
use dash_sdk::dpp::data_contract::associated_token::token_perpetual_distribution::TokenPerpetualDistribution;
use dash_sdk::dpp::data_contract::associated_token::token_pre_programmed_distribution::v0::TokenPreProgrammedDistributionV0;
use dash_sdk::dpp::data_contract::associated_token::token_pre_programmed_distribution::TokenPreProgrammedDistribution;
use dash_sdk::dpp::data_contract::change_control_rules::authorized_action_takers::AuthorizedActionTakers;
use dash_sdk::dpp::data_contract::change_control_rules::v0::ChangeControlRulesV0;
use dash_sdk::dpp::data_contract::change_control_rules::ChangeControlRules;
use dash_sdk::dpp::data_contract::conversion::json::DataContractJsonConversionMethodsV0;
use dash_sdk::dpp::data_contract::group::v0::GroupV0;
use dash_sdk::dpp::data_contract::group::{Group, GroupMemberPower, GroupRequiredPower};
use dash_sdk::dpp::identity::accessors::IdentityGettersV0;
use dash_sdk::dpp::identity::identity_public_key::accessors::v0::IdentityPublicKeyGettersV0;
use dash_sdk::dpp::identity::SecurityLevel;
use dash_sdk::dpp::platform_value::string_encoding::Encoding;
use dash_sdk::platform::proto::get_documents_request::get_documents_request_v0::Start;
use dash_sdk::platform::{Identifier, IdentityPublicKey};
use dash_sdk::query_types::IndexMap;
use eframe::egui::{self, CentralPanel, Color32, Context, Frame, Margin, Ui};
use eframe::glow::Texture;
use egui::{Align, ColorImage, RichText, TextureHandle};
use egui_commonmark::{CommonMarkCache, CommonMarkViewer};
use egui_extras::{Column, RetainedImage, TableBuilder};
use image::ImageReader;
use crate::app::BackendTasksExecutionMode;
use crate::backend_task::contract::ContractTask;
use crate::backend_task::tokens::TokenTask;
use crate::backend_task::BackendTask;

use crate::app::{AppAction, DesiredAppAction};
use crate::context::AppContext;
use crate::model::qualified_identity::QualifiedIdentity;
use crate::model::wallet::Wallet;
use crate::ui::components::left_panel::add_left_panel;
use crate::ui::components::tokens_subscreen_chooser_panel::add_tokens_subscreen_chooser_panel;
use crate::ui::components::top_panel::add_top_panel;
use crate::ui::components::wallet_unlock::ScreenWithWalletUnlock;
<<<<<<< HEAD
use crate::ui::{
    BackendTaskSuccessResult, MessageType, RootScreenType, Screen, ScreenLike, ScreenType,
};
=======
use crate::ui::{BackendTaskSuccessResult, MessageType, RootScreenType, Screen, ScreenLike};
>>>>>>> 7eecc8a8

use super::burn_tokens_screen::BurnTokensScreen;
use super::claim_tokens_screen::ClaimTokensScreen;
use super::destroy_frozen_funds_screen::DestroyFrozenFundsScreen;
use super::freeze_tokens_screen::FreezeTokensScreen;
use super::mint_tokens_screen::MintTokensScreen;
use super::pause_tokens_screen::PauseTokensScreen;
use super::resume_tokens_screen::ResumeTokensScreen;
use super::transfer_tokens_screen::TransferTokensScreen;
use super::unfreeze_tokens_screen::UnfreezeTokensScreen;

<<<<<<< HEAD
const EXP_FORMULA_PNG: &[u8] = include_bytes!("../../../assets/exp_function.png");
const INV_LOG_FORMULA_PNG: &[u8] = include_bytes!("../../../assets/inv_log_function.png");
const LOG_FORMULA_PNG: &[u8] = include_bytes!("../../../assets/log_function.png");
const LINEAR_FORMULA_PNG: &[u8] = include_bytes!("../../../assets/linear_function.png");
const POLYNOMIAL_FORMULA_PNG: &[u8] = include_bytes!("../../../assets/polynomial_function.png");

pub fn load_formula_image(bytes: &[u8]) -> ColorImage {
    let image = ImageReader::new(std::io::Cursor::new(bytes))
        .with_guessed_format()
        .expect("Failed to guess image format")
        .decode()
        .expect("Failed to decode image")
        .to_rgba8();

    let size = [image.width() as usize, image.height() as usize];
    let pixels = image.as_flat_samples();
    let color_image = ColorImage::from_rgba_unmultiplied(size, pixels.as_slice());
    color_image
}

/// Token info
#[derive(Clone, Debug, PartialEq)]
pub struct TokenInfo {
    pub token_id: Identifier,
=======
/// Token info
#[derive(Clone, Debug, PartialEq)]
pub struct TokenInfo {
    pub token_identifier: Identifier,
>>>>>>> 7eecc8a8
    pub token_name: String,
    pub data_contract_id: Identifier,
    pub token_position: u16,
    pub description: Option<String>,
}

#[derive(Debug, Clone, PartialEq)]
pub struct ContractDescriptionInfo {
    pub data_contract_id: Identifier,
    pub description: String,
}

<<<<<<< HEAD
#[derive(Clone, Copy, Debug, Eq, PartialEq, Hash, Ord, PartialOrd)]
pub struct IdentityTokenIdentifier {
    pub identity_id: Identifier,
    pub token_id: Identifier,
}

impl From<IdentityTokenBalance> for IdentityTokenIdentifier {
    fn from(value: IdentityTokenBalance) -> Self {
        let IdentityTokenBalance {
            token_id,
            identity_id,
            ..
        } = value;

        IdentityTokenIdentifier {
            identity_id,
            token_id,
        }
    }
}

impl From<IdentityTokenMaybeBalance> for IdentityTokenIdentifier {
    fn from(value: IdentityTokenMaybeBalance) -> Self {
        let IdentityTokenMaybeBalance {
            token_id,
            identity_id,
            ..
        } = value;

        IdentityTokenIdentifier {
            identity_id,
            token_id,
        }
    }
}

/// A token owned by an identity.
#[derive(Clone, Debug, PartialEq)]
pub struct IdentityTokenMaybeBalance {
    pub token_id: Identifier,
    pub token_name: String,
    pub identity_id: Identifier,
    pub identity_alias: Option<String>,
    pub balance: Option<IdentityTokenBalance>,
}

=======
>>>>>>> 7eecc8a8
/// A token owned by an identity.
#[derive(Clone, Debug, PartialEq)]
pub struct IdentityTokenBalance {
    pub token_id: Identifier,
    pub token_name: String,
    pub identity_id: Identifier,
    pub balance: TokenAmount,
    pub estimated_unclaimed_rewards: Option<TokenAmount>,
    pub data_contract_id: Identifier,
    pub token_position: u16,
}

/// Which token sub-screen is currently showing.
#[derive(PartialEq)]
pub enum TokensSubscreen {
    MyTokens,
    SearchTokens,
    TokenCreator,
}

impl TokensSubscreen {
    pub fn display_name(&self) -> &'static str {
        match self {
            Self::MyTokens => "My Tokens",
            Self::SearchTokens => "Search Tokens",
            Self::TokenCreator => "Token Creator",
        }
    }
}

#[derive(PartialEq)]
pub enum RefreshingStatus {
    Refreshing(u64),
    NotRefreshing,
}

/// Represents the status of the user’s search
#[derive(PartialEq, Eq, Clone)]
pub enum ContractSearchStatus {
    NotStarted,
    WaitingForResult(u64),
    Complete,
    ErrorMessage(String),
}

#[derive(Debug, PartialEq)]
pub enum TokenCreatorStatus {
    NotStarted,
    WaitingForResult(u64),
    Complete,
    ErrorMessage(String),
}

impl Default for TokenCreatorStatus {
    fn default() -> Self {
        Self::NotStarted
    }
}

/// Sorting columns
#[derive(Clone, Copy, PartialEq, Eq)]
enum SortColumn {
    TokenName,
    TokenID,
    OwnerIdentity,
    OwnerIdentityAlias,
    Balance,
}

#[derive(Clone, Copy, PartialEq, Eq)]
enum SortOrder {
    Ascending,
    Descending,
}

#[derive(Clone, PartialEq, Eq, Default)]
pub struct ChangeControlRulesUI {
    pub authorized: AuthorizedActionTakers,
    pub authorized_identity: Option<String>,
    pub authorized_group: Option<String>,

    pub admin_action_takers: AuthorizedActionTakers,
    pub admin_identity: Option<String>,
    pub admin_group: Option<String>,

    pub changing_authorized_action_takers_to_no_one_allowed: bool,
    pub changing_admin_action_takers_to_no_one_allowed: bool,
    pub self_changing_admin_action_takers_allowed: bool,
}

impl ChangeControlRulesUI {
    /// Renders the UI for a single action’s configuration (mint, burn, freeze, etc.)
    pub fn render_control_change_rules_ui(&mut self, ui: &mut egui::Ui, action_name: &str) {
        ui.collapsing(action_name, |ui| {
            ui.add_space(3.0);

            egui::Grid::new("basic_token_info_grid")
                .num_columns(2)
                .spacing([16.0, 8.0]) // Horizontal, vertical spacing
                .show(ui, |ui| {
                    // Authorized action takers
                    ui.horizontal(|ui| {
                        ui.label("Authorized to perform action:");
                        egui::ComboBox::from_id_salt(format!("Authorized {}", action_name))
                            .selected_text(self.authorized.to_string())
                            .show_ui(ui, |ui| {
                                ui.selectable_value(
                                    &mut self.authorized,
                                    AuthorizedActionTakers::NoOne,
                                    "No One",
                                );
                                ui.selectable_value(
                                    &mut self.authorized,
                                    AuthorizedActionTakers::ContractOwner,
                                    "Contract Owner",
                                );
                                ui.selectable_value(
                                    &mut self.authorized,
                                    AuthorizedActionTakers::Identity(Identifier::default()),
                                    "Identity",
                                );
                                ui.selectable_value(
                                    &mut self.authorized,
                                    AuthorizedActionTakers::MainGroup,
                                    "Main Group",
                                );
                                ui.selectable_value(
                                    &mut self.authorized,
                                    AuthorizedActionTakers::Group(0),
                                    "Group",
                                );
                            });

                        // If user selected Identity or Group, show text edit
                        match &mut self.authorized {
                            AuthorizedActionTakers::Identity(_) => {
                                self.authorized_identity.get_or_insert_with(String::new);
                                if let Some(ref mut id) = self.authorized_identity {
                                    ui.add(
                                        egui::TextEdit::singleline(id).hint_text("Enter base58 id"),
                                    );
                                }
                            }
                            AuthorizedActionTakers::Group(_) => {
                                self.authorized_group.get_or_insert_with(|| "0".to_owned());
                                if let Some(ref mut group_str) = self.authorized_group {
                                    ui.add(
                                        egui::TextEdit::singleline(group_str)
                                            .hint_text("Group contract position"),
                                    );
                                }
                            }
                            _ => {}
                        }
                    });
                    ui.end_row();

                    // Admin action takers
                    ui.horizontal(|ui| {
                        ui.label("Authorized to change rules:");
                        egui::ComboBox::from_id_salt(format!("Admin {}", action_name))
                            .selected_text(self.admin_action_takers.to_string())
                            .show_ui(ui, |ui| {
                                ui.selectable_value(
                                    &mut self.admin_action_takers,
                                    AuthorizedActionTakers::NoOne,
                                    "No One",
                                );
                                ui.selectable_value(
                                    &mut self.admin_action_takers,
                                    AuthorizedActionTakers::ContractOwner,
                                    "Contract Owner",
                                );
                                ui.selectable_value(
                                    &mut self.admin_action_takers,
                                    AuthorizedActionTakers::Identity(Identifier::default()),
                                    "Identity",
                                );
                                ui.selectable_value(
                                    &mut self.admin_action_takers,
                                    AuthorizedActionTakers::MainGroup,
                                    "Main Group",
                                );
                                ui.selectable_value(
                                    &mut self.admin_action_takers,
                                    AuthorizedActionTakers::Group(0),
                                    "Group",
                                );
                            });

                        match &mut self.admin_action_takers {
                            AuthorizedActionTakers::Identity(_) => {
                                self.admin_identity.get_or_insert_with(String::new);
                                if let Some(ref mut id) = self.admin_identity {
                                    ui.add(
                                        egui::TextEdit::singleline(id).hint_text("Enter base58 id"),
                                    );
                                }
                            }
                            AuthorizedActionTakers::Group(_) => {
                                self.admin_group.get_or_insert_with(|| "0".to_owned());
                                if let Some(ref mut group_str) = self.admin_group {
                                    ui.add(
                                        egui::TextEdit::singleline(group_str)
                                            .hint_text("Group contract position"),
                                    );
                                }
                            }
                            _ => {}
                        }
                    });
                    ui.end_row();

                    // Booleans
                    ui.checkbox(
                        &mut self.changing_authorized_action_takers_to_no_one_allowed,
                        "Changing authorized action takers to no one allowed",
                    );
                    ui.end_row();

                    ui.checkbox(
                        &mut self.changing_admin_action_takers_to_no_one_allowed,
                        "Changing admin action takers to no one allowed",
                    );
                    ui.end_row();

                    ui.checkbox(
                        &mut self.self_changing_admin_action_takers_allowed,
                        "Self-changing admin action takers allowed",
                    );
                    ui.end_row();
                });

            ui.add_space(3.0);
        });
    }

    pub fn to_change_control_rules(
        &mut self,
        action_name: &str,
    ) -> Result<ChangeControlRules, String> {
        // 1) Update self.authorized if it’s Identity or Group
        match self.authorized {
            AuthorizedActionTakers::Identity(_) => {
                if let Some(ref id_str) = self.authorized_identity {
                    let parsed =
                        Identifier::from_string(id_str, Encoding::Base58).map_err(|_| {
                            format!(
                                "Invalid base58 identifier for {} authorized identity",
                                action_name
                            )
                        })?;
                    self.authorized = AuthorizedActionTakers::Identity(parsed);
                }
            }
            AuthorizedActionTakers::Group(_) => {
                if let Some(ref group_str) = self.authorized_group {
                    let parsed = group_str.parse::<u16>().map_err(|_| {
                        format!(
                            "Invalid group contract position for {} authorized group",
                            action_name
                        )
                    })?;
                    self.authorized = AuthorizedActionTakers::Group(parsed);
                }
            }
            _ => {}
        }

        // 2) Update self.admin_action_takers if it’s Identity or Group
        match self.admin_action_takers {
            AuthorizedActionTakers::Identity(_) => {
                if let Some(ref id_str) = self.admin_identity {
                    let parsed =
                        Identifier::from_string(id_str, Encoding::Base58).map_err(|_| {
                            format!(
                                "Invalid base58 identifier for {} admin identity",
                                action_name
                            )
                        })?;
                    self.admin_action_takers = AuthorizedActionTakers::Identity(parsed);
                }
            }
            AuthorizedActionTakers::Group(_) => {
                if let Some(ref group_str) = self.admin_group {
                    let parsed = group_str.parse::<u16>().map_err(|_| {
                        format!(
                            "Invalid group contract position for {} admin group",
                            action_name
                        )
                    })?;
                    self.admin_action_takers = AuthorizedActionTakers::Group(parsed);
                }
            }
            _ => {}
        }

        // 3) Construct the ChangeControlRules
        let rules = ChangeControlRules::V0(ChangeControlRulesV0 {
            authorized_to_make_change: self.authorized.clone(),
            admin_action_takers: self.admin_action_takers.clone(),
            changing_authorized_action_takers_to_no_one_allowed: self
                .changing_authorized_action_takers_to_no_one_allowed,
            changing_admin_action_takers_to_no_one_allowed: self
                .changing_admin_action_takers_to_no_one_allowed,
            self_changing_admin_action_takers_allowed: self
                .self_changing_admin_action_takers_allowed,
        });

        Ok(rules)
    }
}

/// A lightweight enum for the user’s choice of distribution type
#[derive(Debug, Clone, PartialEq)]
pub enum PerpetualDistributionIntervalTypeUI {
    None,
    BlockBased,
    TimeBased,
    EpochBased,
}

/// A lightweight enum for the user’s choice of distribution function
#[derive(Debug, Clone, PartialEq, Ord, PartialOrd, Eq, Hash)]
pub enum DistributionFunctionUI {
    FixedAmount,
    Random,
    StepDecreasingAmount,
    Stepwise,
    Linear,
    Polynomial,
    Exponential,
    Logarithmic,
    InvertedLogarithmic,
<<<<<<< HEAD
}

impl DistributionFunctionUI {
    pub(crate) fn name(&self) -> &str {
        match self {
            DistributionFunctionUI::FixedAmount => "fixed_amount",
            DistributionFunctionUI::Random => "random",
            DistributionFunctionUI::StepDecreasingAmount => "step_decreasing_amount",
            DistributionFunctionUI::Stepwise => "stepwise",
            DistributionFunctionUI::Linear => "linear",
            DistributionFunctionUI::Polynomial => "polynomial",
            DistributionFunctionUI::Exponential => "exponential",
            DistributionFunctionUI::Logarithmic => "logarithmic",
            DistributionFunctionUI::InvertedLogarithmic => "inverted_logarithmic",
        }
    }
=======
>>>>>>> 7eecc8a8
}

/// A lightweight enum for the user’s recipient selection
#[derive(Debug, Clone, PartialEq)]
pub enum TokenDistributionRecipientUI {
    ContractOwner,
    Identity,
    EvonodesByParticipation,
}

#[derive(Default, Clone)]
pub struct DistributionEntry {
    /// Time from token contract registration when the distribution should occur
    pub days: i32,
    pub hours: i32,
    pub minutes: i32,

    /// The base58 identity to receive distribution
    pub identity_str: String,

    /// The distribution amount
    pub amount_str: String,
}

#[derive(Default, Clone)]
pub struct GroupMemberUI {
    /// The base58 identity for this member
    pub identity_str: String,
    /// The power (u32) as a string for user input
    pub power_str: String,
}

#[derive(Default, Clone)]
pub struct GroupConfigUI {
    /// The "position" in the contract's groups map (like 0, 1, etc.)
    pub group_position_str: String,
    /// Required power for the group (u32), user enters as string
    pub required_power_str: String,
    /// The members for this group
    pub members: Vec<GroupMemberUI>,
}

impl GroupConfigUI {
    /// Try converting this UI struct into a real `Group` (specifically `Group::V0`).
    /// We also return the `u16` key that this group should be inserted under in the contract’s `groups` map.
    fn parse_into_group(&self) -> Result<(u16, Group), String> {
        // 1) Parse group position
        let group_position = self.group_position_str.parse::<u16>().map_err(|_| {
            format!(
                "Invalid group position: '{}'. Must be an unsigned integer.",
                self.group_position_str
            )
        })?;

        // 2) Parse required power
        let required_power = self.required_power_str.parse::<u32>().map_err(|_| {
            format!(
                "Invalid required power: '{}'. Must be an unsigned integer.",
                self.required_power_str
            )
        })? as GroupRequiredPower;

        // 3) Build a BTreeMap<Identifier, u32> for members
        let mut members_map = BTreeMap::new();
        for (i, member) in self.members.iter().enumerate() {
            // A) Parse member identity from base58
            let id =
                Identifier::from_string(&member.identity_str, Encoding::Base58).map_err(|_| {
                    format!(
                        "Member #{}: invalid base58 identity '{}'",
                        i + 1,
                        member.identity_str
                    )
                })?;

            // B) Parse power
            let power =
                member.power_str.parse::<u32>().map_err(|_| {
                    format!("Member #{}: invalid power '{}'", i + 1, member.power_str)
                })? as GroupMemberPower;

            // Insert into the map
            members_map.insert(id, power);
        }

        // 4) Construct Group::V0
        let group_v0 = GroupV0 {
            members: members_map,
            required_power,
        };

        // 5) Return as (group_position, Group::V0 wrapped in Group::V0())
        Ok((group_position, Group::V0(group_v0)))
    }
}

#[derive(Clone, Debug)]
/// All arguments needed by `build_data_contract_v1_with_one_token`.
pub struct TokenBuildArgs {
    pub identity_id: Identifier,

    pub token_name: String,
    pub should_capitalize: bool,
    pub decimals: u16,
    pub base_supply: u64,
    pub max_supply: Option<u64>,
    pub start_paused: bool,
    pub keeps_history: bool,
    pub main_control_group: Option<u16>,

    pub manual_minting_rules: ChangeControlRules,
    pub manual_burning_rules: ChangeControlRules,
    pub freeze_rules: ChangeControlRules,
    pub unfreeze_rules: ChangeControlRules,
    pub destroy_frozen_funds_rules: ChangeControlRules,
    pub emergency_action_rules: ChangeControlRules,
    pub max_supply_change_rules: ChangeControlRules,
    pub conventions_change_rules: ChangeControlRules,
    pub main_control_group_change_authorized: AuthorizedActionTakers,

    pub distribution_rules: TokenDistributionRules,
    pub groups: BTreeMap<u16, Group>,
}

/// The main, combined TokensScreen:
/// - Displays token balances or a search UI
/// - Allows reordering of tokens if desired
pub struct TokensScreen {
    pub app_context: Arc<AppContext>,
    pub tokens_subscreen: TokensSubscreen,
    all_known_tokens: IndexMap<Identifier, TokenInfo>,
    identities: IndexMap<Identifier, QualifiedIdentity>,
    my_tokens: IndexMap<IdentityTokenIdentifier, IdentityTokenBalance>,
    pub selected_token_id: Option<Identifier>,
    show_token_info: Option<Identifier>,
    backend_message: Option<(String, MessageType, DateTime<Utc>)>,
    pending_backend_task: Option<BackendTask>,
    refreshing_status: RefreshingStatus,

    // Contract Search
    pub selected_contract_id: Option<Identifier>,
    selected_contract_description: Option<ContractDescriptionInfo>,
    selected_token_infos: Vec<TokenInfo>,
    search_results: Arc<Mutex<Vec<ContractDescriptionInfo>>>,
    contract_search_status: ContractSearchStatus,

    // Token Search
    token_search_query: Option<String>,
    search_current_page: usize,
    search_has_next_page: bool,
    next_cursors: Vec<Start>,
    previous_cursors: Vec<Start>,

    // Sorting
    sort_column: SortColumn,
    sort_order: SortOrder,
    use_custom_order: bool,

    // Remove token
    confirm_remove_identity_token_balance_popup: bool,
    identity_token_balance_to_remove: Option<IdentityTokenBalance>,
    confirm_remove_token_popup: bool,
    token_to_remove: Option<Identifier>,

    // ====================================
    //           Token Creator
    // ====================================
    show_pop_up_info: Option<String>,
    selected_identity: Option<QualifiedIdentity>,
    selected_key: Option<IdentityPublicKey>,
    selected_wallet: Option<Arc<RwLock<Wallet>>>,
    wallet_password: String,
    show_password: bool,
    token_name_input: String,
    should_capitalize_input: bool,
    decimals_input: String,
    base_supply_input: String,
    max_supply_input: String,
    start_as_paused_input: bool,
    main_control_group_input: String,
    show_token_creator_confirmation_popup: bool,
    token_creator_status: TokenCreatorStatus,
    token_creator_error_message: Option<String>,
    token_keeps_history: bool,
    groups_ui: Vec<GroupConfigUI>,
    cached_build_args: Option<TokenBuildArgs>,
    show_json_popup: bool,
    json_popup_text: String,

    // Action Rules
    manual_minting_rules: ChangeControlRulesUI,
    manual_burning_rules: ChangeControlRulesUI,
    freeze_rules: ChangeControlRulesUI,
    unfreeze_rules: ChangeControlRulesUI,
    destroy_frozen_funds_rules: ChangeControlRulesUI,
    emergency_action_rules: ChangeControlRulesUI,
    max_supply_change_rules: ChangeControlRulesUI,
    conventions_change_rules: ChangeControlRulesUI,
    authorized_main_control_group_change: AuthorizedActionTakers,
    main_control_group_change_authorized_identity: Option<String>,
    main_control_group_change_authorized_group: Option<String>,

    // Perpetual Distribution
    pub enable_perpetual_distribution: bool,
    pub perpetual_distribution_rules: ChangeControlRulesUI,
    pub perpetual_dist_type: PerpetualDistributionIntervalTypeUI,
    pub perpetual_dist_interval_input: String,
    pub perpetual_dist_function: DistributionFunctionUI,
    pub perpetual_dist_recipient: TokenDistributionRecipientUI,
    pub perpetual_dist_recipient_identity_input: Option<String>,

    // Pre-programmed distribution
    pub enable_pre_programmed_distribution: bool,
    pub pre_programmed_distributions: Vec<DistributionEntry>,

    // New Tokens Destination Identity
    pub new_tokens_destination_identity_enabled: bool,
    pub new_tokens_destination_identity: String,
    pub new_tokens_destination_identity_rules: ChangeControlRulesUI,

    // Minting Allow Choosing Destination
    pub minting_allow_choosing_destination: bool,
    pub minting_allow_choosing_destination_rules: ChangeControlRulesUI,

    // --- FixedAmount ---
    pub fixed_amount_input: String,

    // --- Random ---
    pub random_min_input: String,
    pub random_max_input: String,

    // --- StepDecreasingAmount ---
    pub step_count_input: String,
    pub decrease_per_interval_numerator_input: String,
    pub decrease_per_interval_denominator_input: String,
    pub step_decreasing_start_period_offset_input: String,
    pub step_decreasing_initial_emission_input: String,
    pub step_decreasing_min_value_input: String,
    pub step_decreasing_max_interval_count_input: String,
    pub step_decreasing_trailing_distribution_interval_amount_input: String,

    // --- Stepwise ---
    pub stepwise_steps: Vec<(String, String)>,

    // --- Linear ---
    pub linear_int_a_input: String,
    pub linear_int_d_input: String,
    pub linear_int_start_step_input: String,
    pub linear_int_starting_amount_input: String,
    pub linear_int_min_value_input: String,
    pub linear_int_max_value_input: String,

    // --- Polynomial ---
    pub poly_int_a_input: String,
    pub poly_int_m_input: String,
    pub poly_int_n_input: String,
    pub poly_int_d_input: String,
    pub poly_int_s_input: String,
    pub poly_int_o_input: String,
    pub poly_int_b_input: String,
    pub poly_int_min_value_input: String,
    pub poly_int_max_value_input: String,

    // --- Exponential ---
    pub exp_a_input: String,
    pub exp_m_input: String,
    pub exp_n_input: String,
    pub exp_d_input: String,
    pub exp_s_input: String,
    pub exp_o_input: String,
    pub exp_b_input: String,
    pub exp_min_value_input: String,
    pub exp_max_value_input: String,

    // --- Logarithmic ---
    pub log_a_input: String,
    pub log_d_input: String,
    pub log_m_input: String,
    pub log_n_input: String,
    pub log_s_input: String,
    pub log_o_input: String,
    pub log_b_input: String,
    pub log_min_value_input: String,
    pub log_max_value_input: String,

    // --- Inverted Logarithmic ---
    pub inv_log_a_input: String,
    pub inv_log_d_input: String,
    pub inv_log_m_input: String,
    pub inv_log_n_input: String,
    pub inv_log_s_input: String,
    pub inv_log_o_input: String,
    pub inv_log_b_input: String,
    pub inv_log_min_value_input: String,
    pub inv_log_max_value_input: String,
<<<<<<< HEAD

    pub function_images: BTreeMap<DistributionFunctionUI, ColorImage>,
    pub function_textures: BTreeMap<DistributionFunctionUI, TextureHandle>,
=======
>>>>>>> 7eecc8a8
}

impl TokensScreen {
    pub fn new(app_context: &Arc<AppContext>, tokens_subscreen: TokensSubscreen) -> Self {
        let identities = app_context
            .load_local_qualified_identities()
            .unwrap_or_default()
            .into_iter()
            .map(|qi| (qi.identity.id(), qi))
            .collect();
        let all_known_tokens = app_context
            .db
            .get_all_known_tokens(&app_context)
            .unwrap_or_default();

        let my_tokens = app_context.identity_token_balances().unwrap_or_default();

        if app_context.network == Devnet {
            println!("my tokens {}", my_tokens.len());
        }

        let mut function_images = BTreeMap::new();

        function_images.insert(
            DistributionFunctionUI::Exponential,
            load_formula_image(EXP_FORMULA_PNG),
        );
        function_images.insert(
            DistributionFunctionUI::Logarithmic,
            load_formula_image(LOG_FORMULA_PNG),
        );
        function_images.insert(
            DistributionFunctionUI::InvertedLogarithmic,
            load_formula_image(INV_LOG_FORMULA_PNG),
        );
        function_images.insert(
            DistributionFunctionUI::Polynomial,
            load_formula_image(POLYNOMIAL_FORMULA_PNG),
        );
        function_images.insert(
            DistributionFunctionUI::Linear,
            load_formula_image(LINEAR_FORMULA_PNG),
        );

        let mut screen = Self {
            app_context: app_context.clone(),
            identities,
            all_known_tokens,
            my_tokens,
            selected_token_id: None,
            selected_contract_id: None,
            selected_contract_description: None,
            selected_token_infos: Vec::new(),
            show_token_info: None,
            token_search_query: None,
            contract_search_status: ContractSearchStatus::NotStarted,
            search_current_page: 1,
            search_has_next_page: false,
            next_cursors: vec![],
            previous_cursors: vec![],
            search_results: Arc::new(Mutex::new(Vec::new())),
            backend_message: None,
            sort_column: SortColumn::TokenName,
            sort_order: SortOrder::Ascending,
            use_custom_order: false,
            pending_backend_task: None,
            tokens_subscreen,
            refreshing_status: RefreshingStatus::NotRefreshing,

            // Remove token
            confirm_remove_identity_token_balance_popup: false,
            identity_token_balance_to_remove: None,
            confirm_remove_token_popup: false,
            token_to_remove: None,

            // Token Creator
            show_pop_up_info: None,
            selected_identity: None,
            selected_key: None,
            selected_wallet: None,
            wallet_password: String::new(),
            show_password: false,
            show_token_creator_confirmation_popup: false,
            token_creator_status: TokenCreatorStatus::NotStarted,
            token_creator_error_message: None,
            token_name_input: String::new(),
            should_capitalize_input: false,
            decimals_input: 8.to_string(),
            base_supply_input: TokenConfigurationV0::default_most_restrictive()
                .base_supply()
                .to_string(),
            max_supply_input: String::new(),
            start_as_paused_input: false,
            token_keeps_history: false,
            main_control_group_input: String::new(),
            groups_ui: Vec::new(),
            cached_build_args: None,
            show_json_popup: false,
            json_popup_text: String::new(),

            // Action rules
            manual_minting_rules: ChangeControlRulesUI::default(),
            manual_burning_rules: ChangeControlRulesUI::default(),
            freeze_rules: ChangeControlRulesUI::default(),
            unfreeze_rules: ChangeControlRulesUI::default(),
            destroy_frozen_funds_rules: ChangeControlRulesUI::default(),
            emergency_action_rules: ChangeControlRulesUI::default(),
            max_supply_change_rules: ChangeControlRulesUI::default(),
            conventions_change_rules: ChangeControlRulesUI::default(),

            // Main control group change rules
            authorized_main_control_group_change: AuthorizedActionTakers::NoOne,
            main_control_group_change_authorized_identity: None,
            main_control_group_change_authorized_group: None,

            // Distribution (perpetual) toggles/fields
            enable_perpetual_distribution: false,
            perpetual_distribution_rules: ChangeControlRulesUI::default(),

            // Which distribution type is selected?
            perpetual_dist_type: PerpetualDistributionIntervalTypeUI::None,

            // Block-based / time-based / epoch-based inputs
            perpetual_dist_interval_input: String::new(),

            // Distribution function selection
            perpetual_dist_function: DistributionFunctionUI::FixedAmount,
            fixed_amount_input: String::new(),
            random_min_input: String::new(),
            random_max_input: String::new(),
            step_count_input: String::new(),
            decrease_per_interval_numerator_input: String::new(),
            decrease_per_interval_denominator_input: String::new(),
            step_decreasing_start_period_offset_input: String::new(),
            step_decreasing_initial_emission_input: String::new(),
            step_decreasing_min_value_input: String::new(),
            step_decreasing_max_interval_count_input: String::new(),
            step_decreasing_trailing_distribution_interval_amount_input: String::new(),
            stepwise_steps: Vec::new(),
            linear_int_a_input: String::new(),
            linear_int_d_input: String::new(),
            linear_int_start_step_input: String::new(),
            linear_int_starting_amount_input: String::new(),
            linear_int_min_value_input: String::new(),
            linear_int_max_value_input: String::new(),
            poly_int_a_input: String::new(),
            poly_int_m_input: String::new(),
            poly_int_n_input: String::new(),
            poly_int_d_input: String::new(),
            poly_int_s_input: String::new(),
            poly_int_o_input: String::new(),
            poly_int_b_input: String::new(),
            poly_int_min_value_input: String::new(),
            poly_int_max_value_input: String::new(),
            exp_a_input: String::new(),
            exp_m_input: String::new(),
            exp_n_input: String::new(),
            exp_d_input: String::new(),
            exp_s_input: String::new(),
            exp_o_input: String::new(),
            exp_b_input: String::new(),
            exp_min_value_input: String::new(),
            exp_max_value_input: String::new(),
            log_a_input: String::new(),
            log_d_input: String::new(),
            log_m_input: String::new(),
            log_n_input: String::new(),
            log_s_input: String::new(),
            log_o_input: String::new(),
            log_b_input: String::new(),
            log_min_value_input: String::new(),
            log_max_value_input: String::new(),
            inv_log_a_input: String::new(),
            inv_log_d_input: String::new(),
            inv_log_m_input: String::new(),
            inv_log_n_input: String::new(),
            inv_log_s_input: String::new(),
            inv_log_o_input: String::new(),
            inv_log_b_input: String::new(),
            inv_log_min_value_input: String::new(),
            inv_log_max_value_input: String::new(),

            // Similarly for identity recipients, you might store:
            perpetual_dist_recipient: TokenDistributionRecipientUI::ContractOwner,
            perpetual_dist_recipient_identity_input: None,

            // Pre-programmed distribution
            enable_pre_programmed_distribution: false,
            // Possibly let them paste in a JSON schedule, or some minimal UI for (timestamp -> {id -> amount}).
            // For an example, we'll keep it simple:
            pre_programmed_distributions: Vec::new(),

            // new_tokens_destination_identity
            new_tokens_destination_identity_enabled: false,
            new_tokens_destination_identity: String::new(),
            new_tokens_destination_identity_rules: ChangeControlRulesUI::default(),

            // minting_allow_choosing_destination
            minting_allow_choosing_destination: false,
            minting_allow_choosing_destination_rules: ChangeControlRulesUI::default(),
            function_images,
            function_textures: BTreeMap::default(),
        };

        if let Ok(saved_ids) = screen.app_context.db.load_token_order() {
            screen.reorder_vec_to(saved_ids);
            screen.use_custom_order = true;
        }

        screen
    }

    // ─────────────────────────────────────────────────────────────────
    // Reordering
    // ─────────────────────────────────────────────────────────────────

    /// Reorder `my_tokens` to match a given list of (token_id, identity_id).
    fn reorder_vec_to(&mut self, new_order: Vec<(Identifier, Identifier)>) {
        // Create a temporary new IndexMap in the desired order
        let mut reordered = IndexMap::with_capacity(self.my_tokens.len());

        for (token_id, identity_id) in new_order {
            if let Some((key, value)) = self
                .my_tokens
                .iter()
                .find(|(_, v)| v.token_id == token_id && v.identity_id == identity_id)
                .map(|(k, v)| (*k, v.clone()))
            {
                reordered.insert(key, value);
            }
        }

        // Replace the original with the reordered map
        //self.my_tokens = reordered;
    }

    /// Save the current map's order of token IDs to the DB
    fn save_current_order(&self) {
        let all_ids = self
            .my_tokens
            .iter()
            .map(|(_, token)| (token.token_id.clone(), token.identity_id.clone()))
            .collect::<Vec<_>>();

        self.app_context
            .db
            .save_token_order(all_ids)
            .or_else(|e| {
                eprintln!("Error saving token order: {}", e);
                Err(e)
            })
            .ok();
    }

    // ─────────────────────────────────────────────────────────────────
    // Sorting
    // ─────────────────────────────────────────────────────────────────

    /// Sort the vector by the user-specified column/order, overriding any custom order.
    fn sort_vec(&self, list: &mut [IdentityTokenBalance]) {
        list.sort_by(|a, b| {
            let ordering = match self.sort_column {
                SortColumn::Balance => a.balance.cmp(&b.balance),
                SortColumn::OwnerIdentity => a.identity_id.cmp(&b.identity_id),
                SortColumn::OwnerIdentityAlias => {
                    let alias_a = self
                        .app_context
                        .get_alias(&a.identity_id)
                        .expect("Expected to get alias")
                        .unwrap_or("".to_string());
                    let alias_b = self
                        .app_context
                        .get_alias(&b.identity_id)
                        .expect("Expected to get alias")
                        .unwrap_or("".to_string());
                    alias_a.cmp(&alias_b)
                }
                SortColumn::TokenName => a.token_name.cmp(&b.token_name),
                SortColumn::TokenID => a.token_id.cmp(&b.token_id),
            };
            match self.sort_order {
                SortOrder::Ascending => ordering,
                SortOrder::Descending => ordering.reverse(),
            }
        });
        self.save_current_order();
    }

    fn sort_vec_of_groups(&self, list: &mut [(Identifier, String, u64)]) {
        list.sort_by(|a, b| {
            let ordering = match self.sort_column {
                SortColumn::Balance => a.2.cmp(&b.2),
                SortColumn::TokenName => a.1.cmp(&b.1),
                SortColumn::TokenID => a.0.cmp(&b.0),
                _ => a.0.cmp(&b.0),
            };
            match self.sort_order {
                SortOrder::Ascending => ordering,
                SortOrder::Descending => ordering.reverse(),
            }
        });
    }

    fn toggle_sort(&mut self, column: SortColumn) {
        self.use_custom_order = false;
        if self.sort_column == column {
            self.sort_order = match self.sort_order {
                SortOrder::Ascending => SortOrder::Descending,
                SortOrder::Descending => SortOrder::Ascending,
            };
            self.save_current_order();
        } else {
            self.sort_column = column;
            self.sort_order = SortOrder::Ascending;
            self.save_current_order();
        }
    }

    /// Group all IdentityTokenBalance objects by token_identifier.
    /// Returns a Vec of (token_identifier, token_name, total_balance).
    fn group_tokens_by_identifier(
        &self,
        tokens: &IndexMap<IdentityTokenIdentifier, IdentityTokenBalance>,
    ) -> Vec<(Identifier, String, u64)> {
        let mut map: HashMap<Identifier, (String, u64)> = HashMap::new();
        for tb in tokens.values() {
            let entry = map.entry(tb.token_id.clone()).or_insert_with(|| {
                // Store (token_name, running_total_balance)
                (tb.token_name.clone(), 0u64)
            });
            entry.1 += tb.balance;
        }

        // Convert to a vec for display
        let mut result = Vec::new();
        for (identifier, (name, total_balance)) in map {
            result.push((identifier, name, total_balance));
        }
        // Sort by token name, for example
        result.sort_by(|a, b| a.1.cmp(&b.1));
        result
    }

    // ─────────────────────────────────────────────────────────────────
    // Message handling
    // ─────────────────────────────────────────────────────────────────

    fn dismiss_message(&mut self) {
        self.backend_message = None;
    }

    fn check_error_expiration(&mut self) {
        if let Some((_, _, timestamp)) = &self.backend_message {
            let now = Utc::now();
            let elapsed = now.signed_duration_since(*timestamp);
            if elapsed.num_seconds() >= 10 {
                self.dismiss_message();
            }
        }
    }

    // ─────────────────────────────────────────────────────────────────
    // Rendering
    // ─────────────────────────────────────────────────────────────────

    /// Renders the top-level token list (one row per unique token).
    /// When the user clicks on a token, we set `selected_token_id`.
    fn render_token_list(&mut self, ui: &mut Ui) {
        // Allocate space for refreshing indicator
        let refreshing_height = 33.0;
        let mut max_scroll_height = if let RefreshingStatus::Refreshing(_) = self.refreshing_status
        {
            ui.available_height() - refreshing_height
        } else {
            ui.available_height()
        };

        // Allocate space for backend message
        let backend_message_height = 40.0;
        if let Some((_, _, _)) = self.backend_message.clone() {
            max_scroll_height -= backend_message_height;
        }

        // A simple table with columns: [Token Name | Token ID | Total Balance]
        egui::ScrollArea::vertical()
            .max_height(max_scroll_height)
            .show(ui, |ui| {
                Frame::group(ui.style())
                    .fill(ui.visuals().panel_fill)
                    .stroke(egui::Stroke::new(
                        1.0,
                        ui.visuals().widgets.inactive.bg_stroke.color,
                    ))
                    .inner_margin(Margin::same(8.0))
                    .show(ui, |ui| {
                        TableBuilder::new(ui)
                            .striped(true)
                            .resizable(true)
                            .cell_layout(egui::Layout::left_to_right(Align::Center))
                            .column(Column::initial(150.0).resizable(true)) // Token Name
                            .column(Column::initial(200.0).resizable(true)) // Token ID
                            .column(Column::initial(80.0).resizable(true)) // Description
                            .column(Column::initial(80.0).resizable(true)) // Actions
                            // .column(Column::initial(80.0).resizable(true)) // Token Info
                            .header(30.0, |mut header| {
                                header.col(|ui| {
                                    ui.label("Token Name");
                                });
                                header.col(|ui| {
                                    ui.label("Token ID");
                                });
                                header.col(|ui| {
                                    ui.label("Description");
                                });
                                header.col(|ui| {
                                    ui.label("Actions");
                                });
                            })
                            .body(|mut body| {
                                for (TokenInfo {
                                    token_id,
                                    token_name,
                                    description,
                                    ..
                                }) in self.all_known_tokens.values()
                                {
                                    body.row(25.0, |mut row| {
                                        row.col(|ui| {
                                            // By making the label into a button or using `ui.selectable_label`,
                                            // we can respond to clicks.
                                            if ui.button(token_name).clicked() {
                                                self.selected_token_id = Some(token_id.clone());
                                            }
                                        });
                                        row.col(|ui| {
                                            ui.label(token_id.to_string(Encoding::Base58));
                                        });
                                        row.col(|ui| {
                                            ui.label(
                                                description.as_ref().unwrap_or(&String::new()),
                                            );
                                        });
                                        row.col(|ui| {
                                            // Remove
                                            if ui
                                                .button("X")
                                                .on_hover_text("Remove token from DET")
                                                .clicked()
                                            {
                                                self.confirm_remove_token_popup = true;
                                                self.token_to_remove = Some(token_id.clone());
                                            }
                                        });
                                    });
                                }
                            });
                    });
            });
    }

    /// Renders details for the selected token_id: a row per identity that holds that token.
    fn render_token_details(&mut self, ui: &mut Ui) -> AppAction {
        let mut action = AppAction::None;

        let Some(token_id) = self.selected_token_id.as_ref() else {
            return action;
        };

        let Some(token_info) = self.all_known_tokens.get(token_id) else {
            return action;
        };

        let identities = &self.identities;

        let mut detail_list: Vec<IdentityTokenMaybeBalance> = vec![];

        for (identity_id, identity) in identities {
            let record = if let Some(known_token_balance) =
                self.my_tokens.get(&IdentityTokenIdentifier {
                    identity_id: *identity_id,
                    token_id: *token_id,
                }) {
                IdentityTokenMaybeBalance {
                    token_id: *token_id,
                    token_name: token_info.token_name.clone(),
                    identity_id: *identity_id,
                    identity_alias: identity.alias.clone(),
                    balance: Some(known_token_balance.clone()),
                }
            } else {
                IdentityTokenMaybeBalance {
                    token_id: *token_id,
                    token_name: token_info.token_name.clone(),
                    identity_id: *identity_id,
                    identity_alias: identity.alias.clone(),
                    balance: None,
                }
            };
            detail_list.push(record);
        }

        // if !self.use_custom_order {
        //     self.sort_vec(&mut detail_list);
        // }

        // This is basically your old `render_table_my_token_balances` logic, but
        // limited to just the single token.
        // Allocate space for refreshing indicator
        let refreshing_height = 33.0;
        let mut max_scroll_height = if let RefreshingStatus::Refreshing(_) = self.refreshing_status
        {
            ui.available_height() - refreshing_height
        } else {
            ui.available_height()
        };

        // Allocate space for backend message
        let backend_message_height = 40.0;
        if let Some((_, _, _)) = self.backend_message.clone() {
            max_scroll_height -= backend_message_height;
        }

        // A simple table with columns: [Token Name | Token ID | Total Balance]
        egui::ScrollArea::vertical()
            .max_height(max_scroll_height)
            .show(ui, |ui| {
                Frame::group(ui.style())
                    .fill(ui.visuals().panel_fill)
                    .stroke(egui::Stroke::new(
                        1.0,
                        ui.visuals().widgets.inactive.bg_stroke.color,
                    ))
                    .inner_margin(Margin::same(8.0))
                    .show(ui, |ui| {
                        TableBuilder::new(ui)
                            .striped(true)
                            .resizable(true)
                            .cell_layout(egui::Layout::left_to_right(Align::Center))
                            .column(Column::initial(60.0).resizable(true)) // Identity Alias
                            .column(Column::initial(200.0).resizable(true)) // Identity ID
                            .column(Column::initial(60.0).resizable(true)) // Balance
                            .column(Column::initial(60.0).resizable(true)) // Estimated Rewards
                            .column(Column::initial(200.0).resizable(true)) // Actions
                            .header(30.0, |mut header| {
                                header.col(|ui| {
                                    if ui.button("Identity Alias").clicked() {
                                        self.toggle_sort(SortColumn::OwnerIdentityAlias);
                                    }
                                });
                                header.col(|ui| {
                                    if ui.button("Identity ID").clicked() {
                                        self.toggle_sort(SortColumn::OwnerIdentity);
                                    }
                                });
                                header.col(|ui| {
                                    if ui.button("Balance").clicked() {
                                        self.toggle_sort(SortColumn::Balance);
                                    }
                                });
                                header.col(|ui| {
                                    ui.label("Estimated Unclaimed Rewards");
                                });
                                header.col(|ui| {
                                    ui.label("Actions");
                                });
                            })
                            .body(|mut body| {
                                for itb in &detail_list {
                                    body.row(25.0, |mut row| {
                                        row.col(|ui| {
                                            // Show identity alias or ID
                                            if let Some(alias) = self
                                                .app_context
                                                .get_alias(&itb.identity_id)
                                                .expect("Expected to get alias")
                                            {
                                                ui.label(alias);
                                            } else {
                                                ui.label("-");
                                            }
                                        });
                                        row.col(|ui| {
                                            ui.label(itb.identity_id.to_string(Encoding::Base58));
                                        });
                                        row.col(|ui| {
                                            if let Some(balance) = itb.balance.as_ref().map(|balance| balance.balance.to_string()) {
                                                ui.label(balance);
                                            } else {
                                                if ui.button("Check").clicked() {
                                                    action = AppAction::BackendTask(BackendTask::TokenTask(TokenTask::QueryIdentityTokenBalance(itb.clone().into())));
                                                }
                                            }
                                        });
                                        row.col(|ui| {
                                            if let Some(known_rewards) = itb.balance.as_ref().map(|itb| itb.estimated_unclaimed_rewards) {
                                                if let Some(known_rewards) = known_rewards {
                                                    ui.label(known_rewards.to_string());
                                                } else {
                                                    if ui.button("Estimate Unclaimed Rewards").clicked() {
                                                        action = AppAction::BackendTask(BackendTask::TokenTask(TokenTask::EstimatePerpetualTokenRewards {
                                                            identity_id: itb.identity_id,
                                                            token_id: itb.token_id,
                                                        }))
                                                    }
                                                }
                                            }
                                        });
                                        row.col(|ui| {
                                            ui.horizontal(|ui| {
                                                ui.spacing_mut().item_spacing.x = 3.0;

<<<<<<< HEAD
                                                if let Some(itb) = itb.balance.as_ref() {
                                                    // Transfer
                                                    if ui.button("Transfer").clicked() {
=======
                                                // Transfer
                                                if ui.button("Transfer").clicked() {
                                                    action = AppAction::AddScreen(
                                                        Screen::TransferTokensScreen(
                                                            TransferTokensScreen::new(
                                                                itb.clone(),
                                                                &self.app_context,
                                                            ),
                                                        ),
                                                    );
                                                }

                                                // Claim
                                                if ui.button("Claim").clicked() {
                                                    action = AppAction::AddScreen(
                                                        Screen::ClaimTokensScreen(
                                                            ClaimTokensScreen::new(
                                                                itb.clone(),
                                                                &self.app_context,
                                                            ),
                                                        ),
                                                    );
                                                    ui.close_menu();
                                                }

                                                // Expandable advanced actions menu
                                                ui.menu_button("...", |ui| {
                                                    if ui.button("Mint").clicked() {
>>>>>>> 7eecc8a8
                                                        action = AppAction::AddScreen(
                                                            Screen::TransferTokensScreen(
                                                                TransferTokensScreen::new(
                                                                    itb.clone(),
                                                                    &self.app_context,
                                                                ),
                                                            ),
                                                        );
                                                    }

                                                    // Claim
                                                    if ui.button("Claim").clicked() {
                                                        action = AppAction::AddScreen(
                                                            Screen::ClaimTokensScreen(
                                                                ClaimTokensScreen::new(
                                                                    itb.clone(),
                                                                    &self.app_context,
                                                                ),
                                                            ),
                                                        );
                                                        ui.close_menu();
                                                    }

                                                    // Expandable advanced actions menu
                                                    ui.menu_button("...", |ui| {
                                                        if ui.button("Mint").clicked() {
                                                            action = AppAction::AddScreen(
                                                                Screen::MintTokensScreen(
                                                                    MintTokensScreen::new(
                                                                        itb.clone(),
                                                                        &self.app_context,
                                                                    ),
                                                                ),
                                                            );
                                                            ui.close_menu();
                                                        }
                                                        if ui.button("Burn").clicked() {
                                                            action = AppAction::AddScreen(
                                                                Screen::BurnTokensScreen(
                                                                    BurnTokensScreen::new(
                                                                        itb.clone(),
                                                                        &self.app_context,
                                                                    ),
                                                                ),
                                                            );
                                                            ui.close_menu();
                                                        }
                                                        if ui.button("Freeze").clicked() {
                                                            action = AppAction::AddScreen(
                                                                Screen::FreezeTokensScreen(
                                                                    FreezeTokensScreen::new(
                                                                        itb.clone(),
                                                                        &self.app_context,
                                                                    ),
                                                                ),
                                                            );
                                                            ui.close_menu();
                                                        }
                                                        if ui.button("Destroy").clicked() {
                                                            action = AppAction::AddScreen(
                                                                Screen::DestroyFrozenFundsScreen(
                                                                    DestroyFrozenFundsScreen::new(
                                                                        itb.clone(),
                                                                        &self.app_context,
                                                                    ),
                                                                ),
                                                            );
                                                            ui.close_menu();
                                                        }
                                                        if ui.button("Unfreeze").clicked() {
                                                            action = AppAction::AddScreen(
                                                                Screen::UnfreezeTokensScreen(
                                                                    UnfreezeTokensScreen::new(
                                                                        itb.clone(),
                                                                        &self.app_context,
                                                                    ),
                                                                ),
                                                            );
                                                            ui.close_menu();
                                                        }
                                                        if ui.button("Pause").clicked() {
                                                            action = AppAction::AddScreen(
                                                                Screen::PauseTokensScreen(
                                                                    PauseTokensScreen::new(
                                                                        itb.clone(),
                                                                        &self.app_context,
                                                                    ),
                                                                ),
                                                            );
                                                            ui.close_menu();
                                                        }
                                                        if ui.button("Resume").clicked() {
                                                            action = AppAction::AddScreen(
                                                                Screen::ResumeTokensScreen(
                                                                    ResumeTokensScreen::new(
                                                                        itb.clone(),
                                                                        &self.app_context,
                                                                    ),
                                                                ),
                                                            );
                                                            ui.close_menu();
                                                        }
                                                        if ui.button("View Claims").clicked() {
                                                            action = AppAction::AddScreen(
                                                                Screen::ResumeTokensScreen(
                                                                    ResumeTokensScreen::new(
                                                                        itb.clone(),
                                                                        &self.app_context,
                                                                    ),
                                                                ),
                                                            );
                                                            ui.close_menu();
                                                        }
                                                    });

                                                    // Remove
                                                    if ui
                                                        .button("X")
                                                        .on_hover_text(
                                                            "Remove identity token balance from DET",
                                                        )
                                                        .clicked()
                                                    {
                                                        self.confirm_remove_identity_token_balance_popup = true;
                                                        self.identity_token_balance_to_remove = Some(itb.clone());
                                                    }
                                                }
                                            });
                                        });
                                    });
                                }
                            });
                    });
            });

        action
    }

    /// Renders details for the selected_contract_id.
    fn render_contract_details(&mut self, ui: &mut Ui, contract_id: &Identifier) -> AppAction {
        let mut action = AppAction::None;

        if let Some(description) = &self.selected_contract_description {
            ui.heading("Contract Description:");
            ui.label(description.description.clone());
        }

        ui.add_space(10.0);

        ui.heading("Tokens:");
        let token_infos = self
            .selected_token_infos
            .iter()
            .filter(|token| token.data_contract_id == *contract_id)
            .cloned()
            .collect::<Vec<_>>();
        for token in token_infos {
            if token.data_contract_id == *contract_id {
                ui.heading(token.token_name.clone());
                ui.label(format!(
                    "ID: {}",
<<<<<<< HEAD
                    token.token_id.to_string(Encoding::Base58)
=======
                    token.token_identifier.to_string(Encoding::Base58)
>>>>>>> 7eecc8a8
                ));
                ui.label(format!(
                    "Description: {}",
                    token
                        .description
                        .clone()
                        .unwrap_or("No description".to_string())
                ));
            }

            ui.add_space(5.0);

            // Add button to add token to my tokens
            if ui.button("Add to My Tokens").clicked() {
                // Add token to my tokens
                action |= self.add_token_to_my_tokens(token.clone());
            }

            ui.add_space(10.0);
        }

        action
    }

    fn render_keyword_search(&mut self, ui: &mut egui::Ui) -> AppAction {
        let mut action = AppAction::None;

        // 1) Input & “Go” button
        ui.heading("Search Tokens by Keyword");
        ui.add_space(5.0);

        ui.horizontal(|ui| {
            ui.label("Enter Keyword:");
            let query_ref = self
                .token_search_query
                .get_or_insert_with(|| "".to_string());
            ui.text_edit_singleline(query_ref);

            if ui.button("Go").clicked() {
                // Clear old results, set status
                self.search_results.lock().unwrap().clear();
                let now = chrono::Utc::now().timestamp() as u64;
                self.contract_search_status = ContractSearchStatus::WaitingForResult(now);
                self.search_current_page = 1;
                self.next_cursors.clear();
                self.previous_cursors.clear();
                self.search_has_next_page = false;

                // Dispatch a backend task to do the actual keyword => token retrieval
                let keyword = query_ref.clone();
                action = AppAction::BackendTask(BackendTask::TokenTask(
                    TokenTask::QueryDescriptionsByKeyword(keyword, None),
                ));
            }
        });

        ui.add_space(10.0);

        // 2) Display status
        match &self.contract_search_status {
            ContractSearchStatus::NotStarted => {
                ui.label("Enter a keyword above and click Go.");
            }
            ContractSearchStatus::WaitingForResult(start_time) => {
                let now = chrono::Utc::now().timestamp() as u64;
                let elapsed = now - start_time;
                ui.horizontal(|ui| {
                    ui.label(format!("Searching... {} seconds", elapsed));
                    ui.add(egui::widgets::Spinner::default().color(Color32::from_rgb(0, 128, 255)));
                });
            }
            ContractSearchStatus::Complete => {
                // Show the results
                let results = self.search_results.lock().unwrap().clone();
                if results.is_empty() {
                    ui.label("No tokens match your keyword.");
                } else {
                    action |= self.render_search_results_table(ui, &results);
                }

                // Pagination controls
                ui.horizontal(|ui| {
                    if self.search_current_page > 1 {
                        if ui.button("Previous").clicked() {
                            // Go to previous page
                            action = self.goto_previous_search_page();
                        }
                    }

                    if !(self.next_cursors.is_empty() && self.previous_cursors.is_empty()) {
                        ui.label(format!("Page {}", self.search_current_page));
                    }

                    if self.search_has_next_page {
                        if ui.button("Next").clicked() {
                            // Go to next page
                            action = self.goto_next_search_page();
                        }
                    }
                });
            }
            ContractSearchStatus::ErrorMessage(e) => {
                ui.colored_label(egui::Color32::RED, format!("Error: {}", e));
            }
        }

        action
    }

    fn render_search_results_table(
        &mut self,
        ui: &mut egui::Ui,
        search_results: &[ContractDescriptionInfo],
    ) -> AppAction {
        let mut action = AppAction::None;

        egui::ScrollArea::vertical().show(ui, |ui| {
            Frame::group(ui.style())
                .fill(ui.visuals().panel_fill)
                .stroke(egui::Stroke::new(
                    1.0,
                    ui.visuals().widgets.inactive.bg_stroke.color,
                ))
                .inner_margin(Margin::same(8.0))
                .show(ui, |ui| {
                    TableBuilder::new(ui)
                        .striped(true)
                        .resizable(true)
                        .cell_layout(egui::Layout::left_to_right(Align::Center))
                        .column(Column::initial(60.0).resizable(true)) // Contract ID
                        .column(Column::initial(200.0).resizable(true)) // Contract Description
                        .column(Column::initial(80.0).resizable(true)) // Action
                        .header(30.0, |mut header| {
                            header.col(|ui| {
                                ui.label("Contract ID");
                            });
                            header.col(|ui| {
                                ui.label("Contract Description");
                            });
                            header.col(|ui| {
                                ui.label("Action");
                            });
                        })
                        .body(|mut body| {
                            for contract in search_results {
                                body.row(25.0, |mut row| {
                                    row.col(|ui| {
                                        ui.label(
                                            contract.data_contract_id.to_string(Encoding::Base58),
                                        );
                                    });
                                    row.col(|ui| {
                                        ui.label(contract.description.clone());
                                    });
                                    row.col(|ui| {
                                        // Example "Add" button
                                        if ui.button("More Info").clicked() {
                                            // Show more info about the token
                                            self.selected_contract_id =
                                                Some(contract.data_contract_id.clone());
                                            action =
                                                AppAction::BackendTask(BackendTask::ContractTask(
                                                    ContractTask::FetchContractsWithDescriptions(
                                                        vec![contract.data_contract_id.clone()],
                                                    ),
                                                ));

                                            // // Add to MyTokens or do something with it
                                            // // Note this is implemented but we will add it back later!
                                            // // We changed to searching contracts instead of tokens for now
                                            // self.add_token_to_my_tokens(token.clone());
                                        }
                                    });
                                });
                            }
                        });
                });
        });

        action
    }

    pub fn render_token_creator(&mut self, context: &Context, ui: &mut egui::Ui) -> AppAction {
        let mut action = AppAction::None;

        // 1) If we've successfully completed contract creation, show a success UI
        if self.token_creator_status == TokenCreatorStatus::Complete {
            self.render_token_creator_success_screen(ui);
            return action;
        }

        // Allocate space for refreshing indicator
        let refreshing_height = 33.0;
        let mut max_scroll_height = if let RefreshingStatus::Refreshing(_) = self.refreshing_status
        {
            ui.available_height() - refreshing_height
        } else {
            ui.available_height()
        };

        // Allocate space for backend message
        let backend_message_height = 40.0;
        if let Some((_, _, _)) = self.backend_message.clone() {
            max_scroll_height -= backend_message_height;
        }

        egui::ScrollArea::vertical()
            .max_height(max_scroll_height)
            .show(ui, |ui| {
                Frame::group(ui.style())
                .fill(ui.visuals().panel_fill)
                .stroke(egui::Stroke::new(
                    1.0,
                    ui.visuals().widgets.inactive.bg_stroke.color,
                ))
                .show(ui, |ui| {
                    // Identity selection
                    ui.add_space(10.0);
                    let all_identities = match self.app_context.load_local_qualified_identities() {
                        Ok(ids) => ids,
                        Err(_) => {
                            ui.colored_label(egui::Color32::RED, "Error loading identities from local DB");
                            return;
                        }
                    };
                    if all_identities.is_empty() {
                        ui.colored_label(
                                    Color32::DARK_RED,
                                    "No identities loaded. Please load or create one to register the token contract with first.",
                                );
                        return;
                    }

                    ui.heading("1. Select an identity and key to register the token contract with:");
                    ui.add_space(5.0);

                    ui.horizontal(|ui| {
                        ui.label("Identity:");
                        egui::ComboBox::from_id_salt("token_creator_identity_selector")
                            .selected_text(
                                self.selected_identity
                                    .as_ref()
                                    .map(|qi| {
                                        qi.alias
                                            .clone()
                                            .unwrap_or_else(|| qi.identity.id().to_string(Encoding::Base58))
                                    })
                                    .unwrap_or_else(|| "Select Identity".to_owned()),
                            )
                            .show_ui(ui, |ui| {
                                for identity in all_identities.iter() {
                                    let display = identity
                                        .alias
                                        .clone()
                                        .unwrap_or_else(|| identity.identity.id().to_string(Encoding::Base58));
                                    if ui
                                        .selectable_label(
                                            Some(identity) == self.selected_identity.as_ref(),
                                            display,
                                        )
                                        .clicked()
                                    {
                                        // On select, store it
                                        self.selected_identity = Some(identity.clone());
                                        // Clear the selected key & wallet
                                        self.selected_key = None;
                                        self.selected_wallet = None;
                                        self.token_creator_error_message = None;
                                    }
                                }
                            });
                    });

                    // Key selection
                    ui.add_space(3.0);
                    if let Some(ref qid) = self.selected_identity {
                        // Attempt to list available keys (only auth keys in normal mode)
                        let keys = if self.app_context.developer_mode {
                            qid.identity
                                .public_keys()
                                .values()
                                .cloned()
                                .collect::<Vec<_>>()
                        } else {
                            qid.available_authentication_keys()
                                .into_iter()
                                .filter_map(|k| {
                                    if k.identity_public_key.security_level() == SecurityLevel::CRITICAL
                                        || k.identity_public_key.security_level() == SecurityLevel::HIGH
                                    {
                                        Some(k.identity_public_key.clone())
                                    } else {
                                        None
                                    }
                                })
                                .collect()
                        };

                        ui.horizontal(|ui| {
                            ui.label("Key:");
                            egui::ComboBox::from_id_salt("token_creator_key_selector")
                                .selected_text(match &self.selected_key {
                                    Some(k) => format!(
                                        "Key {} (Purpose: {:?}, Security Level: {:?})",
                                        k.id(),
                                        k.purpose(),
                                        k.security_level()
                                    ),
                                    None => "Select Key".to_owned(),
                                })
                                .show_ui(ui, |ui| {
                                    for k in keys {
                                        let label = format!(
                                            "Key {} (Purpose: {:?}, Security Level: {:?})",
                                            k.id(),
                                            k.purpose(),
                                            k.security_level()
                                        );
                                        if ui
                                            .selectable_label(
                                                Some(k.id()) == self.selected_key.as_ref().map(|kk| kk.id()),
                                                label,
                                            )
                                            .clicked()
                                        {
                                            self.selected_key = Some(k.clone());

                                            // If the key belongs to a wallet, set that wallet reference:
                                            self.selected_wallet = crate::ui::identities::get_selected_wallet(
                                                qid,
                                                None,
                                                Some(&k),
                                                &mut self.token_creator_error_message,
                                            );
                                        }
                                    }
                                });
                        });
                    } else {
                        ui.horizontal(|ui| {
                            ui.label("Key:");
                            egui::ComboBox::from_id_salt("token_creator_key_selector_empty")
                                .selected_text("Select Identity First")
                                .show_ui(ui, |_| {
                                });
                        });
                    }

                    if self.selected_key.is_none() {
                        return;
                    }

                    ui.add_space(10.0);
                    ui.separator();

                    // 3) If the wallet is locked, show unlock
                    //    But only do this step if we actually have a wallet reference:
                    let mut need_unlock = false;
                    let mut just_unlocked = false;

                    if let Some(_) = self.selected_wallet {
                        let (n, j) = self.render_wallet_unlock_if_needed(ui);
                        need_unlock = n;
                        just_unlocked = j;
                    }

                    if need_unlock && !just_unlocked {
                        // We must wait for unlock before continuing
                        return;
                    }

                    // 4) Show input fields for token name, decimals, base supply, etc.
                    ui.add_space(10.0);
                    ui.heading("2. Enter basic token info:");
                    ui.add_space(5.0);

                    // Use `Grid` to align labels and text edits
                    egui::Grid::new("basic_token_info_grid")
                        .num_columns(2)
                        .spacing([16.0, 8.0]) // Horizontal, vertical spacing
                        .show(ui, |ui| {
                            // Row 1: Token Name
                            ui.label("Token Name (singular):");
                            ui.text_edit_singleline(&mut self.token_name_input);
                            ui.end_row();

                            // Row 2: Base Supply
                            ui.label("Base Supply:");
                            ui.text_edit_singleline(&mut self.base_supply_input);
                            ui.end_row();

                            // Row 3: Max Supply
                            ui.label("Max Supply (optional):");
                            ui.text_edit_singleline(&mut self.max_supply_input);
                            ui.end_row();
                        });

                    ui.add_space(10.0);
                    ui.separator();
                    ui.add_space(10.0);

                    // 5) Advanced settings toggle
                    ui.collapsing("Advanced", |ui| {
                        ui.add_space(3.0);

                        // Use `Grid` to align labels and text edits
                        egui::Grid::new("advanced_token_info_grid")
                            .num_columns(2)
                            .spacing([16.0, 8.0]) // Horizontal, vertical spacing
                            .show(ui, |ui| {

                                // Start as paused
                                ui.checkbox(&mut self.start_as_paused_input, "Start as paused");
                                ui.end_row();

                                // 1) Keep history?
                                ui.checkbox(&mut self.token_keeps_history, "Keep history");
                                ui.end_row();

                                // Name should be capitalized
                                ui.checkbox(
                                    &mut self.should_capitalize_input,
                                    "Name should be capitalized",
                                );
                                ui.end_row();

                                // Decimals
                                ui.horizontal(|ui| {
                                    ui.label("Decimals:");
                                    ui.text_edit_singleline(&mut self.decimals_input);
                                });
                                ui.end_row();
                            });
                    });

                    ui.add_space(5.0);

                    ui.collapsing("Action Rules", |ui| {
                        ui.add_space(3.0);

                        self.manual_minting_rules.render_control_change_rules_ui(ui, "Manual Mint");
                        self.manual_burning_rules.render_control_change_rules_ui(ui, "Manual Burn");
                        self.freeze_rules.render_control_change_rules_ui(ui, "Freeze");
                        self.unfreeze_rules.render_control_change_rules_ui(ui, "Unfreeze");
                        self.destroy_frozen_funds_rules.render_control_change_rules_ui(ui, "Destroy Frozen Funds");
                        self.emergency_action_rules.render_control_change_rules_ui(ui, "Emergency Action");
                        self.max_supply_change_rules.render_control_change_rules_ui(ui, "Max Supply Change");
                        self.conventions_change_rules.render_control_change_rules_ui(ui, "Conventions Change");

                        // Main control group change is slightly different so do this one manually.
                        ui.collapsing("Main Control Group Change", |ui| {
                            ui.add_space(3.0);

                            // A) authorized_to_make_change
                            ui.horizontal(|ui| {
                                ui.label("Allow main control group change:");
                                egui::ComboBox::from_id_salt("main_control_group_change_selector")
                                    .selected_text(format!(
                                        "{}",
                                        self.authorized_main_control_group_change.to_string()
                                    ))
                                    .show_ui(ui, |ui| {
                                        ui.selectable_value(
                                            &mut self.authorized_main_control_group_change,
                                            AuthorizedActionTakers::NoOne,
                                            "No One",
                                        );
                                        ui.selectable_value(
                                            &mut self.authorized_main_control_group_change,
                                            AuthorizedActionTakers::ContractOwner,
                                            "Contract Owner",
                                        );
                                        ui.selectable_value(
                                            &mut self.authorized_main_control_group_change,
                                            AuthorizedActionTakers::Identity(Identifier::default()),
                                            "Identity",
                                        );
                                        ui.selectable_value(
                                            &mut self.authorized_main_control_group_change,
                                            AuthorizedActionTakers::MainGroup,
                                            "Main Group",
                                        );
                                        ui.selectable_value(
                                            &mut self.authorized_main_control_group_change,
                                            AuthorizedActionTakers::Group(0),
                                            "Group",
                                        );
                                    });
                                match &mut self.authorized_main_control_group_change {
                                    AuthorizedActionTakers::Identity(_) => {
                                        if self.main_control_group_change_authorized_identity.is_none() {
                                            self.main_control_group_change_authorized_identity = Some(String::new());
                                        }
                                        if let Some(ref mut id) = self.main_control_group_change_authorized_identity {
                                            ui.add(egui::TextEdit::singleline(id).hint_text("base58 id"));
                                        }
                                    }
                                    AuthorizedActionTakers::Group(_) => {
                                        if self.main_control_group_change_authorized_group.is_none() {
                                            self.main_control_group_change_authorized_group = Some("0".to_string());
                                        }
                                        if let Some(ref mut group) = self.main_control_group_change_authorized_group {
                                            ui.add(egui::TextEdit::singleline(group).hint_text("group contract position"));
                                        }
                                    }
                                    _ => {}
                                }
                            });
                        });
                    });

                    ui.add_space(5.0);

                    ui.collapsing("Distribution", |ui| {
                        ui.add_space(3.0);

                        // PERPETUAL DISTRIBUTION SETTINGS
                        if ui.checkbox(
                            &mut self.enable_perpetual_distribution,
                            "Enable Perpetual Distribution",
                        ).clicked() {
                            self.perpetual_dist_type = PerpetualDistributionIntervalTypeUI::BlockBased;
                            self.enable_pre_programmed_distribution = false;
                            self.pre_programmed_distributions = Vec::new();
                        };
                        if self.enable_perpetual_distribution {
                            ui.add_space(5.0);

                            // 2) Select the distribution type
                            ui.horizontal(|ui| {
                                ui.label("     Type:");
                                egui::ComboBox::from_id_salt("perpetual_dist_type_selector")
                                    .selected_text(format!("{:?}", self.perpetual_dist_type))
                                    .show_ui(ui, |ui| {
                                        ui.selectable_value(
                                            &mut self.perpetual_dist_type,
                                            PerpetualDistributionIntervalTypeUI::BlockBased,
                                            "Block-Based",
                                        );
                                        ui.selectable_value(
                                            &mut self.perpetual_dist_type,
                                            PerpetualDistributionIntervalTypeUI::TimeBased,
                                            "Time-Based",
                                        );
                                        ui.selectable_value(
                                            &mut self.perpetual_dist_type,
                                            PerpetualDistributionIntervalTypeUI::EpochBased,
                                            "Epoch-Based",
                                        );
                                    });
                            });

                            // If user picked a real distribution type:
                            match self.perpetual_dist_type {
                                PerpetualDistributionIntervalTypeUI::BlockBased => {
                                    ui.add_space(2.0);
                                    ui.horizontal(|ui| {
                                        ui.label("        - Block Interval:");
                                        ui.text_edit_singleline(&mut self.perpetual_dist_interval_input);
                                    });
                                }
                                PerpetualDistributionIntervalTypeUI::TimeBased => {
                                    ui.add_space(2.0);
                                    ui.horizontal(|ui| {
                                        ui.label("        - Time Interval (ms):");
                                        ui.text_edit_singleline(&mut self.perpetual_dist_interval_input);
                                    });
                                }
                                PerpetualDistributionIntervalTypeUI::EpochBased => {
                                    ui.add_space(2.0);
                                    ui.horizontal(|ui| {
                                        ui.label("        - Epoch Interval:");
                                        ui.text_edit_singleline(&mut self.perpetual_dist_interval_input);
                                    });
                                }
                                PerpetualDistributionIntervalTypeUI::None => {
                                    // Do nothing
                                }
                            }

                            ui.add_space(10.0);

                            // 3) Select the distribution function
                            ui.horizontal(|ui| {
                                ui.label("     Function:");
                                egui::ComboBox::from_id_salt("perpetual_dist_function_selector")
                                    .selected_text(format!("{:?}", self.perpetual_dist_function))
                                    .show_ui(ui, |ui| {
                                        ui.selectable_value(
                                            &mut self.perpetual_dist_function,
                                            DistributionFunctionUI::FixedAmount,
                                            "FixedAmount",
                                        );
                                        ui.selectable_value(
                                            &mut self.perpetual_dist_function,
                                            DistributionFunctionUI::Random,
                                            "Random",
                                        );
                                        ui.selectable_value(
                                            &mut self.perpetual_dist_function,
                                            DistributionFunctionUI::StepDecreasingAmount,
                                            "StepDecreasing",
                                        );
                                        ui.selectable_value(
                                            &mut self.perpetual_dist_function,
                                            DistributionFunctionUI::Stepwise,
                                            "Stepwise",
                                        );
                                        ui.selectable_value(
                                            &mut self.perpetual_dist_function,
                                            DistributionFunctionUI::Linear,
                                            "Linear",
                                        );
                                        ui.selectable_value(
                                            &mut self.perpetual_dist_function,
                                            DistributionFunctionUI::Polynomial,
                                            "Polynomial",
                                        );
                                        ui.selectable_value(
                                            &mut self.perpetual_dist_function,
                                            DistributionFunctionUI::Exponential,
                                            "Exponential",
                                        );
                                        ui.selectable_value(
                                            &mut self.perpetual_dist_function,
                                            DistributionFunctionUI::Logarithmic,
                                            "Logarithmic",
                                        );
                                        ui.selectable_value(
                                            &mut self.perpetual_dist_function,
                                            DistributionFunctionUI::InvertedLogarithmic,
                                            "InvertedLogarithmic",
                                        );
                                    });

                                    let info_icon = egui::Label::new("ℹ").sense(egui::Sense::click());
                                    let response = ui.add(info_icon).on_hover_text("Info about distribution types");

                                    // Check if the label was clicked
                                    if response.clicked() {
                                        self.show_pop_up_info = Some(r#"
# FixedAmount

Emits a constant (fixed) number of tokens for every period.
<<<<<<< HEAD

### Formula
For any period `x`, the emitted tokens are:

`f(x) = n`

=======

### Formula
For any period `x`, the emitted tokens are:

`f(x) = n`

>>>>>>> 7eecc8a8
### Use Case
- When a predictable, unchanging reward is desired.
- Simplicity and stable emissions.

### Example
- If `n = 5` tokens per block, then after 3 blocks the total emission is 15 tokens.

---

# StepDecreasingAmount

Emits a random number of tokens within a specified range.

### Description
- This function selects a **random** token emission amount between `min` and `max`.
- The value is drawn **uniformly** between the bounds.
- The randomness uses a Pseudo Random Function (PRF) from x.
<<<<<<< HEAD

### Formula
For any period `x`, the emitted tokens follow:

`f(x) ∈ [min, max]`

### Parameters
- `min`: The **minimum** possible number of tokens emitted.
- `max`: The **maximum** possible number of tokens emitted.

### Use Cases
- **Stochastic Rewards**: Introduces randomness into rewards to incentivize unpredictability.
- **Lottery-Based Systems**: Used for randomized emissions, such as block rewards with probabilistic payouts.

### Example
Suppose a system emits **between 10 and 100 tokens per period**.

=======

### Formula
For any period `x`, the emitted tokens follow:

`f(x) ∈ [min, max]`

### Parameters
- `min`: The **minimum** possible number of tokens emitted.
- `max`: The **maximum** possible number of tokens emitted.

### Use Cases
- **Stochastic Rewards**: Introduces randomness into rewards to incentivize unpredictability.
- **Lottery-Based Systems**: Used for randomized emissions, such as block rewards with probabilistic payouts.

### Example
Suppose a system emits **between 10 and 100 tokens per period**.

>>>>>>> 7eecc8a8
`Random { min: 10, max: 100 }`

| Period (x) | Emitted Tokens (Random) |
|------------|------------------------|
| 1          | 27                     |
| 2          | 94                     |
| 3          | 63                     |
| 4          | 12                     |

- Each period, the function emits a **random number of tokens** between `min = 10` and `max = 100`.
- Over time, the **average reward trends toward the midpoint** `(min + max) / 2`.

### Constraints
- **`min` must be ≤ `max`**, otherwise the function is invalid.
- If `min == max`, this behaves like a `FixedAmount` function with a constant emission.

---

### LinearInteger

A linear function using integer precision.

- **Formula:** f(x) = a * x + b  
- **Description:**  
    - a > 0 -> tokens increase over time  
    - a < 0 -> tokens decrease over time  
    - b is the initial value  
- **Use Case:** Incentivize early or match ecosystem growth  
- **Example:** f(x) = 10x + 50

---

### LinearFloat

A linear function with fractional (floating-point) rates.

- **Formula:** f(x) = a * x + b  
- **Description:** Similar to LinearInteger, but with fractional slope  
- **Use Case:** Gradual fractional increases/decreases over time  
- **Example:** f(x) = 0.5x + 50

---

### PolynomialInteger

A polynomial function (e.g. quadratic, cubic) using integer precision.

- **Formula:** f(x) = a * x^n + b  
- **Description:** Flexible curves (growth/decay) beyond simple linear.  
- **Use Case:** Diminishing or accelerating returns as time progresses  
- **Example:** f(x) = 2x^2 + 20

---

### PolynomialFloat

A polynomial function supporting fractional exponents or coefficients.

- **Formula:** f(x) = a * x^n + b  
- **Description:** Similar to PolynomialInteger, but with floats  
- **Example:** f(x) = 0.5x^3 + 20

---

### Exponential

Exponential growth or decay of tokens.

- **Formula:** f(x) = a * e^(b * x) + c  
- **Description:**  
    - b > 0 -> rapid growth  
    - b < 0 -> rapid decay  
- **Use Case:** Early contributor boosts or quick emission tapering  
- **Example:** f(x) = 100 * e^(-0.693 * x) + 5

---

### Logarithmic

Logarithmic growth of token emissions.

- **Formula:** f(x) = a * log_b(x) + c  
- **Description:** Growth slows as x increases.  
- **Use Case:** Sustainable long-term emission tapering  
- **Example:** f(x) = 20 * log_2(x) + 5

---

### Stepwise

Emits tokens in fixed amounts for specific intervals.

- **Description:** Emissions remain constant within each step.  
- **Use Case:** Adjust rewards at specific milestones  
- **Example:** 100 tokens per block for first 1000 blocks, then 50 tokens thereafter.
"#
                                        .to_string())};
                            });

                            ui.add_space(2.0);

                            if let Some(texture) = self.function_textures.get(&self.perpetual_dist_function) {
                                ui.add_space(10.0);
                                ui.horizontal(|ui| {
                                    ui.add_space(50.0); // Shift image right
                                    ui.image(texture);
                                });
                                ui.add_space(10.0);
                            } else if let Some(image) = self.function_images.get(&self.perpetual_dist_function) {
                                let texture = context.load_texture(self.perpetual_dist_function.name(), image.clone(), Default::default());
                                self.function_textures.insert(self.perpetual_dist_function.clone(), texture.clone());
                                ui.add_space(10.0);
                                ui.horizontal(|ui| {
                                    ui.add_space(50.0); // Shift image right
                                    ui.image(&texture);
                                });
                                ui.add_space(10.0);
                            }

                            // Based on the user’s chosen function, display relevant fields:
                            match self.perpetual_dist_function {
                                DistributionFunctionUI::FixedAmount => {
                                    ui.horizontal(|ui| {
                                        ui.label("        - Fixed Amount per Interval:");
                                        ui.text_edit_singleline(&mut self.fixed_amount_input);
                                    });
                                }

                                DistributionFunctionUI::Random => {
<<<<<<< HEAD
                                    ui.horizontal(|ui| {
                                        ui.label("        - Min Amount (n):");
                                        ui.text_edit_singleline(&mut self.random_min_input);
                                    });
                                    ui.horizontal(|ui| {
                                        ui.label("        - Max Amount (n):");
                                        ui.text_edit_singleline(&mut self.random_max_input);
                                    });
                                }

                                DistributionFunctionUI::StepDecreasingAmount => {
                                    ui.horizontal(|ui| {
                                        ui.label("        - Step Count (u64):");
                                        ui.text_edit_singleline(&mut self.step_count_input);
                                    });
                                    ui.horizontal(|ui| {
                                        ui.label("        - Decrease per Interval Numerator:");
                                        ui.text_edit_singleline(&mut self.decrease_per_interval_numerator_input);
                                    });
                                    ui.horizontal(|ui| {
                                        ui.label("        - Decrease per Interval Denominator:");
                                        ui.text_edit_singleline(&mut self.decrease_per_interval_denominator_input);
                                    });
                                    ui.horizontal(|ui| {
                                        ui.label("        - Start Period Offset (optional):");
                                        ui.text_edit_singleline(&mut self.step_decreasing_start_period_offset_input);
                                    });
                                    ui.horizontal(|ui| {
                                        ui.label("        - Initial Token Emission (n):");
                                        ui.text_edit_singleline(&mut self.step_decreasing_initial_emission_input);
                                    });
                                    ui.horizontal(|ui| {
                                        ui.label("        - Minimum Emission Value (optional):");
                                        ui.text_edit_singleline(&mut self.step_decreasing_min_value_input);
                                    });
                                    ui.horizontal(|ui| {
                                        ui.label("        - Maximum Interval Count (optional):");
                                        ui.text_edit_singleline(&mut self.step_decreasing_max_interval_count_input);
                                    });
                                    ui.horizontal(|ui| {
                                        ui.label("        - Trailing Distribution Interval Amount:");
                                        ui.text_edit_singleline(&mut self.step_decreasing_trailing_distribution_interval_amount_input);
=======
                                    ui.horizontal(|ui| {
                                        ui.label("        - Min Amount (n):");
                                        ui.text_edit_singleline(&mut self.random_min_input);
                                    });
                                    ui.horizontal(|ui| {
                                        ui.label("        - Max Amount (n):");
                                        ui.text_edit_singleline(&mut self.random_max_input);
                                    });
                                }

                                DistributionFunctionUI::StepDecreasingAmount => {
                                    ui.horizontal(|ui| {
                                        ui.label("        - Step Count (u64):");
                                        ui.text_edit_singleline(&mut self.step_count_input);
                                    });
                                    ui.horizontal(|ui| {
                                        ui.label("        - Decrease per Interval Numerator:");
                                        ui.text_edit_singleline(&mut self.decrease_per_interval_numerator_input);
                                    });
                                    ui.horizontal(|ui| {
                                        ui.label("        - Decrease per Interval Denominator:");
                                        ui.text_edit_singleline(&mut self.decrease_per_interval_denominator_input);
                                    });
                                    ui.horizontal(|ui| {
                                        ui.label("        - Start Period Offset (optional):");
                                        ui.text_edit_singleline(&mut self.step_decreasing_start_period_offset_input);
                                    });
                                    ui.horizontal(|ui| {
                                        ui.label("        - Initial Token Emission (n):");
                                        ui.text_edit_singleline(&mut self.step_decreasing_initial_emission_input);
                                    });
                                    ui.horizontal(|ui| {
                                        ui.label("        - Minimum Emission Value (optional):");
                                        ui.text_edit_singleline(&mut self.step_decreasing_min_value_input);
                                    });
                                    ui.horizontal(|ui| {
                                        ui.label("        - Maximum Interval Count (optional):");
                                        ui.text_edit_singleline(&mut self.step_decreasing_max_interval_count_input);
                                    });
                                    ui.horizontal(|ui| {
                                        ui.label("        - Trailing Distribution Interval Amount:");
                                        ui.text_edit_singleline(&mut self.step_decreasing_trailing_distribution_interval_amount_input);
                                    });
                                }

                                DistributionFunctionUI::Stepwise => {
                                    // Example: multiple steps (u64 block => some token amount).
                                    // Each element in `stepwise_steps` is (String, String) = (block, amount).
                                    // You can show them in a loop and let users edit each pair.
                                    let mut i = 0;
                                    while i < self.stepwise_steps.len() {
                                        let (mut block_str, mut amount_str) = self.stepwise_steps[i].clone();

                                        ui.horizontal(|ui| {
                                            ui.label(format!("        - Step #{}:", i));
                                            ui.label("Interval (u64):");
                                            ui.text_edit_singleline(&mut block_str);

                                            ui.label("Amount (n):");
                                            ui.text_edit_singleline(&mut amount_str);

                                            // If remove is clicked, remove the step at index i
                                            // and *do not* increment i, because the next element
                                            // now “shifts” into this index.
                                            if ui.button("Remove").clicked() {
                                                self.stepwise_steps.remove(i);
                                            } else {
                                                // Otherwise, update the vector with any edits and move to the next step
                                                self.stepwise_steps[i] = (block_str, amount_str);
                                                i += 1;
                                            }
                                        });
                                    }

                                    // A button to add new steps
                                    ui.horizontal(|ui| {
                                        ui.label("     ");
                                        if ui.button("Add Step").clicked() {
                                            self.stepwise_steps.push(("0".to_owned(), "0".to_owned()));
                                        }
                                    });
                                }

                                DistributionFunctionUI::Linear => {
                                    ui.horizontal(|ui| {
                                        ui.label("        - Slope Numerator (a, i64):");
                                        ui.text_edit_singleline(&mut self.linear_int_a_input);
                                    });
                                    ui.horizontal(|ui| {
                                        ui.label("        - Slope Divisor (d, i64):");
                                        ui.text_edit_singleline(&mut self.linear_int_d_input);
                                    });
                                    ui.horizontal(|ui| {
                                        ui.label("        - Start Step (s, i64):");
                                        ui.text_edit_singleline(&mut self.linear_int_start_step_input);
                                    });
                                    ui.horizontal(|ui| {
                                        ui.label("        - Starting Amount (b, i64):");
                                        ui.text_edit_singleline(&mut self.linear_int_starting_amount_input);
                                    });
                                    ui.horizontal(|ui| {
                                        ui.label("        - Minimum Emission Value (optional):");
                                        ui.text_edit_singleline(&mut self.linear_int_min_value_input);
                                    });
                                    ui.horizontal(|ui| {
                                        ui.label("        - Maximum Emission Value (optional):");
                                        ui.text_edit_singleline(&mut self.linear_int_max_value_input);
                                    });
                                }

                                DistributionFunctionUI::Polynomial => {
                                    ui.horizontal(|ui| {
                                        ui.label("        - Scaling Factor (a, i64):");
                                        ui.text_edit_singleline(&mut self.poly_int_a_input);
                                    });
                                    ui.horizontal(|ui| {
                                        ui.label("        - Exponent Numerator (m, i64):");
                                        ui.text_edit_singleline(&mut self.poly_int_m_input);
                                    });
                                    ui.horizontal(|ui| {
                                        ui.label("        - Exponent Denominator (n, i64):");
                                        ui.text_edit_singleline(&mut self.poly_int_n_input);
                                    });
                                    ui.horizontal(|ui| {
                                        ui.label("        - Divisor (d, i64):");
                                        ui.text_edit_singleline(&mut self.poly_int_d_input);
                                    });
                                    ui.horizontal(|ui| {
                                        ui.label("        - Start Period Offset (s, i64):");
                                        ui.text_edit_singleline(&mut self.poly_int_s_input);
                                    });
                                    ui.horizontal(|ui| {
                                        ui.label("        - Offset (o, i64):");
                                        ui.text_edit_singleline(&mut self.poly_int_o_input);
                                    });
                                    ui.horizontal(|ui| {
                                        ui.label("        - Initial Token Emission (b, i64):");
                                        ui.text_edit_singleline(&mut self.poly_int_b_input);
                                    });
                                    ui.horizontal(|ui| {
                                        ui.label("        - Minimum Emission Value (optional):");
                                        ui.text_edit_singleline(&mut self.poly_int_min_value_input);
                                    });
                                    ui.horizontal(|ui| {
                                        ui.label("        - Maximum Emission Value (optional):");
                                        ui.text_edit_singleline(&mut self.poly_int_max_value_input);
                                    });
                                }

                                DistributionFunctionUI::Exponential => {
                                    ui.horizontal(|ui| {
                                        ui.label("        - Scaling Factor (a, i64):");
                                        ui.text_edit_singleline(&mut self.exp_a_input);
                                    });
                                    ui.horizontal(|ui| {
                                        ui.label("        - Exponent Rate (m, i64):");
                                        ui.text_edit_singleline(&mut self.exp_m_input);
                                    });
                                    ui.horizontal(|ui| {
                                        ui.label("        - Exponent Rate (n, i64):");
                                        ui.text_edit_singleline(&mut self.exp_n_input);
                                    });
                                    ui.horizontal(|ui| {
                                        ui.label("        - Divisor (d, i64):");
                                        ui.text_edit_singleline(&mut self.exp_d_input);
                                    });
                                    ui.horizontal(|ui| {
                                        ui.label("        - Start Period Offset (s, i64):");
                                        ui.text_edit_singleline(&mut self.exp_s_input);
                                    });
                                    ui.horizontal(|ui| {
                                        ui.label("        - Offset (o, i64):");
                                        ui.text_edit_singleline(&mut self.exp_o_input);
                                    });
                                    ui.horizontal(|ui| {
                                        ui.label("        - Offset (c, i64):");
                                        ui.text_edit_singleline(&mut self.exp_b_input);
                                    });
                                    ui.horizontal(|ui| {
                                        ui.label("        - Minimum Emission Value (optional):");
                                        ui.text_edit_singleline(&mut self.exp_min_value_input);
                                    });
                                    ui.horizontal(|ui| {
                                        ui.label("        - Maximum Emission Value (optional):");
                                        ui.text_edit_singleline(&mut self.exp_max_value_input);
                                    });
                                }

                                DistributionFunctionUI::Logarithmic => {
                                    ui.horizontal(|ui| {
                                        ui.label("        - Scaling Factor (a, i64):");
                                        ui.text_edit_singleline(&mut self.log_a_input);
                                    });
                                    ui.horizontal(|ui| {
                                        ui.label("        - Divisor (d, i64):");
                                        ui.text_edit_singleline(&mut self.log_d_input);
                                    });
                                    ui.horizontal(|ui| {
                                        ui.label("        - Exponent Numerator (m, i64):");
                                        ui.text_edit_singleline(&mut self.log_m_input);
                                    });
                                    ui.horizontal(|ui| {
                                        ui.label("        - Exponent Denominator (n, i64):");
                                        ui.text_edit_singleline(&mut self.log_n_input);
                                    });
                                    ui.horizontal(|ui| {
                                        ui.label("        - Start Period Offset (s, i64):");
                                        ui.text_edit_singleline(&mut self.log_s_input);
                                    });
                                    ui.horizontal(|ui| {
                                        ui.label("        - Offset (o, i64):");
                                        ui.text_edit_singleline(&mut self.log_o_input);
                                    });
                                    ui.horizontal(|ui| {
                                        ui.label("        - Initial Token Emission (b, i64):");
                                        ui.text_edit_singleline(&mut self.log_b_input);
                                    });
                                    ui.horizontal(|ui| {
                                        ui.label("        - Minimum Emission Value (optional):");
                                        ui.text_edit_singleline(&mut self.log_min_value_input);
                                    });
                                    ui.horizontal(|ui| {
                                        ui.label("        - Maximum Emission Value (optional):");
                                        ui.text_edit_singleline(&mut self.log_max_value_input);
>>>>>>> 7eecc8a8
                                    });
                                }

                                DistributionFunctionUI::InvertedLogarithmic => {
                                    ui.horizontal(|ui| {
                                        ui.label("        - Scaling Factor (a, i64):");
                                        ui.text_edit_singleline(&mut self.inv_log_a_input);
                                    });
                                    ui.horizontal(|ui| {
                                        ui.label("        - Divisor (d, i64):");
                                        ui.text_edit_singleline(&mut self.inv_log_d_input);
                                    });
                                    ui.horizontal(|ui| {
                                        ui.label("        - Exponent Numerator (m, i64):");
                                        ui.text_edit_singleline(&mut self.inv_log_m_input);
                                    });
                                    ui.horizontal(|ui| {
                                        ui.label("        - Exponent Denominator (n, i64):");
                                        ui.text_edit_singleline(&mut self.inv_log_n_input);
                                    });
                                    ui.horizontal(|ui| {
                                        ui.label("        - Start Period Offset (s, i64):");
                                        ui.text_edit_singleline(&mut self.inv_log_s_input);
                                    });
                                    ui.horizontal(|ui| {
                                        ui.label("        - Offset (o, i64):");
                                        ui.text_edit_singleline(&mut self.inv_log_o_input);
                                    });
                                    ui.horizontal(|ui| {
                                        ui.label("        - Initial Token Emission (b, i64):");
                                        ui.text_edit_singleline(&mut self.inv_log_b_input);
                                    });
                                    ui.horizontal(|ui| {
                                        ui.label("        - Minimum Emission Value (optional):");
                                        ui.text_edit_singleline(&mut self.inv_log_min_value_input);
                                    });
                                    ui.horizontal(|ui| {
                                        ui.label("        - Maximum Emission Value (optional):");
                                        ui.text_edit_singleline(&mut self.inv_log_max_value_input);
                                    });
                                }

                                DistributionFunctionUI::Linear => {
                                    ui.horizontal(|ui| {
                                        ui.label("        - Slope Numerator (a, i64):");
                                        ui.text_edit_singleline(&mut self.linear_int_a_input);
                                    });
                                    ui.horizontal(|ui| {
                                        ui.label("        - Slope Divisor (d, i64):");
                                        ui.text_edit_singleline(&mut self.linear_int_d_input);
                                    });
                                    ui.horizontal(|ui| {
                                        ui.label("        - Start Step (s, i64):");
                                        ui.text_edit_singleline(&mut self.linear_int_start_step_input);
                                    });
                                    ui.horizontal(|ui| {
                                        ui.label("        - Starting Amount (b, i64):");
                                        ui.text_edit_singleline(&mut self.linear_int_starting_amount_input);
                                    });
                                    ui.horizontal(|ui| {
                                        ui.label("        - Minimum Emission Value (optional):");
                                        ui.text_edit_singleline(&mut self.linear_int_min_value_input);
                                    });
                                    ui.horizontal(|ui| {
                                        ui.label("        - Maximum Emission Value (optional):");
                                        ui.text_edit_singleline(&mut self.linear_int_max_value_input);
                                    });
                                }

                                DistributionFunctionUI::Polynomial => {
                                    ui.horizontal(|ui| {
                                        ui.label("        - Scaling Factor (a, i64):");
                                        ui.text_edit_singleline(&mut self.poly_int_a_input);
                                    });
                                    ui.horizontal(|ui| {
                                        ui.label("        - Exponent Numerator (m, i64):");
                                        ui.text_edit_singleline(&mut self.poly_int_m_input);
                                    });
                                    ui.horizontal(|ui| {
                                        ui.label("        - Exponent Denominator (n, i64):");
                                        ui.text_edit_singleline(&mut self.poly_int_n_input);
                                    });
                                    ui.horizontal(|ui| {
                                        ui.label("        - Divisor (d, i64):");
                                        ui.text_edit_singleline(&mut self.poly_int_d_input);
                                    });
                                    ui.horizontal(|ui| {
                                        ui.label("        - Start Period Offset (s, i64):");
                                        ui.text_edit_singleline(&mut self.poly_int_s_input);
                                    });
                                    ui.horizontal(|ui| {
                                        ui.label("        - Offset (o, i64):");
                                        ui.text_edit_singleline(&mut self.poly_int_o_input);
                                    });
                                    ui.horizontal(|ui| {
                                        ui.label("        - Initial Token Emission (b, i64):");
                                        ui.text_edit_singleline(&mut self.poly_int_b_input);
                                    });
                                    ui.horizontal(|ui| {
                                        ui.label("        - Minimum Emission Value (optional):");
                                        ui.text_edit_singleline(&mut self.poly_int_min_value_input);
                                    });
                                    ui.horizontal(|ui| {
                                        ui.label("        - Maximum Emission Value (optional):");
                                        ui.text_edit_singleline(&mut self.poly_int_max_value_input);
                                    });
                                }

                                DistributionFunctionUI::Exponential => {
                                    ui.horizontal(|ui| {
                                        ui.label("        - Scaling Factor (a, { 0 < a ≤ 256) }):");
                                        ui.text_edit_singleline(&mut self.exp_a_input);
                                    });
                                    ui.horizontal(|ui| {
                                        ui.label("        - Exponent Rate (m, { -8 ≤ m ≤ 8 ; m ≠ 0 }):");
                                        ui.text_edit_singleline(&mut self.exp_m_input);
                                    });
                                    ui.horizontal(|ui| {
                                        ui.label("        - Exponent Rate (n, 0 < a ≤ 32):");
                                        ui.text_edit_singleline(&mut self.exp_n_input);
                                    });
                                    ui.horizontal(|ui| {
                                        ui.label("        - Divisor (d, {u64 ; d ≠ 0 }):");
                                        ui.text_edit_singleline(&mut self.exp_d_input);
                                    });
                                    ui.horizontal(|ui| {
                                        ui.label("        - Start Period Offset (s, i64):");
                                        ui.text_edit_singleline(&mut self.exp_s_input);
                                    });
                                    ui.horizontal(|ui| {
                                        ui.label("        - Offset (o, i64):");
                                        ui.text_edit_singleline(&mut self.exp_o_input);
                                    });
                                    ui.horizontal(|ui| {
                                        ui.label("        - Offset (b, i64):");
                                        ui.text_edit_singleline(&mut self.exp_b_input);
                                    });
                                    ui.horizontal(|ui| {
                                        ui.label("        - Minimum Emission Value (optional):");
                                        ui.text_edit_singleline(&mut self.exp_min_value_input);
                                    });
                                    ui.horizontal(|ui| {
                                        ui.label("        - Maximum Emission Value (optional):");
                                        ui.text_edit_singleline(&mut self.exp_max_value_input);
                                    });
                                }

                                DistributionFunctionUI::Logarithmic => {
                                    ui.horizontal(|ui| {
                                        ui.label("        - Scaling Factor (a, i64):");
                                        ui.text_edit_singleline(&mut self.log_a_input);
                                    });
                                    ui.horizontal(|ui| {
                                        ui.label("        - Divisor (d, i64):");
                                        ui.text_edit_singleline(&mut self.log_d_input);
                                    });
                                    ui.horizontal(|ui| {
                                        ui.label("        - Exponent Numerator (m, i64):");
                                        ui.text_edit_singleline(&mut self.log_m_input);
                                    });
                                    ui.horizontal(|ui| {
                                        ui.label("        - Exponent Denominator (n, i64):");
                                        ui.text_edit_singleline(&mut self.log_n_input);
                                    });
                                    ui.horizontal(|ui| {
                                        ui.label("        - Start Period Offset (s, i64):");
                                        ui.text_edit_singleline(&mut self.log_s_input);
                                    });
                                    ui.horizontal(|ui| {
                                        ui.label("        - Offset (o, i64):");
                                        ui.text_edit_singleline(&mut self.log_o_input);
                                    });
                                    ui.horizontal(|ui| {
                                        ui.label("        - Initial Token Emission (b, i64):");
                                        ui.text_edit_singleline(&mut self.log_b_input);
                                    });
                                    ui.horizontal(|ui| {
                                        ui.label("        - Minimum Emission Value (optional):");
                                        ui.text_edit_singleline(&mut self.log_min_value_input);
                                    });
                                    ui.horizontal(|ui| {
                                        ui.label("        - Maximum Emission Value (optional):");
                                        ui.text_edit_singleline(&mut self.log_max_value_input);
                                    });
                                }

                                DistributionFunctionUI::InvertedLogarithmic => {
                                    ui.horizontal(|ui| {
                                        ui.label("        - Scaling Factor (a, i64):");
                                        ui.text_edit_singleline(&mut self.inv_log_a_input);
                                    });
                                    ui.horizontal(|ui| {
                                        ui.label("        - Divisor (d, i64):");
                                        ui.text_edit_singleline(&mut self.inv_log_d_input);
                                    });
                                    ui.horizontal(|ui| {
                                        ui.label("        - Exponent Numerator (m, i64):");
                                        ui.text_edit_singleline(&mut self.inv_log_m_input);
                                    });
                                    ui.horizontal(|ui| {
                                        ui.label("        - Exponent Denominator (n, i64):");
                                        ui.text_edit_singleline(&mut self.inv_log_n_input);
                                    });
                                    ui.horizontal(|ui| {
                                        ui.label("        - Start Period Offset (s, i64):");
                                        ui.text_edit_singleline(&mut self.inv_log_s_input);
                                    });
                                    ui.horizontal(|ui| {
                                        ui.label("        - Offset (o, i64):");
                                        ui.text_edit_singleline(&mut self.inv_log_o_input);
                                    });
                                    ui.horizontal(|ui| {
                                        ui.label("        - Initial Token Emission (b, i64):");
                                        ui.text_edit_singleline(&mut self.inv_log_b_input);
                                    });
                                    ui.horizontal(|ui| {
                                        ui.label("        - Minimum Emission Value (optional):");
                                        ui.text_edit_singleline(&mut self.inv_log_min_value_input);
                                    });
                                    ui.horizontal(|ui| {
                                        ui.label("        - Maximum Emission Value (optional):");
                                        ui.text_edit_singleline(&mut self.inv_log_max_value_input);
                                    });
                                }
                            }

                            ui.add_space(10.0);

                            // 4) Choose the distribution recipient
                            ui.horizontal(|ui| {
                                ui.label("     Recipient:");
                                egui::ComboBox::from_id_salt("perpetual_dist_recipient_selector")
                                    .selected_text(format!("{:?}", self.perpetual_dist_recipient))
                                    .show_ui(ui, |ui| {
                                        ui.selectable_value(
                                            &mut self.perpetual_dist_recipient,
                                            TokenDistributionRecipientUI::ContractOwner,
                                            "Contract Owner",
                                        );
                                        ui.selectable_value(
                                            &mut self.perpetual_dist_recipient,
                                            TokenDistributionRecipientUI::Identity,
                                            "Specific Identity",
                                        );
                                        ui.selectable_value(
                                            &mut self.perpetual_dist_recipient,
                                            TokenDistributionRecipientUI::EvonodesByParticipation,
                                            "Evonodes",
                                        );
                                    });

                                // If user selected Identity or Group, show extra text edit
                                match &mut self.perpetual_dist_recipient {
                                    TokenDistributionRecipientUI::Identity => {
                                        if self.perpetual_dist_recipient_identity_input.is_none() {
                                            self.perpetual_dist_recipient_identity_input = Some(String::new());
                                        }
                                        if let Some(ref mut id) = self.perpetual_dist_recipient_identity_input {
                                            ui.add(egui::TextEdit::singleline(id).hint_text("Enter base58 id"));
                                        }
                                    }
                                    _ => {}
                                }
                            });

                            ui.add_space(10.0);

                            ui.horizontal(|ui| {
                                ui.label(" ");
                                self.perpetual_distribution_rules.render_control_change_rules_ui(ui, "Perpetual Distribution Rules");
                            });

                            ui.add_space(5.0);
                        } else {
                            self.perpetual_dist_type = PerpetualDistributionIntervalTypeUI::None;
                        }

                        ui.separator();

                        // PRE-PROGRAMMED DISTRIBUTION
                        if ui
                            .checkbox(
                                &mut self.enable_pre_programmed_distribution,
                                "Enable Pre-Programmed Distribution",
                            )
                            .clicked()
                        {
                            // If user turns this on, you could clear the other distribution type
                            self.enable_perpetual_distribution = false;
                            self.perpetual_dist_type = PerpetualDistributionIntervalTypeUI::None;
                        };

                        if self.enable_pre_programmed_distribution {
                            ui.add_space(2.0);

                            let mut i = 0;
                            while i < self.pre_programmed_distributions.len() {
                                // Clone the current entry
                                let mut entry = self.pre_programmed_distributions[i].clone();

                                // Render row
                                ui.horizontal(|ui| {
                                    ui.label(format!("Timestamp #{}:", i + 1));

                                    // Replace text-edit timestamp with days/hours/minutes
                                    ui.add(
                                        egui::DragValue::new(&mut entry.days)
                                            .prefix("Days: ")
                                            .range(0..=3650),
                                    );
                                    ui.add(
                                        egui::DragValue::new(&mut entry.hours)
                                            .prefix("Hours: ")
                                            .range(0..=23),
                                    );
                                    ui.add(
                                        egui::DragValue::new(&mut entry.minutes)
                                            .prefix("Minutes: ")
                                            .range(0..=59),
                                    );

                                    ui.label("Identity:");
                                    ui.text_edit_singleline(&mut entry.identity_str);

                                    ui.label("Amount:");
                                    ui.text_edit_singleline(&mut entry.amount_str);

                                    // Remove button
                                    if ui.button("Remove").clicked() {
                                        self.pre_programmed_distributions.remove(i);
                                    } else {
                                        self.pre_programmed_distributions[i] = entry;
                                    }
                                });

                                i += 1;
                            }

                            ui.add_space(2.0);

                            // Add a button to insert a blank row
                            ui.horizontal(|ui| {
                                ui.label("   ");
                                if ui.button("Add New Distribution Entry").clicked() {
                                    self.pre_programmed_distributions.push(DistributionEntry::default());
                                }
                            });

                            ui.add_space(2.0);
                        }

                        ui.separator();

                        // NEW TOKENS DESTINATION IDENTITY
                        ui.checkbox(
                            &mut self.new_tokens_destination_identity_enabled,
                            "Use a default identity to receive newly minted tokens",
                        );
                        if self.new_tokens_destination_identity_enabled {
                            ui.add_space(2.0);

                            // Show text field for ID
                            ui.horizontal(|ui| {
                                ui.label("       Default Destination Identity (Base58):");
                                ui.text_edit_singleline(&mut self.new_tokens_destination_identity);
                            });

                            ui.horizontal(|ui| {
                                ui.label("   ");
                                self.new_tokens_destination_identity_rules.render_control_change_rules_ui(ui, "New Tokens Destination Identity Rules");
                            });
                        }

                        ui.separator();

                        // MINTING ALLOW CHOOSING DESTINATION
                        ui.checkbox(
                            &mut self.minting_allow_choosing_destination,
                            "Allow user to pick a destination identity on each mint",
                        );
                        if self.minting_allow_choosing_destination {
                            ui.horizontal(|ui| {
                                ui.label("   ");
                                self.minting_allow_choosing_destination_rules.render_control_change_rules_ui(ui, "Minting Allow Choosing Destination Rules");
                            });
                        }
                    });

                    ui.add_space(5.0);

                    ui.collapsing("Groups", |ui| {
                        ui.add_space(3.0);
                        ui.label("Define one or more groups for multi-party control of the contract.");
                        ui.add_space(2.0);

                        // Add main group selection input
                        ui.horizontal(|ui| {
                            ui.label("Main Control Group Position:");
                            ui.text_edit_singleline(&mut self.main_control_group_input);
                        });

                        ui.add_space(2.0);

                        // Draw each group in a loop
                        let mut i = 0;
                        while i < self.groups_ui.len() {
                            // We’ll clone it so we can safely mutate it
                            let mut group_ui = self.groups_ui[i].clone();

                            // Create a collapsible for the group: “Group #i”
                            // or use the group_position_str to label it
                            egui::collapsing_header::CollapsingState::load_with_default_open(
                                ui.ctx(),
                                format!("group_header_{}", i).into(),
                                true,
                            )
                            .show_header(ui, |ui| {
                                ui.label(format!("Group {}", group_ui.group_position_str));
                            })
                            .body(|ui| {
                                ui.add_space(3.0);

                                ui.horizontal(|ui| {
                                    ui.label("Group Position (u16):");
                                    ui.text_edit_singleline(&mut group_ui.group_position_str);
                                });

                                ui.horizontal(|ui| {
                                    ui.label("Required Power:");
                                    ui.text_edit_singleline(&mut group_ui.required_power_str);
                                });

                                ui.label("Members:");
                                ui.add_space(3.0);

                                let mut j = 0;
                                while j < group_ui.members.len() {
                                    let mut member = group_ui.members[j].clone();

                                    ui.horizontal(|ui| {
                                        ui.label(format!("Member {}:", j + 1));

                                        ui.label("Identity (base58):");
                                        ui.text_edit_singleline(&mut member.identity_str);

                                        ui.label("Power (u32):");
                                        ui.text_edit_singleline(&mut member.power_str);

                                        if ui.button("Remove Member").clicked() {
                                            group_ui.members.remove(j);
                                            return; // return so we skip the assignment at the end
                                        } else {
                                            // Only assign back if we didn’t remove
                                            group_ui.members[j] = member;
                                        }
                                    });

                                    j += 1;
                                }

                                ui.add_space(3.0);
                                if ui.button("Add Member").clicked() {
                                    group_ui.members.push(GroupMemberUI {
                                        identity_str: "".to_owned(),
                                        power_str: "1".to_owned(),
                                    });
                                }

                                ui.add_space(3.0);

                                // A remove button for the entire group
                                if ui.button("Remove This Group").clicked() {
                                    self.groups_ui.remove(i);
                                    return;
                                } else {
                                    self.groups_ui[i] = group_ui;
                                }
                            });

                            i += 1;
                        }

                        ui.add_space(5.0);
                        if ui.button("Add New Group").clicked() {
                            self.groups_ui.push(GroupConfigUI {
                                group_position_str: (self.groups_ui.len() as u16).to_string(),
                                required_power_str: "1".to_owned(),
                                members: vec![],
                            });
                        }
                    });

                    // 6) "Register Token Contract" button
                    ui.add_space(10.0);
                    let mut new_style = (**ui.style()).clone();
                    new_style.spacing.button_padding = egui::vec2(10.0, 5.0);
                    ui.set_style(new_style);
                    ui.horizontal(|ui| {
                        let register_button =
                            egui::Button::new(RichText::new("Register Token Contract").color(Color32::WHITE))
                                .fill(Color32::from_rgb(0, 128, 255))
                                .frame(true)
                                .rounding(3.0);
                        if ui.add(register_button).clicked() {
                            match self.parse_token_build_args() {
                                Ok(args) => {
                                    // If success, show the "confirmation popup"
                                    // Or skip the popup entirely and dispatch tasks right now
                                    self.cached_build_args = Some(args);
                                    self.token_creator_error_message = None;
                                    self.show_token_creator_confirmation_popup = true;
                                },
                                Err(err) => {
                                    self.token_creator_error_message = Some(err);
                                }
                            }
                        }
                        let view_json_button = egui::Button::new(RichText::new("View JSON").color(Color32::WHITE))
                            .fill(Color32::from_rgb(0, 128, 255))
                            .frame(true)
                            .rounding(3.0);
                        if ui.add(view_json_button).clicked() {
                            match self.parse_token_build_args() {
                                Ok(args) => {
                                    // We have the parsed token creation arguments
                                    // We can now call build_data_contract_v1_with_one_token using `args`
                                    self.cached_build_args = Some(args.clone());
                                    let data_contract = match self.app_context.build_data_contract_v1_with_one_token(
                                        args.identity_id,
                                        args.token_name,
                                        args.should_capitalize,
                                        args.decimals,
                                        args.base_supply,
                                        args.max_supply,
                                        args.start_paused,
                                        args.keeps_history,
                                        args.main_control_group,
                                        args.manual_minting_rules,
                                        args.manual_burning_rules,
                                        args.freeze_rules,
                                        args.unfreeze_rules,
                                        args.destroy_frozen_funds_rules,
                                        args.emergency_action_rules,
                                        args.max_supply_change_rules,
                                        args.conventions_change_rules,
                                        args.main_control_group_change_authorized,
                                        args.distribution_rules,
                                        args.groups,
                                    ) {
                                        Ok(dc) => dc,
                                        Err(e) => {
                                            self.token_creator_error_message = Some(format!("Error building contract V1: {e}"));
                                            return;
                                        }
                                    };

                                    let data_contract_json = data_contract.to_json(self.app_context.platform_version).expect("Expected to map contract to json");
                                    self.show_json_popup = true;
                                    self.json_popup_text = serde_json::to_string_pretty(&data_contract_json).expect("Expected to serialize json");
                                },
                                Err(err_msg) => {
                                    self.token_creator_error_message = Some(err_msg);
                                },
                            }
                        }
                    });
                });
        });

        // 7) If the user pressed "Register Token Contract," show a popup confirmation
        if self.show_token_creator_confirmation_popup {
            action |= self.render_token_creator_confirmation_popup(ui);
        }

        if self.show_json_popup {
            self.render_data_contract_json_popup(ui);
        }

        // 8) If we are waiting, show spinner / time elapsed
        if let TokenCreatorStatus::WaitingForResult(start_time) = self.token_creator_status {
            let now = chrono::Utc::now().timestamp() as u64;
            let elapsed = now - start_time;
            ui.add_space(10.0);
            ui.horizontal(|ui| {
                ui.label(format!(
                    "Registering token contract... elapsed {}s",
                    elapsed
                ));
                ui.add(egui::widgets::Spinner::default());
            });
        }

        // Show an error if we have one
        if let Some(err_msg) = &self.token_creator_error_message {
            ui.add_space(10.0);
            ui.colored_label(egui::Color32::RED, format!("{err_msg}"));
            ui.add_space(10.0);
        }

        action
    }

    /// Renders a popup window displaying the data contract JSON.
    pub fn render_data_contract_json_popup(&mut self, ui: &mut egui::Ui) {
        if self.show_json_popup {
            let mut is_open = true;
            egui::Window::new("Data Contract JSON")
                .collapsible(false)
                .resizable(true)
                .max_height(600.0)
                .max_width(800.0)
                .scroll(true)
                .open(&mut is_open)
                .show(ui.ctx(), |ui| {
                    // Display the JSON in a multiline text box
                    ui.add_space(4.0);
                    ui.label("Below is the data contract JSON:");
                    ui.add_space(4.0);

                    egui::Resize::default()
                        .id_salt("json_resize_area_for_contract")
                        .default_size([750.0, 550.0])
                        .max_height(ui.available_height() - 50.0)
                        .max_width(ui.available_height() - 20.0)
                        .show(ui, |ui| {
                            egui::ScrollArea::vertical()
                                .auto_shrink([false; 2])
                                .show(ui, |ui| {
                                    ui.monospace(&mut self.json_popup_text);
                                });
                        });

                    ui.add_space(10.0);

                    // A button to close
                    if ui.button("Close").clicked() {
                        self.show_json_popup = false;
                    }
                });

            // If the user closed the window via the "x" in the corner
            // we should reflect that in `show_json_popup`.
            if !is_open {
                self.show_json_popup = false;
            }
        }
    }

    /// Shows a popup "Are you sure?" for creating the token contract
    fn render_token_creator_confirmation_popup(&mut self, ui: &mut egui::Ui) -> AppAction {
        let mut action = AppAction::None;
        let mut is_open = true;

        egui::Window::new("Confirm Token Contract Registration")
            .collapsible(false)
            .open(&mut is_open)
            .show(ui.ctx(), |ui| {
                ui.label(
                    "Are you sure you want to register a new token contract with these settings?\n",
                );
                let max_supply_display = if self.max_supply_input.len() == 0 {
                    "None".to_string()
                } else {
                    self.max_supply_input.clone()
                };
                ui.label(format!(
                    "Name: {}\nBase Supply: {}\nMax Supply: {}",
                    self.token_name_input, self.base_supply_input, max_supply_display,
                ));

                ui.add_space(10.0);

                // Confirm
                if ui.button("Confirm").clicked() {
                    let args = match &self.cached_build_args {
                        Some(args) => args.clone(),
                        None => {
                            // fallback if we didn't store them
                            match self.parse_token_build_args() {
                                Ok(a) => a,
                                Err(err) => {
                                    self.token_creator_error_message = Some(err);
                                    self.show_token_creator_confirmation_popup = false;
                                    action = AppAction::None;
                                    return;
                                }
                            }
                        }
                    };

                    // Now create your tasks
                    let tasks = vec![
                        BackendTask::TokenTask(TokenTask::RegisterTokenContract {
                            identity: self.selected_identity.clone().unwrap(),
                            signing_key: self.selected_key.clone().unwrap(),

                            token_name: args.token_name,
                            should_capitalize: args.should_capitalize,
                            decimals: args.decimals,
                            base_supply: args.base_supply,
                            max_supply: args.max_supply,
                            start_paused: args.start_paused,
                            keeps_history: args.keeps_history,
                            main_control_group: args.main_control_group,

                            manual_minting_rules: args.manual_minting_rules,
                            manual_burning_rules: args.manual_burning_rules,
                            freeze_rules: args.freeze_rules,
                            unfreeze_rules: args.unfreeze_rules,
                            destroy_frozen_funds_rules: args.destroy_frozen_funds_rules,
                            emergency_action_rules: args.emergency_action_rules,
                            max_supply_change_rules: args.max_supply_change_rules,
                            conventions_change_rules: args.conventions_change_rules,
                            main_control_group_change_authorized: args
                                .main_control_group_change_authorized,
                            distribution_rules: args.distribution_rules,
                            groups: args.groups,
                        }),
                        BackendTask::TokenTask(TokenTask::QueryMyTokenBalances),
                    ];

                    action = AppAction::BackendTasks(tasks, BackendTasksExecutionMode::Sequential);
                    self.show_token_creator_confirmation_popup = false;
                    let now = Utc::now().timestamp() as u64;
                    self.token_creator_status = TokenCreatorStatus::WaitingForResult(now);
                }

                // Cancel
                if ui.button("Cancel").clicked() {
                    self.show_token_creator_confirmation_popup = false;
                    action = AppAction::None;
                }
            });

        if !is_open {
            self.show_token_creator_confirmation_popup = false;
        }

        action
    }

    /// Once the contract creation is done (status=Complete),
    /// render a simple "Success" screen
    fn render_token_creator_success_screen(&mut self, ui: &mut egui::Ui) {
        ui.vertical_centered(|ui| {
            ui.add_space(50.0);
            ui.heading("Token Contract Created Successfully! 🎉");
            ui.add_space(10.0);
            if ui.button("Back").clicked() {
                self.reset_token_creator();
            }
        });
    }

    /// Gathers user input and produces the arguments needed by
    /// `build_data_contract_v1_with_one_token`.
    /// Returns Err(error_msg) on invalid input.
    pub fn parse_token_build_args(&mut self) -> Result<TokenBuildArgs, String> {
        // 1) We must have a selected identity
        let identity = self
            .selected_identity
            .clone()
            .ok_or_else(|| "Please select an identity".to_string())?;
        let identity_id = identity.identity.id().clone();

        // 2) Basic fields
        if self.token_name_input.is_empty() {
            return Err("Please enter a token name".to_string());
        }
        let token_name = self.token_name_input.clone();

        let decimals = self.decimals_input.parse::<u16>().unwrap_or(8);
        let base_supply = self.base_supply_input.parse::<u64>().unwrap_or(1000000);
        let max_supply = if self.max_supply_input.is_empty() {
            None
        } else {
            // If parse fails, error out
            Some(
                self.max_supply_input
                    .parse::<u64>()
                    .map_err(|_| "Invalid Max Supply".to_string())?,
            )
        };

        let start_paused = self.start_as_paused_input;
        let keeps_history = self.token_keeps_history;

        let main_control_group = if self.main_control_group_input.is_empty() {
            None
        } else {
            Some(
                self.main_control_group_input
                    .parse::<u16>()
                    .map_err(|_| "Invalid main control group".to_string())?,
            )
        };

        // 3) Convert your ActionChangeControlUI fields to real rules
        // (or do the manual parse for each if needed)
        let manual_minting_rules = self
            .manual_minting_rules
            .to_change_control_rules("Manual Mint")?;
        let manual_burning_rules = self
            .manual_burning_rules
            .to_change_control_rules("Manual Burn")?;
        let freeze_rules = self.freeze_rules.to_change_control_rules("Freeze")?;
        let unfreeze_rules = self.unfreeze_rules.to_change_control_rules("Unfreeze")?;
        let destroy_frozen_funds_rules = self
            .destroy_frozen_funds_rules
            .to_change_control_rules("Destroy Frozen Funds")?;
        let emergency_action_rules = self
            .emergency_action_rules
            .to_change_control_rules("Emergency Action")?;
        let max_supply_change_rules = self
            .max_supply_change_rules
            .to_change_control_rules("Max Supply Change")?;
        let conventions_change_rules = self
            .conventions_change_rules
            .to_change_control_rules("Conventions Change")?;

        // The main_control_group_change_authorized is done manually in your code,
        // parse identity or group if needed. Reuse your existing logic:
        let main_control_group_change_authorized =
            self.parse_main_control_group_change_authorized()?;

        // 4) Distribution data (perpetual & pre_programmed)
        let distribution_rules = self.build_distribution_rules()?;

        // 5) Groups
        let groups = self.parse_groups()?;

        // 6) Put it all in a struct
        Ok(TokenBuildArgs {
            identity_id,
            token_name,
            should_capitalize: self.should_capitalize_input,
            decimals,
            base_supply,
            max_supply,
            start_paused,
            keeps_history,
            main_control_group,

            manual_minting_rules,
            manual_burning_rules,
            freeze_rules,
            unfreeze_rules,
            destroy_frozen_funds_rules,
            emergency_action_rules,
            max_supply_change_rules,
            conventions_change_rules,
            main_control_group_change_authorized,

            distribution_rules: TokenDistributionRules::V0(distribution_rules),
            groups,
        })
    }

    /// Example of pulling out the logic to parse main_control_group_change_authorized
    fn parse_main_control_group_change_authorized(
        &mut self,
    ) -> Result<AuthorizedActionTakers, String> {
        match &mut self.authorized_main_control_group_change {
            AuthorizedActionTakers::Identity(_) => {
                if let Some(ref id_str) = self.main_control_group_change_authorized_identity {
                    if let Ok(id) = Identifier::from_string(id_str, Encoding::Base58) {
                        Ok(AuthorizedActionTakers::Identity(id))
                    } else {
                        Err("Invalid base58 identifier for main control group change authorized identity".to_owned())
                    }
                } else {
                    Ok(AuthorizedActionTakers::Identity(Identifier::default()))
                }
            }
            AuthorizedActionTakers::Group(_) => {
                if let Some(ref group_str) = self.main_control_group_change_authorized_group {
                    if let Ok(g) = group_str.parse::<u16>() {
                        Ok(AuthorizedActionTakers::Group(g))
                    } else {
                        Err("Invalid group contract position for main control group".to_owned())
                    }
                } else {
                    Ok(AuthorizedActionTakers::Group(0))
                }
            }
            other => {
                // For ContractOwner or NoOne, just return them as-is
                Ok(other.clone())
            }
        }
    }

    fn build_distribution_rules(&mut self) -> Result<TokenDistributionRulesV0, String> {
        // 1) Validate distribution input, parse numeric fields, etc.
        let distribution_function = match self.perpetual_dist_function {
            DistributionFunctionUI::FixedAmount => DistributionFunction::FixedAmount {
                amount: self.fixed_amount_input.parse::<u64>().unwrap_or(0),
            },
            DistributionFunctionUI::Random => DistributionFunction::Random {
                min: self.random_min_input.parse::<u64>().unwrap_or(0),
                max: self.random_max_input.parse::<u64>().unwrap_or(0),
            },
            DistributionFunctionUI::StepDecreasingAmount => {
                DistributionFunction::StepDecreasingAmount {
                    step_count: self.step_count_input.parse::<u32>().unwrap_or(0),
                    decrease_per_interval_numerator: self
                        .decrease_per_interval_numerator_input
                        .parse::<u16>()
                        .unwrap_or(0),
                    decrease_per_interval_denominator: self
                        .decrease_per_interval_denominator_input
                        .parse::<u16>()
                        .unwrap_or(0),
<<<<<<< HEAD
                    start_decreasing_offset: if self
                        .step_decreasing_start_period_offset_input
                        .is_empty()
                    {
                        None
                    } else {
                        match self
                            .step_decreasing_start_period_offset_input
                            .parse::<u64>()
                        {
                            Ok(0) => None,
                            Ok(v) => Some(v),
                            Err(_) => {
                                return Err("Invalid start decreasing offset for StepDecreasingAmount distribution. Put 0 for None.".to_string());
                            }
=======
                    start_decreasing_offset: match self
                        .step_decreasing_start_period_offset_input
                        .parse::<u64>()
                    {
                        Ok(0) => None,
                        Ok(v) => Some(v),
                        Err(_) => {
                            return Err("Invalid start decreasing offset for StepDecreasingAmount distribution. Put 0 for None.".to_string());
>>>>>>> 7eecc8a8
                        }
                    },
                    distribution_start_amount: self
                        .step_decreasing_initial_emission_input
                        .parse::<u64>()
                        .unwrap_or(0),
<<<<<<< HEAD
                    min_value: if self.step_decreasing_start_period_offset_input.is_empty() {
                        None
                    } else {
                        match self.step_decreasing_min_value_input.parse::<u64>() {
                            Ok(0) => None,
                            Ok(v) => Some(v),
                            Err(_) => {
                                return Err(
                                    "Invalid min value for StepDecreasingAmount distribution. Put 0 for None."
                                        .to_string(),
                                );
                            }
                        }
                    },
                    max_interval_count: if self.step_decreasing_start_period_offset_input.is_empty()
                    {
                        None
                    } else {
                        match self.step_decreasing_max_interval_count_input.parse::<u16>() {
                            Ok(0) => None,
                            Ok(v) => Some(v),
                            Err(_) => {
                                return Err(
                                    "Invalid max interval count for StepDecreasingAmount distribution. Put 0 for None."
                                        .to_string(),
                                );
                            }
=======
                    min_value: match self.step_decreasing_min_value_input.parse::<u64>() {
                        Ok(0) => None,
                        Ok(v) => Some(v),
                        Err(_) => {
                            return Err(
                                "Invalid min value for StepDecreasingAmount distribution. Put 0 for None."
                                    .to_string(),
                            );
                        }
                    },
                    max_interval_count: match self
                        .step_decreasing_max_interval_count_input
                        .parse::<u16>()
                    {
                        Ok(0) => None,
                        Ok(v) => Some(v),
                        Err(_) => {
                            return Err(
                                "Invalid max interval count for StepDecreasingAmount distribution. Put 0 for None."
                                    .to_string(),
                            );
>>>>>>> 7eecc8a8
                        }
                    },
                    trailing_distribution_interval_amount: self
                        .step_decreasing_trailing_distribution_interval_amount_input
                        .parse::<u64>()
                        .unwrap_or(0),
                }
            }
            DistributionFunctionUI::Stepwise => {
                let steps: BTreeMap<u64, TokenAmount> = self
                    .stepwise_steps
                    .iter()
                    .map(|(k, v)| (k.parse::<u64>().unwrap_or(0), v.parse::<u64>().unwrap_or(0)))
                    .collect();
                DistributionFunction::Stepwise(steps)
            }
            DistributionFunctionUI::Linear => DistributionFunction::Linear {
                a: self.linear_int_a_input.parse::<i64>().unwrap_or(0),
                d: self.linear_int_d_input.parse::<u64>().unwrap_or(0),
                start_step: Some(self.linear_int_start_step_input.parse::<u64>().unwrap_or(0)),
                starting_amount: self
                    .linear_int_starting_amount_input
                    .parse::<u64>()
                    .unwrap_or(0),
                min_value: Some(self.linear_int_min_value_input.parse::<u64>().unwrap_or(0)),
                max_value: Some(self.linear_int_max_value_input.parse::<u64>().unwrap_or(0)),
            },
            DistributionFunctionUI::Polynomial => DistributionFunction::Polynomial {
                a: self.poly_int_a_input.parse::<i64>().unwrap_or(0),
                m: self.poly_int_m_input.parse::<i64>().unwrap_or(0),
                n: self.poly_int_n_input.parse::<u64>().unwrap_or(0),
                d: self.poly_int_d_input.parse::<u64>().unwrap_or(0),
                start_moment: Some(self.poly_int_s_input.parse::<u64>().unwrap_or(0)),
                o: self.poly_int_o_input.parse::<i64>().unwrap_or(0),
                b: self.poly_int_b_input.parse::<u64>().unwrap_or(0),
                min_value: Some(self.poly_int_min_value_input.parse::<u64>().unwrap_or(0)),
                max_value: Some(self.poly_int_max_value_input.parse::<u64>().unwrap_or(0)),
            },
            DistributionFunctionUI::Exponential => DistributionFunction::Exponential {
                a: self.exp_a_input.parse::<u64>().unwrap_or(0),
                d: self.exp_d_input.parse::<u64>().unwrap_or(0),
                m: self.exp_m_input.parse::<i64>().unwrap_or(0),
                n: self.exp_n_input.parse::<u64>().unwrap_or(0),
                o: self.exp_o_input.parse::<i64>().unwrap_or(0),
                start_moment: Some(self.exp_s_input.parse::<u64>().unwrap_or(0)),
                b: self.exp_b_input.parse::<u64>().unwrap_or(0),
                min_value: Some(self.exp_min_value_input.parse::<u64>().unwrap_or(0)),
                max_value: Some(self.exp_max_value_input.parse::<u64>().unwrap_or(0)),
            },
            DistributionFunctionUI::Logarithmic => DistributionFunction::Logarithmic {
                a: self.log_a_input.parse::<i64>().unwrap_or(0),
                d: self.log_d_input.parse::<u64>().unwrap_or(0),
                m: self.log_m_input.parse::<u64>().unwrap_or(0),
                n: self.log_n_input.parse::<u64>().unwrap_or(0),
                start_moment: Some(self.log_s_input.parse::<u64>().unwrap_or(0)),
                o: self.log_o_input.parse::<i64>().unwrap_or(0),
                b: self.log_b_input.parse::<u64>().unwrap_or(0),
                min_value: Some(self.log_min_value_input.parse::<u64>().unwrap_or(0)),
                max_value: Some(self.log_max_value_input.parse::<u64>().unwrap_or(0)),
            },
            DistributionFunctionUI::InvertedLogarithmic => {
                DistributionFunction::InvertedLogarithmic {
                    a: self.inv_log_a_input.parse::<i64>().unwrap_or(0),
                    d: self.inv_log_d_input.parse::<u64>().unwrap_or(0),
                    m: self.inv_log_m_input.parse::<u64>().unwrap_or(0),
                    n: self.inv_log_n_input.parse::<u64>().unwrap_or(0),
                    start_moment: Some(self.inv_log_s_input.parse::<u64>().unwrap_or(0)),
                    o: self.inv_log_o_input.parse::<i64>().unwrap_or(0),
                    b: self.inv_log_b_input.parse::<u64>().unwrap_or(0),
                    min_value: Some(self.inv_log_min_value_input.parse::<u64>().unwrap_or(0)),
                    max_value: Some(self.inv_log_max_value_input.parse::<u64>().unwrap_or(0)),
                }
            }
        };
        let maybe_perpetual_distribution = if self.enable_perpetual_distribution {
            // Construct the `TokenPerpetualDistributionV0` from your selected type + function
            let dist_type = match self.perpetual_dist_type {
                PerpetualDistributionIntervalTypeUI::BlockBased => {
                    // parse interval, parse emission
                    // parse distribution function
                    RewardDistributionType::BlockBasedDistribution {
                        interval: self
                            .perpetual_dist_interval_input
                            .parse::<u64>()
                            .unwrap_or(0),
                        function: distribution_function,
                    }
                }
                PerpetualDistributionIntervalTypeUI::EpochBased => {
                    RewardDistributionType::EpochBasedDistribution {
                        interval: self
                            .perpetual_dist_interval_input
                            .parse::<u16>()
                            .unwrap_or(0),
                        function: distribution_function,
                    }
                }
                PerpetualDistributionIntervalTypeUI::TimeBased => {
                    RewardDistributionType::TimeBasedDistribution {
                        interval: self
                            .perpetual_dist_interval_input
                            .parse::<u64>()
                            .unwrap_or(0),
                        function: distribution_function,
                    }
                }
                _ => RewardDistributionType::BlockBasedDistribution {
                    interval: 0,
                    function: DistributionFunction::FixedAmount { amount: 0 },
                },
            };

            let recipient = match self.perpetual_dist_recipient {
                TokenDistributionRecipientUI::ContractOwner => {
                    TokenDistributionRecipient::ContractOwner
                }
                TokenDistributionRecipientUI::Identity => {
                    if let Some(id) = self.perpetual_dist_recipient_identity_input.as_ref() {
                        let id_res = Identifier::from_string(id, Encoding::Base58);
                        TokenDistributionRecipient::Identity(id_res.unwrap_or_default())
                    } else {
                        self.token_creator_error_message = Some(
                            "Invalid base58 identifier for perpetual distribution recipient"
                                .to_string(),
                        );
                        return Err(
                            "Invalid base58 identifier for perpetual distribution recipient"
                                .to_string(),
                        );
                    }
                }
                TokenDistributionRecipientUI::EvonodesByParticipation => {
                    TokenDistributionRecipient::EvonodesByParticipation
                }
            };

            Some(TokenPerpetualDistribution::V0(
                TokenPerpetualDistributionV0 {
                    distribution_type: dist_type,
                    distribution_recipient: recipient,
                },
            ))
        } else {
            None
        };

        // 2) Build the distribution rules structure
        let dist_rules_v0 = TokenDistributionRulesV0 {
            perpetual_distribution: maybe_perpetual_distribution,
            perpetual_distribution_rules: self
                .perpetual_distribution_rules
                .to_change_control_rules("Perpetual Distribution")
                .unwrap(),
            pre_programmed_distribution: if self.enable_pre_programmed_distribution {
                let distributions: BTreeMap<u64, BTreeMap<Identifier, u64>> =
                    match self.parse_pre_programmed_distributions() {
                        Ok(distributions) => distributions
                            .into_iter()
                            .map(|(k, v)| (k, std::iter::once(v).collect()))
                            .collect(),
                        Err(err) => {
                            self.token_creator_error_message = Some(err.clone());
                            return Err(err.to_string());
                        }
                    };

                Some(TokenPreProgrammedDistribution::V0(
                    TokenPreProgrammedDistributionV0 { distributions },
                ))
            } else {
                None
            },
            new_tokens_destination_identity: if self.new_tokens_destination_identity_enabled {
                Some(
                    Identifier::from_string(
                        &self.new_tokens_destination_identity,
                        Encoding::Base58,
                    )
                    .unwrap_or_default(),
                )
            } else {
                None
            },
            new_tokens_destination_identity_rules: self
                .new_tokens_destination_identity_rules
                .to_change_control_rules("New Tokens Destination Identity")
                .unwrap(),
            minting_allow_choosing_destination: self.minting_allow_choosing_destination,
            minting_allow_choosing_destination_rules: self
                .minting_allow_choosing_destination_rules
                .to_change_control_rules("Minting Allow Choosing Destination")
                .unwrap(),
            change_direct_purchase_pricing_rules: self
                .minting_allow_choosing_destination_rules // TODO!
                .to_change_control_rules("Change Direct Purchase Pricing")
                .unwrap(),
        };

        Ok(dist_rules_v0)
    }

    /// Attempts to parse the `pre_programmed_distributions` into a BTreeMap.
    /// Returns an error string if any row fails.
    pub fn parse_pre_programmed_distributions(
        &mut self,
    ) -> Result<BTreeMap<u64, (Identifier, u64)>, String> {
        let mut map = BTreeMap::new();

        let now = Utc::now();

        for (i, entry) in self.pre_programmed_distributions.iter().enumerate() {
            // Convert days/hours/minutes into a timestamp.
            let offset = Duration::days(entry.days as i64)
                + Duration::hours(entry.hours as i64)
                + Duration::minutes(entry.minutes as i64);
            let timestamp = (now + offset).timestamp_millis() as u64;

            // Parse identity
            let id =
                Identifier::from_string(&entry.identity_str, Encoding::Base58).map_err(|_| {
                    format!(
                        "Row {}: invalid base58 identity '{}'",
                        i + 1,
                        entry.identity_str
                    )
                })?;

            // Parse amount
            let amount = entry.amount_str.parse::<u64>().map_err(|_| {
                format!(
                    "Row {}: invalid distribution amount (expected u64). Got '{}'",
                    i + 1,
                    entry.amount_str
                )
            })?;

            // Insert into the map
            map.insert(timestamp, (id, amount));
        }
        Ok(map)
    }

    /// Attempt to parse all group UI data into a BTreeMap<u16, Group>.
    /// Returns an error if any row fails or duplicates a position, etc.
    pub fn parse_groups(&self) -> Result<BTreeMap<u16, Group>, String> {
        let mut map = BTreeMap::new();
        for (i, g) in self.groups_ui.iter().enumerate() {
            let (pos, group) = g
                .parse_into_group()
                .map_err(|e| format!("Error in Group #{}: {e}", i + 1))?;

            // Check for duplicates
            if map.contains_key(&pos) {
                return Err(format!(
                    "Duplicate group position {pos} in Group #{}",
                    i + 1
                ));
            }

            map.insert(pos, group);
        }
        Ok(map)
    }

    fn reset_token_creator(&mut self) {
        self.selected_identity = None;
        self.selected_key = None;
        self.token_creator_status = TokenCreatorStatus::NotStarted;
        self.token_name_input = "".to_string();
        self.decimals_input = "8".to_string();
        self.base_supply_input = "100000".to_string();
        self.max_supply_input = "".to_string();
        self.start_as_paused_input = false;
        self.should_capitalize_input = false;
        self.token_keeps_history = false;
        self.manual_minting_rules = ChangeControlRulesUI::default();
        self.manual_burning_rules = ChangeControlRulesUI::default();
        self.freeze_rules = ChangeControlRulesUI::default();
        self.unfreeze_rules = ChangeControlRulesUI::default();
        self.destroy_frozen_funds_rules = ChangeControlRulesUI::default();
        self.emergency_action_rules = ChangeControlRulesUI::default();
        self.max_supply_change_rules = ChangeControlRulesUI::default();
        self.conventions_change_rules = ChangeControlRulesUI::default();
        self.authorized_main_control_group_change = AuthorizedActionTakers::NoOne;
        self.main_control_group_change_authorized_identity = None;
        self.main_control_group_change_authorized_group = None;
        self.main_control_group_input = "".to_string();
        self.groups_ui = vec![];

        self.perpetual_dist_function = DistributionFunctionUI::FixedAmount;
        self.perpetual_dist_type = PerpetualDistributionIntervalTypeUI::None;
        self.perpetual_dist_interval_input = "".to_string();
        self.fixed_amount_input = "".to_string();
        self.random_min_input = "".to_string();
        self.random_max_input = "".to_string();
        self.step_count_input = "".to_string();
        self.decrease_per_interval_numerator_input = "".to_string();
        self.decrease_per_interval_denominator_input = "".to_string();
        self.step_decreasing_start_period_offset_input = "".to_string();
        self.step_decreasing_initial_emission_input = "".to_string();
        self.step_decreasing_min_value_input = "".to_string();
        self.step_decreasing_max_interval_count_input = "".to_string();
        self.step_decreasing_trailing_distribution_interval_amount_input = "".to_string();
        self.stepwise_steps = vec![(String::new(), String::new())];
        self.linear_int_a_input = "".to_string();
        self.linear_int_d_input = "".to_string();
        self.linear_int_start_step_input = "".to_string();
        self.linear_int_starting_amount_input = "".to_string();
        self.linear_int_min_value_input = "".to_string();
        self.linear_int_max_value_input = "".to_string();
        self.poly_int_a_input = "".to_string();
        self.poly_int_m_input = "".to_string();
        self.poly_int_n_input = "".to_string();
        self.poly_int_d_input = "".to_string();
        self.poly_int_s_input = "".to_string();
        self.poly_int_o_input = "".to_string();
        self.poly_int_b_input = "".to_string();
        self.poly_int_min_value_input = "".to_string();
        self.poly_int_max_value_input = "".to_string();
        self.exp_a_input = "".to_string();
        self.exp_m_input = "".to_string();
        self.exp_n_input = "".to_string();
        self.exp_d_input = "".to_string();
        self.exp_s_input = "".to_string();
        self.exp_o_input = "".to_string();
        self.exp_b_input = "".to_string();
        self.exp_min_value_input = "".to_string();
        self.exp_max_value_input = "".to_string();
        self.log_a_input = "".to_string();
        self.log_d_input = "".to_string();
        self.log_m_input = "".to_string();
        self.log_n_input = "".to_string();
        self.log_s_input = "".to_string();
        self.log_o_input = "".to_string();
        self.log_b_input = "".to_string();
        self.log_min_value_input = "".to_string();
        self.log_max_value_input = "".to_string();
        self.inv_log_a_input = "".to_string();
        self.inv_log_d_input = "".to_string();
        self.inv_log_m_input = "".to_string();
        self.inv_log_n_input = "".to_string();
        self.inv_log_s_input = "".to_string();
        self.inv_log_o_input = "".to_string();
        self.inv_log_b_input = "".to_string();
        self.inv_log_min_value_input = "".to_string();
        self.inv_log_max_value_input = "".to_string();
        self.perpetual_dist_recipient = TokenDistributionRecipientUI::ContractOwner;
        self.perpetual_dist_recipient_identity_input = None;
        self.enable_perpetual_distribution = false;
        self.perpetual_distribution_rules = ChangeControlRulesUI::default();
        self.enable_pre_programmed_distribution = false;
        self.pre_programmed_distributions = Vec::new();
        self.new_tokens_destination_identity_enabled = false;
        self.new_tokens_destination_identity_rules = ChangeControlRulesUI::default();
        self.new_tokens_destination_identity = "".to_string();
        self.minting_allow_choosing_destination = false;
        self.minting_allow_choosing_destination_rules = ChangeControlRulesUI::default();

        self.show_token_creator_confirmation_popup = false;
        self.token_creator_error_message = None;
    }

    fn render_no_owned_tokens(&mut self, ui: &mut Ui) -> AppAction {
        let mut app_action = AppAction::None;
        ui.vertical_centered(|ui| {
            ui.add_space(20.0);
            match self.tokens_subscreen {
                TokensSubscreen::MyTokens => {
                    ui.label(
                        egui::RichText::new("No tracked tokens.")
                            .heading()
                            .strong()
                            .color(Color32::GRAY),
                    );
                }
                TokensSubscreen::SearchTokens => {
                    ui.label(
                        egui::RichText::new("No matching tokens found.")
                            .heading()
                            .strong()
                            .color(Color32::GRAY),
                    );
                }
                TokensSubscreen::TokenCreator => {
                    ui.label(
                        egui::RichText::new("Cannot render token creator for some reason")
                            .heading()
                            .strong()
                            .color(Color32::GRAY),
                    );
                }
            }
            ui.add_space(10.0);

            ui.label("Please check back later or try refreshing the list.");
            ui.add_space(20.0);
            if ui.button("Refresh").clicked() {
                if let RefreshingStatus::Refreshing(_) = self.refreshing_status {
                    app_action = AppAction::None;
                } else {
                    let now = Utc::now().timestamp() as u64;
                    self.refreshing_status = RefreshingStatus::Refreshing(now);
                    match self.tokens_subscreen {
                        TokensSubscreen::MyTokens => {
                            app_action = AppAction::BackendTask(BackendTask::TokenTask(
                                TokenTask::QueryMyTokenBalances,
                            ));
                        }
                        TokensSubscreen::SearchTokens => {
                            app_action = AppAction::Refresh;
                        }
                        TokensSubscreen::TokenCreator => {
                            app_action = AppAction::Refresh;
                        }
                    }
                }
            }
        });

        app_action
    }

    fn add_token_to_my_tokens(&mut self, token_info: TokenInfo) -> AppAction {
        let mut action = AppAction::None;
        let mut tokens = Vec::new();
        for identity in self
            .app_context
            .load_local_qualified_identities()
            .expect("Expected to load identities")
        {
            let identity_token_balance = IdentityTokenBalance {
<<<<<<< HEAD
                token_id: token_info.token_id,
                token_name: token_info.token_name.clone(),
                identity_id: identity.identity.id(),
                balance: 0,
                estimated_unclaimed_rewards: None,
=======
                token_identifier: token_info.token_identifier,
                token_name: token_info.token_name.clone(),
                identity_id: identity.identity.id(),
                balance: 0,
>>>>>>> 7eecc8a8
                data_contract_id: token_info.data_contract_id,
                token_position: token_info.token_position,
            };

            tokens.push(identity_token_balance);
<<<<<<< HEAD
        }
        let my_tokens_clone = self.my_tokens.clone();

        // Prevent duplicates
        for itb in tokens {
            if !my_tokens_clone
                .values()
                .any(|t| t.token_id == itb.token_id && t.identity_id == itb.identity_id)
            {
                let _ = self.app_context.insert_token_identity_balance(
                    &itb.token_id,
                    &itb.identity_id,
                    0,
                );
                action |=
                    AppAction::BackendTask(BackendTask::TokenTask(TokenTask::QueryMyTokenBalances));
                self.display_message("Added token", MessageType::Success);
            } else {
                self.display_message("Token already added", MessageType::Error);
            }
        }
=======
        }
        let my_tokens_clone = self.my_tokens.lock().unwrap().clone();

        // Prevent duplicates
        for token in tokens {
            if !my_tokens_clone.iter().any(|t| {
                t.token_identifier == token.token_identifier && t.identity_id == token.identity_id
            }) {
                let _ = self.app_context.insert_token(
                    &token.token_identifier,
                    &token.token_name,
                    &token.data_contract_id,
                    token.token_position,
                );
                action |=
                    AppAction::BackendTask(BackendTask::TokenTask(TokenTask::QueryMyTokenBalances));
                self.display_message("Added token", MessageType::Success);
            } else {
                self.display_message("Token already added", MessageType::Error);
            }
        }
>>>>>>> 7eecc8a8

        // Save the new order
        self.save_current_order();

        action
    }

    fn goto_next_search_page(&mut self) -> AppAction {
        // If we have a next cursor:
        if let Some(next_cursor) = self.next_cursors.last().cloned() {
            // set status
            let now = Utc::now().timestamp() as u64;
            self.contract_search_status = ContractSearchStatus::WaitingForResult(now);

            // push the current one onto “previous” so we can go back
            // if the user is on page N, and we have a nextCursor in next_cursors[N - 1] or so
            self.previous_cursors.push(next_cursor.clone());

            self.search_current_page += 1;

            // Dispatch
            let query_string = self
                .token_search_query
                .as_ref()
                .map(|s| s.clone())
                .unwrap_or_default();

            return AppAction::BackendTask(BackendTask::TokenTask(
                TokenTask::QueryDescriptionsByKeyword(query_string, Some(next_cursor)),
            ));
        }
        AppAction::None
    }

    fn goto_previous_search_page(&mut self) -> AppAction {
        if self.search_current_page > 1 {
            // Move to (page - 1)
            self.search_current_page -= 1;
            let now = Utc::now().timestamp() as u64;
            self.contract_search_status = ContractSearchStatus::WaitingForResult(now);

            // The “last” previous_cursors item is the new page’s state
            if let Some(prev_cursor) = self.previous_cursors.pop() {
                // Possibly pop from next_cursors if we want to re-insert it later
                // self.next_cursors.truncate(self.search_current_page - 1);
                let query_string = self
                    .token_search_query
                    .as_ref()
                    .map(|s| s.clone())
                    .unwrap_or_default();
                return AppAction::BackendTask(BackendTask::TokenTask(
                    TokenTask::QueryDescriptionsByKeyword(query_string, Some(prev_cursor)),
                ));
            }
        }
        AppAction::None
    }

    fn show_remove_identity_token_balance_popup(&mut self, ui: &mut egui::Ui) {
        // If no token is set, nothing to confirm
        let token_to_remove = match &self.identity_token_balance_to_remove {
            Some(token) => token.clone(),
            None => {
                self.confirm_remove_identity_token_balance_popup = false;
                return;
            }
        };

        let mut is_open = true;

        egui::Window::new("Confirm Stop Tracking Balance")
            .collapsible(false)
            .open(&mut is_open)
            .show(ui.ctx(), |ui| {
                ui.label(format!(
                    "Are you sure you want to stop tracking the token \"{}\" for identity \"{}\"?",
                    token_to_remove.token_name,
                    token_to_remove.identity_id.to_string(Encoding::Base58)
                ));

                // Confirm button
                if ui.button("Confirm").clicked() {
                    if let Err(e) = self.app_context.remove_token_balance(
                        token_to_remove.token_id,
                        token_to_remove.identity_id.clone(),
                    ) {
                        self.backend_message = Some((
                            format!("Error removing token balance: {}", e),
                            MessageType::Error,
                            Utc::now(),
                        ));
                        self.confirm_remove_identity_token_balance_popup = false;
                        self.identity_token_balance_to_remove = None;
                    } else {
                        self.confirm_remove_identity_token_balance_popup = false;
                        self.identity_token_balance_to_remove = None;
                        self.refresh();
                    };
                }

                // Cancel button
                if ui.button("Cancel").clicked() {
                    self.confirm_remove_identity_token_balance_popup = false;
                    self.identity_token_balance_to_remove = None;
                }
            });

        // If user closes the popup window (the [x] button), also reset state
        if !is_open {
            self.confirm_remove_identity_token_balance_popup = false;
            self.identity_token_balance_to_remove = None;
        }
    }

    fn show_remove_token_popup(&mut self, ui: &mut egui::Ui) {
        // If no token is set, nothing to confirm
        let token_to_remove = match &self.token_to_remove {
            Some(token) => token.clone(),
            None => {
                self.confirm_remove_token_popup = false;
                return;
            }
        };

        // find the token name from one of the identity token balances in my tokens
        let token_name = self
            .all_known_tokens
            .get(&token_to_remove)
            .map(|t| t.token_name.clone())
            .unwrap_or_else(|| token_to_remove.to_string(Encoding::Base58));

        let mut is_open = true;

        egui::Window::new("Confirm Remove Token")
            .collapsible(false)
            .open(&mut is_open)
            .show(ui.ctx(), |ui| {
                ui.label(format!(
                    "Are you sure you want to stop tracking the token \"{}\"? You can re-add it later. Your actual token balance will not change with this action",
                    token_name,
                ));

                // Confirm button
                if ui.button("Confirm").clicked() {
                    for identity in self
                        .app_context
                        .load_local_qualified_identities()
                        .expect("Expected to load local qualified identities")
                    {
                        if let Err(e) = self.app_context.remove_token_balance(
                            token_to_remove.clone(),
                            identity.identity.id().clone(),
                        ) {
                            self.backend_message = Some((
                                format!("Error removing token balance: {}", e),
                                MessageType::Error,
                                Utc::now(),
                            ));
                            self.confirm_remove_token_popup = false;
                            self.token_to_remove = None;
                        } else {
                            self.confirm_remove_token_popup = false;
                            self.token_to_remove = None;
                            self.refresh();
                        }
                    }
                }

                // Cancel button
                if ui.button("Cancel").clicked() {
                    self.confirm_remove_token_popup = false;
                    self.token_to_remove = None;
                }
            });

        // If user closes the popup window (the [x] button), also reset state
        if !is_open {
            self.confirm_remove_identity_token_balance_popup = false;
            self.identity_token_balance_to_remove = None;
        }
    }
}

// ─────────────────────────────────────────────────────────────────
// ScreenLike implementation
// ─────────────────────────────────────────────────────────────────
impl ScreenLike for TokensScreen {
    fn refresh(&mut self) {
        self.my_tokens = self
            .app_context
            .identity_token_balances()
            .unwrap_or_default();

        self.all_known_tokens = self
            .app_context
            .db
            .get_all_known_tokens(&self.app_context)
            .unwrap_or_default();
        self.identities = self
            .app_context
            .load_local_qualified_identities()
            .unwrap_or_default()
            .into_iter()
            .map(|qi| (qi.identity.id(), qi))
            .collect();
        match self.app_context.db.load_token_order() {
            Ok(saved_ids) => {
                self.reorder_vec_to(saved_ids);

                self.use_custom_order = true;
            }
            Err(e) => {
                eprintln!("Error loading token order: {}", e);
            }
        }
    }

    fn refresh_on_arrival(&mut self) {
        self.selected_token_id = None;
        self.my_tokens = self
            .app_context
            .identity_token_balances()
            .unwrap_or_default();

        self.all_known_tokens = self
            .app_context
            .db
            .get_all_known_tokens(&self.app_context)
            .unwrap_or_default();
        self.identities = self
            .app_context
            .load_local_qualified_identities()
            .unwrap_or_default()
            .into_iter()
            .map(|qi| (qi.identity.id(), qi))
            .collect();
    }

    fn display_message(&mut self, msg: &str, msg_type: MessageType) {
        if self.tokens_subscreen == TokensSubscreen::TokenCreator {
            // Handle messages from Token Creator
            if msg.contains("Successfully registered token contract") {
                self.token_creator_status = TokenCreatorStatus::Complete;
            } else if msg.contains("Failed to register token contract") {
                self.token_creator_status = TokenCreatorStatus::ErrorMessage(msg.to_string());
                self.token_creator_error_message = Some(msg.to_string());
            } else if msg.contains("Error building contract V1") {
                self.token_creator_status = TokenCreatorStatus::ErrorMessage(msg.to_string());
                self.token_creator_error_message = Some(msg.to_string());
            } else {
                return;
            }
        }

        // Handle messages from querying My Token Balances
        if self.tokens_subscreen == TokensSubscreen::MyTokens {
            if msg.contains("Successfully fetched token balances")
                | msg.contains("Failed to fetch token balances")
            {
                self.backend_message = Some((msg.to_string(), msg_type, Utc::now()));
            }
        }
        if msg.contains("Successfully fetched token balances")
            | msg.contains("Failed to fetch token balances")
        {
            self.refreshing_status = RefreshingStatus::NotRefreshing;
        }

        // Handle messages from Token Search
        if msg.contains("Error fetching tokens") {
            self.contract_search_status = ContractSearchStatus::ErrorMessage(msg.to_string());
            self.backend_message = Some((msg.to_string(), msg_type, Utc::now()));
        }
        if msg.contains("Added token") {
            self.backend_message = Some((msg.to_string(), msg_type, Utc::now()));
        }
        if msg.contains("Token already added") {
            self.backend_message = Some((msg.to_string(), msg_type, Utc::now()));
        }
    }

    fn display_task_result(&mut self, backend_task_success_result: BackendTaskSuccessResult) {
        match backend_task_success_result {
            BackendTaskSuccessResult::DescriptionsByKeyword(descriptions, next_cursor) => {
                let mut sr = self.search_results.lock().unwrap();
                *sr = descriptions;
                self.search_has_next_page = next_cursor.is_some();
                if let Some(cursor) = next_cursor {
                    self.next_cursors.push(cursor);
                }
                self.contract_search_status = ContractSearchStatus::Complete;
                self.refreshing_status = RefreshingStatus::NotRefreshing;
            }
            BackendTaskSuccessResult::ContractsWithDescriptions(contracts_with_descriptions) => {
                let default_info = (None, vec![]);
                let info = contracts_with_descriptions
                    .get(&self.selected_contract_id.unwrap())
                    .unwrap_or(&default_info);

                self.selected_contract_description = info.0.clone();
                self.selected_token_infos = info.1.clone();
                self.refreshing_status = RefreshingStatus::NotRefreshing;
<<<<<<< HEAD
            }
            BackendTaskSuccessResult::TokenEstimatedNonClaimedPerpetualDistributionAmount(
                identity_token_id,
                amount,
            ) => {
                if let Some(itb) = self.my_tokens.get_mut(&identity_token_id) {
                    itb.estimated_unclaimed_rewards = Some(amount)
                }
=======
>>>>>>> 7eecc8a8
            }
            _ => {}
        }
    }

    fn ui(&mut self, ctx: &Context) -> AppAction {
        let mut action = AppAction::None;

        self.check_error_expiration();

        // Build top-right buttons
        let right_buttons = match self.tokens_subscreen {
            TokensSubscreen::MyTokens => vec![
                (
                    "Add",
                    DesiredAppAction::AddScreenType(ScreenType::AddTokenById),
                ),
                (
                    "Refresh",
                    DesiredAppAction::BackendTask(BackendTask::TokenTask(
                        TokenTask::QueryMyTokenBalances,
                    )),
                ),
            ],
            TokensSubscreen::SearchTokens => vec![("Refresh", DesiredAppAction::Refresh)],
            TokensSubscreen::TokenCreator => vec![],
        };

        // Top panel
        if let Some(token_id) = self.selected_token_id {
            let token_name: String = self
                .all_known_tokens
                .get(&token_id)
                .map(|t| t.token_name.clone())
                .unwrap_or_else(|| token_id.to_string(Encoding::Base58));

            action |= add_top_panel(
                ctx,
                &self.app_context,
                vec![
                    ("Tokens", AppAction::Custom("Back to tokens".to_string())),
                    (&format!("{token_name}"), AppAction::None),
                ],
                right_buttons.clone(),
            );
        } else if let Some(contract_id) = self.selected_contract_id {
            let contract_name = format!(
                "{}...",
                contract_id
                    .to_string(Encoding::Base58)
                    .chars()
                    .take(6)
                    .collect::<String>()
            );

            action |= add_top_panel(
                ctx,
                &self.app_context,
                vec![
                    (
                        "Tokens",
                        AppAction::Custom("Back to tokens from contract".to_string()),
                    ),
                    (&format!("Contract {contract_name}"), AppAction::None),
                ],
                right_buttons.clone(),
            );
        } else {
            action |= add_top_panel(
                ctx,
                &self.app_context,
                vec![("Tokens", AppAction::None)],
                right_buttons.clone(),
            );
        }

        // Left panel
        match self.tokens_subscreen {
            TokensSubscreen::MyTokens => {
                action |= add_left_panel(
                    ctx,
                    &self.app_context,
                    RootScreenType::RootScreenMyTokenBalances,
                );
            }
            TokensSubscreen::SearchTokens => {
                action |= add_left_panel(
                    ctx,
                    &self.app_context,
                    RootScreenType::RootScreenTokenSearch,
                );
            }
            TokensSubscreen::TokenCreator => {
                action |= add_left_panel(
                    ctx,
                    &self.app_context,
                    RootScreenType::RootScreenTokenCreator,
                );
            }
        }

        // Subscreen chooser
        action |= add_tokens_subscreen_chooser_panel(ctx, self.app_context.as_ref());

        // Main panel
        CentralPanel::default().show(ctx, |ui| {
            match self.tokens_subscreen {
                TokensSubscreen::MyTokens => {
                    if self.all_known_tokens.is_empty() {
                        // If no tokens, show a “no tokens found” message
                        action |= self.render_no_owned_tokens(ui);
                    } else {
                        // Are we showing details for a selected token?
                        if self.selected_token_id.is_some() {
                            // Render detail view for one token
                            action |= self.render_token_details(ui);
                        } else {
                            // Otherwise, show the list of all tokens
                            self.render_token_list(ui);
                        }
                    }
                }
                TokensSubscreen::SearchTokens => {
                    if self.selected_contract_id.is_some() {
                        action |=
                            self.render_contract_details(ui, &self.selected_contract_id.unwrap());
                    } else {
                        action |= self.render_keyword_search(ui);
                    }
                }
                TokensSubscreen::TokenCreator => {
                    action |= self.render_token_creator(ctx, ui);
                }
            }

            // If we are refreshing, show a spinner at the bottom
            if let RefreshingStatus::Refreshing(start_time) = self.refreshing_status {
                ui.add_space(5.0);
                let now = Utc::now().timestamp() as u64;
                let elapsed = now - start_time;
                ui.horizontal(|ui| {
                    ui.add_space(10.0);
                    ui.label(format!("Refreshing... Time so far: {}", elapsed));
                    ui.add(egui::widgets::Spinner::default().color(Color32::from_rgb(0, 128, 255)));
                });
                ui.add_space(10.0);
            }

            // If there's a backend message, show it at the bottom
            if let Some((msg, msg_type, timestamp)) = self.backend_message.clone() {
                let color = match msg_type {
                    MessageType::Error => Color32::DARK_RED,
                    MessageType::Info => Color32::BLACK,
                    MessageType::Success => Color32::DARK_GREEN,
                };
                ui.group(|ui| {
                    ui.horizontal_wrapped(|ui| {
                        ui.colored_label(color, &msg);
                        let now = Utc::now();
                        let elapsed = now.signed_duration_since(timestamp);
                        if ui
                            .button(format!("Dismiss ({})", 10 - elapsed.num_seconds()))
                            .clicked()
                        {
                            self.dismiss_message();
                        }
                    });
                });
            }

            if self.confirm_remove_identity_token_balance_popup {
                self.show_remove_identity_token_balance_popup(ui);
            }
            if self.confirm_remove_token_popup {
                self.show_remove_token_popup(ui);
            }

            // If we have info text, open a pop-up window to show it
            if let Some(info_text) = self.show_pop_up_info.clone() {
                egui::Window::new("Distribution Type Info")
                    .collapsible(false)
                    .resizable(true)
                    .show(ui.ctx(), |ui| {
                        egui::ScrollArea::vertical()
                            .max_height(600.0)
                            .show(ui, |ui| {
                                let mut cache = CommonMarkCache::default();
                                CommonMarkViewer::new().show(ui, &mut cache, &info_text);
                            });

                        if ui.button("Close").clicked() {
                            self.show_pop_up_info = None;
                        }
                    });
            }
        });

        // Post-processing on user actions
        match action {
            AppAction::BackendTask(BackendTask::TokenTask(TokenTask::QueryMyTokenBalances)) => {
                self.refreshing_status =
                    RefreshingStatus::Refreshing(Utc::now().timestamp() as u64);
            }
            AppAction::SetMainScreen(_) => {
                self.refreshing_status = RefreshingStatus::NotRefreshing;

                // should put these in a fn
                self.selected_token_id = None;
                self.selected_contract_id = None;
                self.token_search_query = None;
                self.search_current_page = 1;
                self.search_has_next_page = false;
                self.search_results = Arc::new(Mutex::new(vec![]));
                self.selected_contract_id = None;
                self.selected_contract_description = None;

                self.reset_token_creator();
            }
            AppAction::Custom(ref s) if s == "Back to tokens" => {
                self.selected_token_id = None;
            }
            AppAction::Custom(ref s) if s == "Back to tokens from contract" => {
                self.selected_contract_id = None;
            }
            _ => {}
        }

        if action == AppAction::None {
            if let Some(bt) = self.pending_backend_task.take() {
                action = AppAction::BackendTask(bt);
            }
        }
        action
    }
}

impl ScreenWithWalletUnlock for TokensScreen {
    fn selected_wallet_ref(&self) -> &Option<Arc<RwLock<Wallet>>> {
        &self.selected_wallet
    }

    fn wallet_password_ref(&self) -> &String {
        &self.wallet_password
    }

    fn wallet_password_mut(&mut self) -> &mut String {
        &mut self.wallet_password
    }

    fn show_password(&self) -> bool {
        self.show_password
    }

    fn show_password_mut(&mut self) -> &mut bool {
        &mut self.show_password
    }

    fn set_error_message(&mut self, error_message: Option<String>) {
        self.token_creator_error_message = error_message;
    }

    fn error_message(&self) -> Option<&String> {
        self.token_creator_error_message.as_ref()
    }
}

#[cfg(test)]
mod tests {
    use std::path::Path;

    use crate::database::Database;
    use crate::model::qualified_identity::encrypted_key_storage::KeyStorage;

    use super::*; use dash_sdk::dpp::dashcore::Network;
    use dash_sdk::dpp::data_contract::associated_token::token_configuration_convention::TokenConfigurationConvention;
    use dash_sdk::dpp::data_contract::associated_token::token_configuration_localization::accessors::v0::TokenConfigurationLocalizationV0Getters;
    use dash_sdk::dpp::data_contract::associated_token::token_keeps_history_rules::TokenKeepsHistoryRules;
    use dash_sdk::dpp::data_contract::group::accessors::v0::GroupV0Getters;
    use dash_sdk::dpp::data_contract::TokenConfiguration;
    use dash_sdk::dpp::identifier::Identifier;
    use dash_sdk::platform::{DataContract, Identity};

    impl ChangeControlRulesUI {
        /// Sets every field to some dummy/test value to ensure coverage in tests.
        pub fn set_all_fields_for_testing(&mut self) {
            self.authorized = AuthorizedActionTakers::Identity(Identifier::default());
            self.authorized_identity =
                Some("ACMnPwQZcH3RP9atgkmvtmN45QrVcYvh5cmUYARHBTu9".to_owned());
            self.authorized_group = None;

            self.admin_action_takers = AuthorizedActionTakers::Identity(Identifier::default());
            self.admin_identity = Some("CCMnPwQZcH3RP9atgkmvtmN45QrVcYvh5cmUYARHBTu9".to_owned());
            self.admin_group = None;

            self.changing_authorized_action_takers_to_no_one_allowed = true;
            self.changing_admin_action_takers_to_no_one_allowed = true;
            self.self_changing_admin_action_takers_allowed = true;
        }
    }

    #[test]
    fn test_token_creator_ui_builds_correct_contract() {
        let db_file_path = "test_db";
        let db = Arc::new(Database::new(&db_file_path).unwrap());
        db.initialize(Path::new(&db_file_path)).unwrap();

        let app_context =
            AppContext::new(Network::Regtest, db, None).expect("Expected to create AppContext");
        let mut token_creator_ui = TokensScreen::new(&app_context, TokensSubscreen::TokenCreator);

        // Identity selection
        let test_identity_id = Identifier::from_string(
            "BCMnPwQZcH3RP9atgkmvtmN45QrVcYvh5cmUYARHBTu9",
            Encoding::Base58,
        )
        .unwrap();
        let mock = Identity::create_basic_identity(test_identity_id, app_context.platform_version)
            .expect("Expected to create Identity");
        let mock_identity = QualifiedIdentity {
            identity: mock,
            associated_voter_identity: None,
            associated_operator_identity: None,
            associated_owner_key_id: None,
            identity_type: crate::model::qualified_identity::IdentityType::User,
            alias: None,
            private_keys: KeyStorage {
                private_keys: BTreeMap::new(),
            },
            dpns_names: vec![],
            associated_wallets: BTreeMap::new(),
            wallet_index: None,
            top_ups: BTreeMap::new(),
        };

        token_creator_ui.selected_identity = Some(mock_identity);

        // Key selection
        let mock_key = IdentityPublicKey::random_key(0, None, app_context.platform_version);
        token_creator_ui.selected_key = Some(mock_key);

        // Basic token info
        token_creator_ui.token_name_input = "AcmeCoin".to_string();
        token_creator_ui.base_supply_input = "5000000".to_string();
        token_creator_ui.max_supply_input = "10000000".to_string();
        token_creator_ui.decimals_input = "8".to_string();
        token_creator_ui.start_as_paused_input = true;
        token_creator_ui.token_keeps_history = true;
        token_creator_ui.should_capitalize_input = true;

        // Main control group
        token_creator_ui.main_control_group_input = "2".to_string();

        // Each action's rules
        token_creator_ui
            .manual_minting_rules
            .set_all_fields_for_testing();
        token_creator_ui
            .manual_burning_rules
            .set_all_fields_for_testing();
        token_creator_ui.freeze_rules.set_all_fields_for_testing();
        token_creator_ui.unfreeze_rules.set_all_fields_for_testing();
        token_creator_ui
            .destroy_frozen_funds_rules
            .set_all_fields_for_testing();
        token_creator_ui
            .emergency_action_rules
            .set_all_fields_for_testing();
        token_creator_ui
            .max_supply_change_rules
            .set_all_fields_for_testing();
        token_creator_ui
            .conventions_change_rules
            .set_all_fields_for_testing();

        // main_control_group_change_authorized
        token_creator_ui.authorized_main_control_group_change = AuthorizedActionTakers::Group(99);
        token_creator_ui.main_control_group_change_authorized_group = Some("99".to_string());

        // -------------------------------------------------
        // Distribution
        // -------------------------------------------------
        // Perpetual distribution
        token_creator_ui.enable_perpetual_distribution = true;
        token_creator_ui.perpetual_dist_type = PerpetualDistributionIntervalTypeUI::BlockBased;
        token_creator_ui.perpetual_dist_interval_input = "42".to_string();
        token_creator_ui.perpetual_dist_function = DistributionFunctionUI::FixedAmount;
        token_creator_ui.fixed_amount_input = "12345".to_string();
        token_creator_ui.perpetual_dist_recipient = TokenDistributionRecipientUI::Identity;
        token_creator_ui.perpetual_dist_recipient_identity_input =
            Some("DCMnPwQZcH3RP9atgkmvtmN45QrVcYvh5cmUYARHBTu9".to_string());
        token_creator_ui
            .perpetual_distribution_rules
            .set_all_fields_for_testing();

        // new_tokens_destination_identity
        token_creator_ui.new_tokens_destination_identity_enabled = true;
        token_creator_ui.new_tokens_destination_identity =
            "GCMnPwQZcH3RP9atgkmvtmN45QrVcYvh5cmUYARHBTu9".to_string();
        token_creator_ui
            .new_tokens_destination_identity_rules
            .set_all_fields_for_testing();

        // minting_allow_choosing_destination
        token_creator_ui.minting_allow_choosing_destination = true;
        token_creator_ui
            .minting_allow_choosing_destination_rules
            .set_all_fields_for_testing();

        // -------------------------------------------------
        // Groups
        // -------------------------------------------------
        // We'll define 2 groups for testing: positions 2 (main) and 7
        token_creator_ui.groups_ui = vec![
            GroupConfigUI {
                group_position_str: "2".to_string(),
                required_power_str: "2".to_string(),
                members: vec![
                    GroupMemberUI {
                        identity_str: "HCMnPwQZcH3RP9atgkmvtmN45QrVcYvh5cmUYARHBTu9".to_string(),
                        power_str: "5".to_string(),
                    },
                    GroupMemberUI {
                        identity_str: "JCMnPwQZcH3RP9atgkmvtmN45QrVcYvh5cmUYARHBTu9".to_string(),
                        power_str: "5".to_string(),
                    },
                ],
            },
            GroupConfigUI {
                group_position_str: "7".to_string(),
                required_power_str: "1".to_string(),
                members: vec![],
            },
        ];

        // -------------------------------------------------
        // 3) Parse arguments, then build the DataContract
        // -------------------------------------------------
        let build_args = token_creator_ui
            .parse_token_build_args()
            .expect("parse_token_build_args should succeed");
        let data_contract = app_context
            .build_data_contract_v1_with_one_token(
                build_args.identity_id,
                build_args.token_name,
                build_args.should_capitalize,
                build_args.decimals,
                build_args.base_supply,
                build_args.max_supply,
                build_args.start_paused,
                build_args.keeps_history,
                build_args.main_control_group,
                build_args.manual_minting_rules,
                build_args.manual_burning_rules,
                build_args.freeze_rules,
                build_args.unfreeze_rules,
                build_args.destroy_frozen_funds_rules,
                build_args.emergency_action_rules,
                build_args.max_supply_change_rules,
                build_args.conventions_change_rules,
                build_args.main_control_group_change_authorized,
                build_args.distribution_rules,
                build_args.groups,
            )
            .expect("Contract build failed");

        // -------------------------------------------------
        // 4) Validate the result
        // -------------------------------------------------
        // Unwrap it to the V1
        let DataContract::V1(contract_v1) = data_contract else {
            panic!("Expected DataContract::V1");
        };

        // A) Check the top-level fields
        assert_eq!(contract_v1.version, 1);
        assert!(
            contract_v1.tokens.len() == 1,
            "We expected exactly one token config"
        );

        // B) Check the token config
        let (token_pos, token_config) = contract_v1.tokens.iter().next().unwrap();
        assert_eq!(*token_pos as u16, 0, "Should be at position 0 by default");

        let TokenConfiguration::V0(token_v0) = token_config;
        let TokenConfigurationConvention::V0(conv_v0) = &token_v0.conventions;

        assert_eq!(conv_v0.decimals, 8, "Decimals from UI not matched");
        assert_eq!(
            conv_v0.localizations["en"].singular_form(),
            "AcmeCoin",
            "Token name did not match"
        );
        assert_eq!(
            conv_v0.localizations["en"].plural_form(),
            "AcmeCoins",
            "Plural form not automatically set in test"
        );
        let keeps_history_rules = &token_v0.keeps_history;
        let TokenKeepsHistoryRules::V0(keeps_history_v0) = keeps_history_rules;
        assert_eq!(keeps_history_v0.keeps_transfer_history, true);
        assert_eq!(keeps_history_v0.keeps_freezing_history, true);
        assert_eq!(token_v0.base_supply, 5_000_000);
        assert_eq!(token_v0.max_supply, Some(10_000_000));
        assert_eq!(token_v0.start_as_paused, true);
        assert_eq!(
            token_v0.main_control_group,
            Some(2),
            "Parsed main control group mismatch"
        );

        // C) Check each ChangeControlRules field
        assert_eq!(
            *token_v0
                .manual_minting_rules
                .authorized_to_make_change_action_takers(),
            token_creator_ui.manual_minting_rules.authorized
        );
        // ... etc.

        // D) Check main_control_group_can_be_modified
        match token_v0.main_control_group_can_be_modified {
            AuthorizedActionTakers::Group(group_id) => {
                assert_eq!(group_id, 99, "Expected group 99 from UI");
            }
            _ => panic!("Expected group(99) from the UI but got something else"),
        }

        // E) Check distribution rules
        let TokenDistributionRules::V0(dist_rules_v0) = &token_v0.distribution_rules;
        // -- Perpetual
        let Some(TokenPerpetualDistribution::V0(perp_v0)) = &dist_rules_v0.perpetual_distribution
        else {
            panic!("Expected Some(TokenPerpetualDistribution::V0)");
        };
        match &perp_v0.distribution_type {
            RewardDistributionType::BlockBasedDistribution { interval, function } => {
                assert_eq!(*interval, 42, "Interval mismatch");
                match function {
                    DistributionFunction::FixedAmount { amount } => {
                        assert_eq!(*amount, 12345, "Fixed amount mismatch");
                    }
                    _ => panic!("Expected DistributionFunction::FixedAmount"),
                }
            }
            _ => panic!("Expected a BlockBasedDistribution"),
        }
        match &perp_v0.distribution_recipient {
            TokenDistributionRecipient::Identity(rec_id) => {
                assert_eq!(
                    rec_id.to_string(Encoding::Base58),
                    "DCMnPwQZcH3RP9atgkmvtmN45QrVcYvh5cmUYARHBTu9"
                );
            }
            _ => panic!("Expected distribution recipient Identity(...)"),
        }

        // -- New tokens destination
        let Some(new_dest_id) = &dist_rules_v0.new_tokens_destination_identity else {
            panic!("Expected new_tokens_destination_identity to be Some(...)");
        };
        assert_eq!(
            new_dest_id.to_string(Encoding::Base58),
            "GCMnPwQZcH3RP9atgkmvtmN45QrVcYvh5cmUYARHBTu9"
        );
        assert_eq!(dist_rules_v0.minting_allow_choosing_destination, true);

        // F) Check the Groups
        //    (Positions 2 and 7, from above)
        assert_eq!(contract_v1.groups.len(), 2, "We added two groups in the UI");
        let group2 = contract_v1.groups.get(&2).expect("Expected group pos=2");
        assert_eq!(
            group2.required_power(),
            2,
            "Group #2 required_power mismatch"
        );
        let members = &group2.members();
        assert_eq!(members.len(), 2);

        let group7 = contract_v1.groups.get(&7).expect("Expected group pos=7");
        assert_eq!(group7.required_power(), 1);
        assert_eq!(group7.members().len(), 0);
    }

    #[test]
    fn test_distribution_function_random() {
        let db_file_path = "test_db";
        let db = Arc::new(Database::new(&db_file_path).unwrap());
        db.initialize(Path::new(&db_file_path)).unwrap();

        let app_context =
            AppContext::new(Network::Regtest, db, None).expect("Expected to create AppContext");
        let mut token_creator_ui = TokensScreen::new(&app_context, TokensSubscreen::TokenCreator);

        // Identity selection
        let test_identity_id = Identifier::from_string(
            "BCMnPwQZcH3RP9atgkmvtmN45QrVcYvh5cmUYARHBTu9",
            Encoding::Base58,
        )
        .unwrap();
        let mock = Identity::create_basic_identity(test_identity_id, app_context.platform_version)
            .expect("Expected to create Identity");
        let mock_identity = QualifiedIdentity {
            identity: mock,
            associated_voter_identity: None,
            associated_operator_identity: None,
            associated_owner_key_id: None,
            identity_type: crate::model::qualified_identity::IdentityType::User,
            alias: None,
            private_keys: KeyStorage {
                private_keys: BTreeMap::new(),
            },
            dpns_names: vec![],
            associated_wallets: BTreeMap::new(),
            wallet_index: None,
            top_ups: BTreeMap::new(),
        };

        token_creator_ui.selected_identity = Some(mock_identity);

        // Key selection
        let mock_key = IdentityPublicKey::random_key(0, None, app_context.platform_version);
        token_creator_ui.selected_key = Some(mock_key);

        token_creator_ui.token_name_input = "TestToken".to_owned();

        // Enable perpetual distribution, select Random
        token_creator_ui.enable_perpetual_distribution = true;
        token_creator_ui.perpetual_dist_type = PerpetualDistributionIntervalTypeUI::TimeBased;
        token_creator_ui.perpetual_dist_interval_input = "60000".to_string();
        token_creator_ui.perpetual_dist_function = DistributionFunctionUI::Random;
        token_creator_ui.random_min_input = "100".to_string();
        token_creator_ui.random_max_input = "200".to_string();

        // Parse + build
        let build_args = token_creator_ui
            .parse_token_build_args()
            .expect("Should parse");
        let data_contract = app_context
            .build_data_contract_v1_with_one_token(
                build_args.identity_id,
                build_args.token_name,
                build_args.should_capitalize,
                build_args.decimals,
                build_args.base_supply,
                build_args.max_supply,
                build_args.start_paused,
                build_args.keeps_history,
                build_args.main_control_group,
                build_args.manual_minting_rules,
                build_args.manual_burning_rules,
                build_args.freeze_rules,
                build_args.unfreeze_rules,
                build_args.destroy_frozen_funds_rules,
                build_args.emergency_action_rules,
                build_args.max_supply_change_rules,
                build_args.conventions_change_rules,
                build_args.main_control_group_change_authorized,
                build_args.distribution_rules,
                build_args.groups,
            )
            .expect("Should build successfully");
        let contract_v1 = data_contract.as_v1().expect("Expected DataContract::V1");

        let TokenConfiguration::V0(ref token_v0) = contract_v1.tokens[&(0u16.into())];
        let TokenDistributionRules::V0(dist_rules_v0) = &token_v0.distribution_rules;
        let Some(TokenPerpetualDistribution::V0(perp_v0)) = &dist_rules_v0.perpetual_distribution
        else {
            panic!("Expected a perpetual distribution");
        };

        match &perp_v0.distribution_type {
            RewardDistributionType::TimeBasedDistribution { interval, function } => {
                assert_eq!(*interval, 60000, "Expected 60s (in ms)");
                match function {
                    DistributionFunction::Random { min, max } => {
                        assert_eq!(*min, 100);
                        assert_eq!(*max, 200);
                    }
                    _ => panic!("Expected DistributionFunction::Random"),
                }
            }
            _ => panic!("Expected TimeBasedDistribution"),
        }
    }

    #[test]
    fn test_parse_token_build_args_fails_with_empty_token_name() {
        let db_file_path = "test_db";
        let db = Arc::new(Database::new(&db_file_path).unwrap());
        db.initialize(Path::new(&db_file_path)).unwrap();

        let app_context =
            AppContext::new(Network::Regtest, db, None).expect("Expected to create AppContext");
        let mut token_creator_ui = TokensScreen::new(&app_context, TokensSubscreen::TokenCreator);

        // Identity selection
        let test_identity_id = Identifier::from_string(
            "BCMnPwQZcH3RP9atgkmvtmN45QrVcYvh5cmUYARHBTu9",
            Encoding::Base58,
        )
        .unwrap();
        let mock = Identity::create_basic_identity(test_identity_id, app_context.platform_version)
            .expect("Expected to create Identity");
        let mock_identity = QualifiedIdentity {
            identity: mock,
            associated_voter_identity: None,
            associated_operator_identity: None,
            associated_owner_key_id: None,
            identity_type: crate::model::qualified_identity::IdentityType::User,
            alias: None,
            private_keys: KeyStorage {
                private_keys: BTreeMap::new(),
            },
            dpns_names: vec![],
            associated_wallets: BTreeMap::new(),
            wallet_index: None,
            top_ups: BTreeMap::new(),
        };

        token_creator_ui.selected_identity = Some(mock_identity);

        // Key selection
        let mock_key = IdentityPublicKey::random_key(0, None, app_context.platform_version);
        token_creator_ui.selected_key = Some(mock_key);

        // Intentionally leave token_name_input empty
        token_creator_ui.token_name_input = "".to_owned();

        let err = token_creator_ui
            .parse_token_build_args()
            .expect_err("Should fail if token name is empty");
        assert_eq!(err, "Please enter a token name");
    }
}<|MERGE_RESOLUTION|>--- conflicted
+++ resolved
@@ -3,10 +3,7 @@
 
 use chrono::{DateTime, Duration, Utc};
 use dash_sdk::dpp::balances::credits::TokenAmount;
-<<<<<<< HEAD
 use dash_sdk::dpp::dashcore::Network::Devnet;
-=======
->>>>>>> 7eecc8a8
 use dash_sdk::dpp::data_contract::associated_token::token_configuration::accessors::v0::TokenConfigurationV0Getters;
 use dash_sdk::dpp::data_contract::associated_token::token_configuration::v0::TokenConfigurationV0;
 use dash_sdk::dpp::data_contract::associated_token::token_distribution_rules::v0::TokenDistributionRulesV0;
@@ -50,13 +47,9 @@
 use crate::ui::components::tokens_subscreen_chooser_panel::add_tokens_subscreen_chooser_panel;
 use crate::ui::components::top_panel::add_top_panel;
 use crate::ui::components::wallet_unlock::ScreenWithWalletUnlock;
-<<<<<<< HEAD
 use crate::ui::{
     BackendTaskSuccessResult, MessageType, RootScreenType, Screen, ScreenLike, ScreenType,
 };
-=======
-use crate::ui::{BackendTaskSuccessResult, MessageType, RootScreenType, Screen, ScreenLike};
->>>>>>> 7eecc8a8
 
 use super::burn_tokens_screen::BurnTokensScreen;
 use super::claim_tokens_screen::ClaimTokensScreen;
@@ -68,7 +61,6 @@
 use super::transfer_tokens_screen::TransferTokensScreen;
 use super::unfreeze_tokens_screen::UnfreezeTokensScreen;
 
-<<<<<<< HEAD
 const EXP_FORMULA_PNG: &[u8] = include_bytes!("../../../assets/exp_function.png");
 const INV_LOG_FORMULA_PNG: &[u8] = include_bytes!("../../../assets/inv_log_function.png");
 const LOG_FORMULA_PNG: &[u8] = include_bytes!("../../../assets/log_function.png");
@@ -93,12 +85,6 @@
 #[derive(Clone, Debug, PartialEq)]
 pub struct TokenInfo {
     pub token_id: Identifier,
-=======
-/// Token info
-#[derive(Clone, Debug, PartialEq)]
-pub struct TokenInfo {
-    pub token_identifier: Identifier,
->>>>>>> 7eecc8a8
     pub token_name: String,
     pub data_contract_id: Identifier,
     pub token_position: u16,
@@ -111,7 +97,6 @@
     pub description: String,
 }
 
-<<<<<<< HEAD
 #[derive(Clone, Copy, Debug, Eq, PartialEq, Hash, Ord, PartialOrd)]
 pub struct IdentityTokenIdentifier {
     pub identity_id: Identifier,
@@ -158,8 +143,6 @@
     pub balance: Option<IdentityTokenBalance>,
 }
 
-=======
->>>>>>> 7eecc8a8
 /// A token owned by an identity.
 #[derive(Clone, Debug, PartialEq)]
 pub struct IdentityTokenBalance {
@@ -494,7 +477,6 @@
     Exponential,
     Logarithmic,
     InvertedLogarithmic,
-<<<<<<< HEAD
 }
 
 impl DistributionFunctionUI {
@@ -511,8 +493,6 @@
             DistributionFunctionUI::InvertedLogarithmic => "inverted_logarithmic",
         }
     }
-=======
->>>>>>> 7eecc8a8
 }
 
 /// A lightweight enum for the user’s recipient selection
@@ -808,12 +788,9 @@
     pub inv_log_b_input: String,
     pub inv_log_min_value_input: String,
     pub inv_log_max_value_input: String,
-<<<<<<< HEAD
 
     pub function_images: BTreeMap<DistributionFunctionUI, ColorImage>,
     pub function_textures: BTreeMap<DistributionFunctionUI, TextureHandle>,
-=======
->>>>>>> 7eecc8a8
 }
 
 impl TokensScreen {
@@ -1425,22 +1402,18 @@
                                             ui.horizontal(|ui| {
                                                 ui.spacing_mut().item_spacing.x = 3.0;
 
-<<<<<<< HEAD
                                                 if let Some(itb) = itb.balance.as_ref() {
                                                     // Transfer
                                                     if ui.button("Transfer").clicked() {
-=======
-                                                // Transfer
-                                                if ui.button("Transfer").clicked() {
-                                                    action = AppAction::AddScreen(
-                                                        Screen::TransferTokensScreen(
-                                                            TransferTokensScreen::new(
-                                                                itb.clone(),
-                                                                &self.app_context,
+                                                        action = AppAction::AddScreen(
+                                                            Screen::TransferTokensScreen(
+                                                                TransferTokensScreen::new(
+                                                                    itb.clone(),
+                                                                    &self.app_context,
+                                                                ),
                                                             ),
-                                                        ),
-                                                    );
-                                                }
+                                                        );
+                                                    }
 
                                                 // Claim
                                                 if ui.button("Claim").clicked() {
@@ -1457,33 +1430,6 @@
 
                                                 // Expandable advanced actions menu
                                                 ui.menu_button("...", |ui| {
-                                                    if ui.button("Mint").clicked() {
->>>>>>> 7eecc8a8
-                                                        action = AppAction::AddScreen(
-                                                            Screen::TransferTokensScreen(
-                                                                TransferTokensScreen::new(
-                                                                    itb.clone(),
-                                                                    &self.app_context,
-                                                                ),
-                                                            ),
-                                                        );
-                                                    }
-
-                                                    // Claim
-                                                    if ui.button("Claim").clicked() {
-                                                        action = AppAction::AddScreen(
-                                                            Screen::ClaimTokensScreen(
-                                                                ClaimTokensScreen::new(
-                                                                    itb.clone(),
-                                                                    &self.app_context,
-                                                                ),
-                                                            ),
-                                                        );
-                                                        ui.close_menu();
-                                                    }
-
-                                                    // Expandable advanced actions menu
-                                                    ui.menu_button("...", |ui| {
                                                         if ui.button("Mint").clicked() {
                                                             action = AppAction::AddScreen(
                                                                 Screen::MintTokensScreen(
@@ -1620,11 +1566,7 @@
                 ui.heading(token.token_name.clone());
                 ui.label(format!(
                     "ID: {}",
-<<<<<<< HEAD
                     token.token_id.to_string(Encoding::Base58)
-=======
-                    token.token_identifier.to_string(Encoding::Base58)
->>>>>>> 7eecc8a8
                 ));
                 ui.label(format!(
                     "Description: {}",
@@ -2269,21 +2211,12 @@
 # FixedAmount
 
 Emits a constant (fixed) number of tokens for every period.
-<<<<<<< HEAD
 
 ### Formula
 For any period `x`, the emitted tokens are:
 
 `f(x) = n`
 
-=======
-
-### Formula
-For any period `x`, the emitted tokens are:
-
-`f(x) = n`
-
->>>>>>> 7eecc8a8
 ### Use Case
 - When a predictable, unchanging reward is desired.
 - Simplicity and stable emissions.
@@ -2301,7 +2234,6 @@
 - This function selects a **random** token emission amount between `min` and `max`.
 - The value is drawn **uniformly** between the bounds.
 - The randomness uses a Pseudo Random Function (PRF) from x.
-<<<<<<< HEAD
 
 ### Formula
 For any period `x`, the emitted tokens follow:
@@ -2319,25 +2251,6 @@
 ### Example
 Suppose a system emits **between 10 and 100 tokens per period**.
 
-=======
-
-### Formula
-For any period `x`, the emitted tokens follow:
-
-`f(x) ∈ [min, max]`
-
-### Parameters
-- `min`: The **minimum** possible number of tokens emitted.
-- `max`: The **maximum** possible number of tokens emitted.
-
-### Use Cases
-- **Stochastic Rewards**: Introduces randomness into rewards to incentivize unpredictability.
-- **Lottery-Based Systems**: Used for randomized emissions, such as block rewards with probabilistic payouts.
-
-### Example
-Suppose a system emits **between 10 and 100 tokens per period**.
-
->>>>>>> 7eecc8a8
 `Random { min: 10, max: 100 }`
 
 | Period (x) | Emitted Tokens (Random) |
@@ -2467,50 +2380,6 @@
                                 }
 
                                 DistributionFunctionUI::Random => {
-<<<<<<< HEAD
-                                    ui.horizontal(|ui| {
-                                        ui.label("        - Min Amount (n):");
-                                        ui.text_edit_singleline(&mut self.random_min_input);
-                                    });
-                                    ui.horizontal(|ui| {
-                                        ui.label("        - Max Amount (n):");
-                                        ui.text_edit_singleline(&mut self.random_max_input);
-                                    });
-                                }
-
-                                DistributionFunctionUI::StepDecreasingAmount => {
-                                    ui.horizontal(|ui| {
-                                        ui.label("        - Step Count (u64):");
-                                        ui.text_edit_singleline(&mut self.step_count_input);
-                                    });
-                                    ui.horizontal(|ui| {
-                                        ui.label("        - Decrease per Interval Numerator:");
-                                        ui.text_edit_singleline(&mut self.decrease_per_interval_numerator_input);
-                                    });
-                                    ui.horizontal(|ui| {
-                                        ui.label("        - Decrease per Interval Denominator:");
-                                        ui.text_edit_singleline(&mut self.decrease_per_interval_denominator_input);
-                                    });
-                                    ui.horizontal(|ui| {
-                                        ui.label("        - Start Period Offset (optional):");
-                                        ui.text_edit_singleline(&mut self.step_decreasing_start_period_offset_input);
-                                    });
-                                    ui.horizontal(|ui| {
-                                        ui.label("        - Initial Token Emission (n):");
-                                        ui.text_edit_singleline(&mut self.step_decreasing_initial_emission_input);
-                                    });
-                                    ui.horizontal(|ui| {
-                                        ui.label("        - Minimum Emission Value (optional):");
-                                        ui.text_edit_singleline(&mut self.step_decreasing_min_value_input);
-                                    });
-                                    ui.horizontal(|ui| {
-                                        ui.label("        - Maximum Interval Count (optional):");
-                                        ui.text_edit_singleline(&mut self.step_decreasing_max_interval_count_input);
-                                    });
-                                    ui.horizontal(|ui| {
-                                        ui.label("        - Trailing Distribution Interval Amount:");
-                                        ui.text_edit_singleline(&mut self.step_decreasing_trailing_distribution_interval_amount_input);
-=======
                                     ui.horizontal(|ui| {
                                         ui.label("        - Min Amount (n):");
                                         ui.text_edit_singleline(&mut self.random_min_input);
@@ -2591,190 +2460,6 @@
                                         if ui.button("Add Step").clicked() {
                                             self.stepwise_steps.push(("0".to_owned(), "0".to_owned()));
                                         }
-                                    });
-                                }
-
-                                DistributionFunctionUI::Linear => {
-                                    ui.horizontal(|ui| {
-                                        ui.label("        - Slope Numerator (a, i64):");
-                                        ui.text_edit_singleline(&mut self.linear_int_a_input);
-                                    });
-                                    ui.horizontal(|ui| {
-                                        ui.label("        - Slope Divisor (d, i64):");
-                                        ui.text_edit_singleline(&mut self.linear_int_d_input);
-                                    });
-                                    ui.horizontal(|ui| {
-                                        ui.label("        - Start Step (s, i64):");
-                                        ui.text_edit_singleline(&mut self.linear_int_start_step_input);
-                                    });
-                                    ui.horizontal(|ui| {
-                                        ui.label("        - Starting Amount (b, i64):");
-                                        ui.text_edit_singleline(&mut self.linear_int_starting_amount_input);
-                                    });
-                                    ui.horizontal(|ui| {
-                                        ui.label("        - Minimum Emission Value (optional):");
-                                        ui.text_edit_singleline(&mut self.linear_int_min_value_input);
-                                    });
-                                    ui.horizontal(|ui| {
-                                        ui.label("        - Maximum Emission Value (optional):");
-                                        ui.text_edit_singleline(&mut self.linear_int_max_value_input);
-                                    });
-                                }
-
-                                DistributionFunctionUI::Polynomial => {
-                                    ui.horizontal(|ui| {
-                                        ui.label("        - Scaling Factor (a, i64):");
-                                        ui.text_edit_singleline(&mut self.poly_int_a_input);
-                                    });
-                                    ui.horizontal(|ui| {
-                                        ui.label("        - Exponent Numerator (m, i64):");
-                                        ui.text_edit_singleline(&mut self.poly_int_m_input);
-                                    });
-                                    ui.horizontal(|ui| {
-                                        ui.label("        - Exponent Denominator (n, i64):");
-                                        ui.text_edit_singleline(&mut self.poly_int_n_input);
-                                    });
-                                    ui.horizontal(|ui| {
-                                        ui.label("        - Divisor (d, i64):");
-                                        ui.text_edit_singleline(&mut self.poly_int_d_input);
-                                    });
-                                    ui.horizontal(|ui| {
-                                        ui.label("        - Start Period Offset (s, i64):");
-                                        ui.text_edit_singleline(&mut self.poly_int_s_input);
-                                    });
-                                    ui.horizontal(|ui| {
-                                        ui.label("        - Offset (o, i64):");
-                                        ui.text_edit_singleline(&mut self.poly_int_o_input);
-                                    });
-                                    ui.horizontal(|ui| {
-                                        ui.label("        - Initial Token Emission (b, i64):");
-                                        ui.text_edit_singleline(&mut self.poly_int_b_input);
-                                    });
-                                    ui.horizontal(|ui| {
-                                        ui.label("        - Minimum Emission Value (optional):");
-                                        ui.text_edit_singleline(&mut self.poly_int_min_value_input);
-                                    });
-                                    ui.horizontal(|ui| {
-                                        ui.label("        - Maximum Emission Value (optional):");
-                                        ui.text_edit_singleline(&mut self.poly_int_max_value_input);
-                                    });
-                                }
-
-                                DistributionFunctionUI::Exponential => {
-                                    ui.horizontal(|ui| {
-                                        ui.label("        - Scaling Factor (a, i64):");
-                                        ui.text_edit_singleline(&mut self.exp_a_input);
-                                    });
-                                    ui.horizontal(|ui| {
-                                        ui.label("        - Exponent Rate (m, i64):");
-                                        ui.text_edit_singleline(&mut self.exp_m_input);
-                                    });
-                                    ui.horizontal(|ui| {
-                                        ui.label("        - Exponent Rate (n, i64):");
-                                        ui.text_edit_singleline(&mut self.exp_n_input);
-                                    });
-                                    ui.horizontal(|ui| {
-                                        ui.label("        - Divisor (d, i64):");
-                                        ui.text_edit_singleline(&mut self.exp_d_input);
-                                    });
-                                    ui.horizontal(|ui| {
-                                        ui.label("        - Start Period Offset (s, i64):");
-                                        ui.text_edit_singleline(&mut self.exp_s_input);
-                                    });
-                                    ui.horizontal(|ui| {
-                                        ui.label("        - Offset (o, i64):");
-                                        ui.text_edit_singleline(&mut self.exp_o_input);
-                                    });
-                                    ui.horizontal(|ui| {
-                                        ui.label("        - Offset (c, i64):");
-                                        ui.text_edit_singleline(&mut self.exp_b_input);
-                                    });
-                                    ui.horizontal(|ui| {
-                                        ui.label("        - Minimum Emission Value (optional):");
-                                        ui.text_edit_singleline(&mut self.exp_min_value_input);
-                                    });
-                                    ui.horizontal(|ui| {
-                                        ui.label("        - Maximum Emission Value (optional):");
-                                        ui.text_edit_singleline(&mut self.exp_max_value_input);
-                                    });
-                                }
-
-                                DistributionFunctionUI::Logarithmic => {
-                                    ui.horizontal(|ui| {
-                                        ui.label("        - Scaling Factor (a, i64):");
-                                        ui.text_edit_singleline(&mut self.log_a_input);
-                                    });
-                                    ui.horizontal(|ui| {
-                                        ui.label("        - Divisor (d, i64):");
-                                        ui.text_edit_singleline(&mut self.log_d_input);
-                                    });
-                                    ui.horizontal(|ui| {
-                                        ui.label("        - Exponent Numerator (m, i64):");
-                                        ui.text_edit_singleline(&mut self.log_m_input);
-                                    });
-                                    ui.horizontal(|ui| {
-                                        ui.label("        - Exponent Denominator (n, i64):");
-                                        ui.text_edit_singleline(&mut self.log_n_input);
-                                    });
-                                    ui.horizontal(|ui| {
-                                        ui.label("        - Start Period Offset (s, i64):");
-                                        ui.text_edit_singleline(&mut self.log_s_input);
-                                    });
-                                    ui.horizontal(|ui| {
-                                        ui.label("        - Offset (o, i64):");
-                                        ui.text_edit_singleline(&mut self.log_o_input);
-                                    });
-                                    ui.horizontal(|ui| {
-                                        ui.label("        - Initial Token Emission (b, i64):");
-                                        ui.text_edit_singleline(&mut self.log_b_input);
-                                    });
-                                    ui.horizontal(|ui| {
-                                        ui.label("        - Minimum Emission Value (optional):");
-                                        ui.text_edit_singleline(&mut self.log_min_value_input);
-                                    });
-                                    ui.horizontal(|ui| {
-                                        ui.label("        - Maximum Emission Value (optional):");
-                                        ui.text_edit_singleline(&mut self.log_max_value_input);
->>>>>>> 7eecc8a8
-                                    });
-                                }
-
-                                DistributionFunctionUI::InvertedLogarithmic => {
-                                    ui.horizontal(|ui| {
-                                        ui.label("        - Scaling Factor (a, i64):");
-                                        ui.text_edit_singleline(&mut self.inv_log_a_input);
-                                    });
-                                    ui.horizontal(|ui| {
-                                        ui.label("        - Divisor (d, i64):");
-                                        ui.text_edit_singleline(&mut self.inv_log_d_input);
-                                    });
-                                    ui.horizontal(|ui| {
-                                        ui.label("        - Exponent Numerator (m, i64):");
-                                        ui.text_edit_singleline(&mut self.inv_log_m_input);
-                                    });
-                                    ui.horizontal(|ui| {
-                                        ui.label("        - Exponent Denominator (n, i64):");
-                                        ui.text_edit_singleline(&mut self.inv_log_n_input);
-                                    });
-                                    ui.horizontal(|ui| {
-                                        ui.label("        - Start Period Offset (s, i64):");
-                                        ui.text_edit_singleline(&mut self.inv_log_s_input);
-                                    });
-                                    ui.horizontal(|ui| {
-                                        ui.label("        - Offset (o, i64):");
-                                        ui.text_edit_singleline(&mut self.inv_log_o_input);
-                                    });
-                                    ui.horizontal(|ui| {
-                                        ui.label("        - Initial Token Emission (b, i64):");
-                                        ui.text_edit_singleline(&mut self.inv_log_b_input);
-                                    });
-                                    ui.horizontal(|ui| {
-                                        ui.label("        - Minimum Emission Value (optional):");
-                                        ui.text_edit_singleline(&mut self.inv_log_min_value_input);
-                                    });
-                                    ui.horizontal(|ui| {
-                                        ui.label("        - Maximum Emission Value (optional):");
-                                        ui.text_edit_singleline(&mut self.inv_log_max_value_input);
                                     });
                                 }
 
@@ -3649,7 +3334,6 @@
                         .decrease_per_interval_denominator_input
                         .parse::<u16>()
                         .unwrap_or(0),
-<<<<<<< HEAD
                     start_decreasing_offset: if self
                         .step_decreasing_start_period_offset_input
                         .is_empty()
@@ -3665,23 +3349,12 @@
                             Err(_) => {
                                 return Err("Invalid start decreasing offset for StepDecreasingAmount distribution. Put 0 for None.".to_string());
                             }
-=======
-                    start_decreasing_offset: match self
-                        .step_decreasing_start_period_offset_input
-                        .parse::<u64>()
-                    {
-                        Ok(0) => None,
-                        Ok(v) => Some(v),
-                        Err(_) => {
-                            return Err("Invalid start decreasing offset for StepDecreasingAmount distribution. Put 0 for None.".to_string());
->>>>>>> 7eecc8a8
                         }
                     },
                     distribution_start_amount: self
                         .step_decreasing_initial_emission_input
                         .parse::<u64>()
                         .unwrap_or(0),
-<<<<<<< HEAD
                     min_value: if self.step_decreasing_start_period_offset_input.is_empty() {
                         None
                     } else {
@@ -3709,29 +3382,6 @@
                                         .to_string(),
                                 );
                             }
-=======
-                    min_value: match self.step_decreasing_min_value_input.parse::<u64>() {
-                        Ok(0) => None,
-                        Ok(v) => Some(v),
-                        Err(_) => {
-                            return Err(
-                                "Invalid min value for StepDecreasingAmount distribution. Put 0 for None."
-                                    .to_string(),
-                            );
-                        }
-                    },
-                    max_interval_count: match self
-                        .step_decreasing_max_interval_count_input
-                        .parse::<u16>()
-                    {
-                        Ok(0) => None,
-                        Ok(v) => Some(v),
-                        Err(_) => {
-                            return Err(
-                                "Invalid max interval count for StepDecreasingAmount distribution. Put 0 for None."
-                                    .to_string(),
-                            );
->>>>>>> 7eecc8a8
                         }
                     },
                     trailing_distribution_interval_amount: self
@@ -4163,24 +3813,16 @@
             .expect("Expected to load identities")
         {
             let identity_token_balance = IdentityTokenBalance {
-<<<<<<< HEAD
                 token_id: token_info.token_id,
                 token_name: token_info.token_name.clone(),
                 identity_id: identity.identity.id(),
                 balance: 0,
                 estimated_unclaimed_rewards: None,
-=======
-                token_identifier: token_info.token_identifier,
-                token_name: token_info.token_name.clone(),
-                identity_id: identity.identity.id(),
-                balance: 0,
->>>>>>> 7eecc8a8
                 data_contract_id: token_info.data_contract_id,
                 token_position: token_info.token_position,
             };
 
             tokens.push(identity_token_balance);
-<<<<<<< HEAD
         }
         let my_tokens_clone = self.my_tokens.clone();
 
@@ -4202,29 +3844,6 @@
                 self.display_message("Token already added", MessageType::Error);
             }
         }
-=======
-        }
-        let my_tokens_clone = self.my_tokens.lock().unwrap().clone();
-
-        // Prevent duplicates
-        for token in tokens {
-            if !my_tokens_clone.iter().any(|t| {
-                t.token_identifier == token.token_identifier && t.identity_id == token.identity_id
-            }) {
-                let _ = self.app_context.insert_token(
-                    &token.token_identifier,
-                    &token.token_name,
-                    &token.data_contract_id,
-                    token.token_position,
-                );
-                action |=
-                    AppAction::BackendTask(BackendTask::TokenTask(TokenTask::QueryMyTokenBalances));
-                self.display_message("Added token", MessageType::Success);
-            } else {
-                self.display_message("Token already added", MessageType::Error);
-            }
-        }
->>>>>>> 7eecc8a8
 
         // Save the new order
         self.save_current_order();
@@ -4527,7 +4146,6 @@
                 self.selected_contract_description = info.0.clone();
                 self.selected_token_infos = info.1.clone();
                 self.refreshing_status = RefreshingStatus::NotRefreshing;
-<<<<<<< HEAD
             }
             BackendTaskSuccessResult::TokenEstimatedNonClaimedPerpetualDistributionAmount(
                 identity_token_id,
@@ -4536,8 +4154,6 @@
                 if let Some(itb) = self.my_tokens.get_mut(&identity_token_id) {
                     itb.estimated_unclaimed_rewards = Some(amount)
                 }
-=======
->>>>>>> 7eecc8a8
             }
             _ => {}
         }
