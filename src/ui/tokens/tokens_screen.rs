--- conflicted
+++ resolved
@@ -42,7 +42,7 @@
 use image::ImageReader;
 use crate::app::BackendTasksExecutionMode;
 use crate::backend_task::contract::ContractTask;
-use crate::backend_task::tokens::{TokenTask};
+use crate::backend_task::tokens::TokenTask;
 use crate::backend_task::{BackendTask, NO_IDENTITIES_FOUND};
 
 use crate::app::{AppAction, DesiredAppAction};
@@ -5661,89 +5661,6 @@
             .collect();
     }
 
-<<<<<<< HEAD
-    fn display_message(&mut self, msg: &str, msg_type: MessageType) {
-        match self.tokens_subscreen {
-            TokensSubscreen::TokenCreator => {
-                if msg.contains("Successfully registered token contract") {
-                    self.token_creator_status = TokenCreatorStatus::Complete;
-                } else if msg.contains("Failed to register token contract")
-                    | msg.contains("Error building contract V1")
-                {
-                    self.token_creator_status = TokenCreatorStatus::ErrorMessage(msg.to_string());
-                    self.token_creator_error_message = Some(msg.to_string());
-                } else {
-                    return;
-                }
-            }
-            TokensSubscreen::MyTokens => {
-                if msg.contains("Successfully fetched token balances")
-                    | msg.contains("Failed to fetch token balances")
-                    | msg.contains("Failed to get estimated rewards")
-                    | msg.eq(NO_IDENTITIES_FOUND)
-                {
-                    self.backend_message = Some((msg.to_string(), msg_type, Utc::now()));
-                    self.refreshing_status = RefreshingStatus::NotRefreshing;
-                } else {
-                    tracing::debug!(
-                        ?msg,
-                        ?msg_type,
-                        "unsupported message received in token screen"
-                    );
-                    return;
-                }
-            }
-            TokensSubscreen::SearchTokens => {
-                if msg.contains("Error fetching tokens") {
-                    self.contract_search_status =
-                        ContractSearchStatus::ErrorMessage(msg.to_string());
-                    self.backend_message = Some((msg.to_string(), msg_type, Utc::now()));
-                } else if msg.contains("Added token") | msg.contains("Token already added") {
-                    self.backend_message = Some((msg.to_string(), msg_type, Utc::now()));
-                } else {
-                    return;
-                }
-            }
-        }
-    }
-
-    fn display_task_result(&mut self, backend_task_success_result: BackendTaskSuccessResult) {
-        match backend_task_success_result {
-            BackendTaskSuccessResult::DescriptionsByKeyword(descriptions, next_cursor) => {
-                let mut sr = self.search_results.lock().unwrap();
-                *sr = descriptions;
-                self.search_has_next_page = next_cursor.is_some();
-                if let Some(cursor) = next_cursor {
-                    self.next_cursors.push(cursor);
-                }
-                self.contract_search_status = ContractSearchStatus::Complete;
-                self.refreshing_status = RefreshingStatus::NotRefreshing;
-            }
-            BackendTaskSuccessResult::ContractsWithDescriptions(contracts_with_descriptions) => {
-                let default_info = (None, vec![]);
-                let info = contracts_with_descriptions
-                    .get(&self.selected_contract_id.unwrap())
-                    .unwrap_or(&default_info);
-
-                self.selected_contract_description = info.0.clone();
-                self.selected_token_infos = info.1.clone();
-                self.refreshing_status = RefreshingStatus::NotRefreshing;
-            }
-            BackendTaskSuccessResult::TokenEstimatedNonClaimedPerpetualDistributionAmount(
-                identity_token_id,
-                amount,
-            ) => {
-                self.refreshing_status = RefreshingStatus::NotRefreshing;
-                if let Some(itb) = self.my_tokens.get_mut(&identity_token_id) {
-                    itb.estimated_unclaimed_rewards = Some(amount)
-                }
-            }
-            _ => {}
-        }
-    }
-
-=======
->>>>>>> 2031197c
     fn ui(&mut self, ctx: &Context) -> AppAction {
         let mut action = AppAction::None;
 
@@ -5993,12 +5910,18 @@
             }
             TokensSubscreen::MyTokens => {
                 if msg.contains("Successfully fetched token balances")
-                    | msg.contains("Failed to fetch token balances")
-                    | msg.contains("Failed to get estimated rewards")
+                    || msg.contains("Failed to fetch token balances")
+                    || msg.contains("Failed to get estimated rewards")
+                    || msg.eq(NO_IDENTITIES_FOUND)
                 {
                     self.backend_message = Some((msg.to_string(), msg_type, Utc::now()));
                     self.refreshing_status = RefreshingStatus::NotRefreshing;
                 } else {
+                    tracing::debug!(
+                        ?msg,
+                        ?msg_type,
+                        "unsupported message received in token screen"
+                    );
                     return;
                 }
             }
