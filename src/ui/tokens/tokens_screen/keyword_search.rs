--- conflicted
+++ resolved
@@ -168,31 +168,19 @@
                                         if ui.button("More Info").clicked() {
                                             // Show more info about the token
                                             self.selected_contract_id =
-<<<<<<< HEAD
-                                                Some(contract.data_contract_id);
-=======
                                                 Some(contract.data_contract_id.clone());
                                             // Set loading state to true
                                             self.contract_details_loading = true;
                                             // Clear previous data
                                             self.selected_contract_description = None;
                                             self.selected_token_infos.clear();
->>>>>>> 63820a7a
-                                            action =
-                                                AppAction::BackendTask(BackendTask::ContractTask(Box::new(
+                                            action = AppAction::BackendTask(
+                                                BackendTask::ContractTask(Box::new(
                                                     ContractTask::FetchContractsWithDescriptions(
                                                         vec![contract.data_contract_id],
                                                     ),
-<<<<<<< HEAD
-                                                )));
-
-                                            // // Add to MyTokens or do something with it
-                                            // // Note this is implemented, but we will add it back later!
-                                            // // We changed to searching contracts instead of tokens for now
-                                            // self.add_token_to_my_tokens(token.clone());
-=======
-                                                ));
->>>>>>> 63820a7a
+                                                )),
+                                            );
                                         }
                                     });
                                 });
