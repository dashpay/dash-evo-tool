--- conflicted
+++ resolved
@@ -36,7 +36,6 @@
 use std::ops::Range;
 use std::sync::atomic::Ordering;
 
-<<<<<<< HEAD
 fn format_token_amount(amount: u64, decimals: u8) -> String {
     if decimals == 0 {
         return amount.to_string();
@@ -53,7 +52,9 @@
         let fraction_str = format!("{:0width$}", fraction, width = decimals as usize);
         let trimmed = fraction_str.trim_end_matches('0');
         format!("{}.{}", whole, trimmed)
-=======
+    }
+}
+
 /// Get the minimum price for purchasing one token from a pricing schedule
 fn get_min_token_price(pricing_schedule: &TokenPricingSchedule) -> u64 {
     match pricing_schedule {
@@ -62,7 +63,6 @@
             // Return the price for the first tier (smallest amount)
             price_map.values().next().copied().unwrap_or(0)
         }
->>>>>>> 9c0cd77a
     }
 }
 
