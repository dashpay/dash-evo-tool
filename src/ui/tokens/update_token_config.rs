use std::collections::{BTreeMap, HashSet};
use std::sync::{Arc, RwLock};

use chrono::{DateTime, Utc};
use dash_sdk::dpp::balances::credits::TokenAmount;
use dash_sdk::dpp::data_contract::accessors::v0::DataContractV0Getters;
use dash_sdk::dpp::data_contract::accessors::v1::DataContractV1Getters;
use dash_sdk::dpp::data_contract::associated_token::token_configuration::accessors::v0::TokenConfigurationV0Getters;
use dash_sdk::dpp::data_contract::associated_token::token_configuration_convention::v0::TokenConfigurationConventionV0;
use dash_sdk::dpp::data_contract::associated_token::token_configuration_convention::TokenConfigurationConvention;
use dash_sdk::dpp::data_contract::associated_token::token_configuration_item::TokenConfigurationChangeItem;
use dash_sdk::dpp::data_contract::associated_token::token_perpetual_distribution::distribution_function::DistributionFunction;
use dash_sdk::dpp::data_contract::associated_token::token_perpetual_distribution::distribution_recipient::TokenDistributionRecipient;
use dash_sdk::dpp::data_contract::associated_token::token_perpetual_distribution::reward_distribution_type::RewardDistributionType;
use dash_sdk::dpp::data_contract::associated_token::token_perpetual_distribution::v0::TokenPerpetualDistributionV0;
use dash_sdk::dpp::data_contract::associated_token::token_perpetual_distribution::TokenPerpetualDistribution;
use dash_sdk::dpp::data_contract::change_control_rules::authorized_action_takers::AuthorizedActionTakers;
use dash_sdk::dpp::data_contract::group::Group;
use dash_sdk::dpp::data_contract::GroupContractPosition;
use dash_sdk::dpp::group::{GroupStateTransitionInfo, GroupStateTransitionInfoStatus};
use eframe::egui::{self, Color32, Context, Ui};
use egui::RichText;

use super::tokens_screen::IdentityTokenInfo;
use crate::app::AppAction;
use crate::backend_task::tokens::TokenTask;
use crate::backend_task::BackendTask;
use crate::context::AppContext;
use crate::model::qualified_contract::QualifiedContract;
use crate::model::qualified_identity::QualifiedIdentity;
use crate::model::wallet::Wallet;
use crate::ui::components::left_panel::add_left_panel;
use crate::ui::components::tokens_subscreen_chooser_panel::add_tokens_subscreen_chooser_panel;
use crate::ui::components::top_panel::add_top_panel;
use crate::ui::components::wallet_unlock::ScreenWithWalletUnlock;
use crate::ui::helpers::render_group_action_text;
use crate::ui::identities::get_selected_wallet;
use crate::ui::identities::keys::add_key_screen::AddKeyScreen;
use crate::ui::identities::keys::key_info_screen::KeyInfoScreen;
use crate::ui::{MessageType, Screen, ScreenLike};
<<<<<<< HEAD
=======
use chrono::{DateTime, Utc};
use dash_sdk::dpp::balances::credits::TokenAmount;
use dash_sdk::dpp::data_contract::accessors::v1::DataContractV1Getters;
use dash_sdk::dpp::data_contract::associated_token::token_configuration_convention::v0::TokenConfigurationConventionV0;
use dash_sdk::dpp::data_contract::associated_token::token_configuration_convention::TokenConfigurationConvention;
use dash_sdk::dpp::data_contract::associated_token::token_configuration_item::TokenConfigurationChangeItem;
use dash_sdk::dpp::data_contract::associated_token::token_perpetual_distribution::distribution_function::DistributionFunction;
use dash_sdk::dpp::data_contract::associated_token::token_perpetual_distribution::distribution_recipient::TokenDistributionRecipient;
use dash_sdk::dpp::data_contract::associated_token::token_perpetual_distribution::reward_distribution_type::RewardDistributionType;
use dash_sdk::dpp::data_contract::associated_token::token_perpetual_distribution::v0::TokenPerpetualDistributionV0;
use dash_sdk::dpp::data_contract::associated_token::token_perpetual_distribution::TokenPerpetualDistribution;
use dash_sdk::dpp::data_contract::change_control_rules::authorized_action_takers::AuthorizedActionTakers;
>>>>>>> d0567045
use dash_sdk::dpp::identity::accessors::IdentityGettersV0;
use dash_sdk::dpp::identity::identity_public_key::accessors::v0::IdentityPublicKeyGettersV0;
use dash_sdk::dpp::identity::{KeyType, Purpose, SecurityLevel};
use dash_sdk::dpp::platform_value::string_encoding::Encoding;
use dash_sdk::platform::{Identifier, IdentityPublicKey};

#[derive(Debug, Clone, PartialEq)]
pub enum UpdateTokenConfigStatus {
    NotUpdating,
    Updating(DateTime<Utc>),
}

pub struct UpdateTokenConfigScreen {
<<<<<<< HEAD
    pub identity_token_info: IdentityTokenInfo,
=======
    pub identity_token_balance: IdentityTokenBalance,
    data_contract_option: Option<QualifiedContract>,
>>>>>>> d0567045
    backend_message: Option<(String, MessageType, DateTime<Utc>)>,
    update_status: UpdateTokenConfigStatus,
    pub app_context: Arc<AppContext>,
    pub change_item: TokenConfigurationChangeItem,
    signing_key: Option<IdentityPublicKey>,
    identity: QualifiedIdentity,
    public_note: Option<String>,
    group: Option<(GroupContractPosition, Group)>,
    pub group_action_id: Option<Identifier>,

    // Input state fields
    pub authorized_identity_input: Option<String>,
    pub authorized_group_input: Option<String>,

    selected_wallet: Option<Arc<RwLock<Wallet>>>,
    wallet_password: String,
    show_password: bool,
    error_message: Option<String>, // unused
}

impl UpdateTokenConfigScreen {
    pub fn new(identity_token_info: IdentityTokenInfo, app_context: &Arc<AppContext>) -> Self {
        let possible_key = identity_token_info
            .identity
            .identity
            .get_first_public_key_matching(
                Purpose::AUTHENTICATION,
                HashSet::from([
                    SecurityLevel::HIGH,
                    SecurityLevel::MEDIUM,
                    SecurityLevel::CRITICAL,
                ]),
                KeyType::all_key_types().into(),
                false,
            )
            .cloned();

        let mut error_message = None;

        let group = match identity_token_info
            .token_config
            .manual_minting_rules()
            .authorized_to_make_change_action_takers()
        {
            AuthorizedActionTakers::NoOne => {
                error_message = Some("Minting is not allowed on this token".to_string());
                None
            }
            AuthorizedActionTakers::ContractOwner => {
                if identity_token_info.data_contract.contract.owner_id()
                    != &identity_token_info.identity.identity.id()
                {
                    error_message = Some(
                        "You are not allowed to mint this token. Only the contract owner is."
                            .to_string(),
                    );
                }
                None
            }
            AuthorizedActionTakers::Identity(identifier) => {
                if identifier != &identity_token_info.identity.identity.id() {
                    error_message = Some("You are not allowed to mint this token".to_string());
                }
                None
            }
            AuthorizedActionTakers::MainGroup => {
                match identity_token_info.token_config.main_control_group() {
                    None => {
                        error_message = Some(
                            "Invalid contract: No main control group, though one should exist"
                                .to_string(),
                        );
                        None
                    }
                    Some(group_pos) => {
                        match identity_token_info
                            .data_contract
                            .contract
                            .expected_group(group_pos)
                        {
                            Ok(group) => Some((group_pos, group.clone())),
                            Err(e) => {
                                error_message = Some(format!("Invalid contract: {}", e));
                                None
                            }
                        }
                    }
                }
            }
            AuthorizedActionTakers::Group(group_pos) => {
                match identity_token_info
                    .data_contract
                    .contract
                    .expected_group(*group_pos)
                {
                    Ok(group) => Some((*group_pos, group.clone())),
                    Err(e) => {
                        error_message = Some(format!("Invalid contract: {}", e));
                        None
                    }
                }
            }
        };

        // Attempt to get an unlocked wallet reference
        let selected_wallet = get_selected_wallet(
            &identity_token_info.identity,
            None,
            possible_key.as_ref(),
            &mut error_message,
        );

        let data_contract_option = app_context
            .get_contract_by_id(&identity_token_balance.data_contract_id)
            .unwrap_or_default();

        Self {
<<<<<<< HEAD
            identity_token_info: identity_token_info.clone(),
            public_note: None,
            change_item: TokenConfigurationChangeItem::TokenConfigurationNoChange,
=======
            identity_token_balance: identity_token_balance.clone(),
            data_contract_option,
            backend_message: None,
>>>>>>> d0567045
            update_status: UpdateTokenConfigStatus::NotUpdating,
            error_message: None,
            app_context: app_context.clone(),
<<<<<<< HEAD
=======
            change_item: TokenConfigurationChangeItem::TokenConfigurationNoChange,
            signing_key: possible_key.cloned(),
            identity,
            public_note: None,

            authorized_identity_input: None,
            authorized_group_input: None,

>>>>>>> d0567045
            selected_wallet,
            wallet_password: String::new(),
            show_password: false,
            backend_message: None,
            signing_key: possible_key,
            identity: identity_token_info.identity,
            group,
            group_action_id: None,
        }
    }

    fn render_token_config_updater(&mut self, ui: &mut egui::Ui) -> AppAction {
        let mut action = AppAction::None;

        ui.heading("2. Select the item to update");
        ui.add_space(10.0);
        if self.group_action_id.is_some() {
            ui.label("You are signing an existing group action. Make sure you construct the exact same item as the one in the group action, details of which can be found on the previous screen.");
        }

        let item = &mut self.change_item;

        ui.horizontal(|ui| {
            let label = match item {
                TokenConfigurationChangeItem::TokenConfigurationNoChange => "No Change",
                TokenConfigurationChangeItem::Conventions(_) => "Conventions",
                TokenConfigurationChangeItem::ConventionsControlGroup(_) => {
                    "Conventions Control Group"
                }
                TokenConfigurationChangeItem::ConventionsAdminGroup(_) => "Conventions Admin Group",
                TokenConfigurationChangeItem::MaxSupply(_) => "Max Supply",
                TokenConfigurationChangeItem::MaxSupplyControlGroup(_) => {
                    "Max Supply Control Group"
                }
                TokenConfigurationChangeItem::MaxSupplyAdminGroup(_) => "Max Supply Admin Group",
                TokenConfigurationChangeItem::PerpetualDistribution(_) => "Perpetual Distribution",
                TokenConfigurationChangeItem::PerpetualDistributionControlGroup(_) => {
                    "Perpetual Distribution Control Group"
                }
                TokenConfigurationChangeItem::PerpetualDistributionAdminGroup(_) => {
                    "Perpetual Distribution Admin Group"
                }
                TokenConfigurationChangeItem::NewTokensDestinationIdentity(_) => {
                    "New‑Tokens Destination"
                }
                TokenConfigurationChangeItem::NewTokensDestinationIdentityControlGroup(_) => {
                    "New‑Tokens Destination Control Group"
                }
                TokenConfigurationChangeItem::NewTokensDestinationIdentityAdminGroup(_) => {
                    "New‑Tokens Destination Admin Group"
                }
                TokenConfigurationChangeItem::MintingAllowChoosingDestination(_) => {
                    "Minting Allow Choosing Destination"
                }
                TokenConfigurationChangeItem::MintingAllowChoosingDestinationControlGroup(_) => {
                    "Minting Allow Choosing Destination Control Group"
                }
                TokenConfigurationChangeItem::MintingAllowChoosingDestinationAdminGroup(_) => {
                    "Minting Allow Choosing Destination Admin Group"
                }
                TokenConfigurationChangeItem::ManualMinting(_) => "Manual Minting",
                TokenConfigurationChangeItem::ManualMintingAdminGroup(_) => {
                    "Manual Minting Admin Group"
                }
                TokenConfigurationChangeItem::ManualBurning(_) => "Manual Burning",
                TokenConfigurationChangeItem::ManualBurningAdminGroup(_) => {
                    "Manual Burning Admin Group"
                }
                TokenConfigurationChangeItem::Freeze(_) => "Freeze",
                TokenConfigurationChangeItem::FreezeAdminGroup(_) => "Freeze Admin Group",
                TokenConfigurationChangeItem::Unfreeze(_) => "Unfreeze",
                TokenConfigurationChangeItem::UnfreezeAdminGroup(_) => "Unfreeze Admin Group",
                TokenConfigurationChangeItem::DestroyFrozenFunds(_) => "Destroy Frozen Funds",
                TokenConfigurationChangeItem::DestroyFrozenFundsAdminGroup(_) => {
                    "Destroy Frozen Funds Admin Group"
                }
                TokenConfigurationChangeItem::EmergencyAction(_) => "Emergency Action",
                TokenConfigurationChangeItem::EmergencyActionAdminGroup(_) => {
                    "Emergency Action Admin Group"
                }
                TokenConfigurationChangeItem::MainControlGroup(_) => "Main Control Group",
            };

            egui::ComboBox::from_id_salt(format!("cfg_item_type"))
                .selected_text(label)
                .width(270.0)
                .show_ui(ui, |ui| {
                    /* ───────── “No change” ───────── */
                    ui.selectable_value(
                        item,
                        TokenConfigurationChangeItem::TokenConfigurationNoChange,
                        "No Change",
                    );

                    ui.separator();

                    /* ───────── Conventions + groups ───────── */
                    ui.selectable_value(
                        item,
                        TokenConfigurationChangeItem::Conventions(
                            TokenConfigurationConvention::V0(TokenConfigurationConventionV0 {
                                localizations: BTreeMap::new(),
                                decimals: 0,
                            }),
                        ),
                        "Conventions",
                    );
                    ui.selectable_value(
                        item,
                        TokenConfigurationChangeItem::ConventionsControlGroup(
                            AuthorizedActionTakers::ContractOwner,
                        ),
                        "Conventions Control Group",
                    );
                    ui.selectable_value(
                        item,
                        TokenConfigurationChangeItem::ConventionsAdminGroup(
                            AuthorizedActionTakers::ContractOwner,
                        ),
                        "Conventions Admin Group",
                    );

                    ui.separator();

                    /* ───────── Max‑supply + groups ───────── */
                    ui.selectable_value(
                        item,
                        TokenConfigurationChangeItem::MaxSupply(Some(TokenAmount::from(0u64))),
                        "Max Supply",
                    );
                    ui.selectable_value(
                        item,
                        TokenConfigurationChangeItem::MaxSupplyControlGroup(
                            AuthorizedActionTakers::ContractOwner,
                        ),
                        "Max Supply Control Group",
                    );
                    ui.selectable_value(
                        item,
                        TokenConfigurationChangeItem::MaxSupplyAdminGroup(
                            AuthorizedActionTakers::ContractOwner,
                        ),
                        "Max Supply Admin Group",
                    );

                    ui.separator();

                    /* ───────── Perpetual‑dist + groups ───────── */
                    ui.selectable_value(
                        item,
                        TokenConfigurationChangeItem::PerpetualDistribution(None),
                        "Perpetual Distribution",
                    );
                    ui.selectable_value(
                        item,
                        TokenConfigurationChangeItem::PerpetualDistributionControlGroup(
                            AuthorizedActionTakers::ContractOwner,
                        ),
                        "Perpetual Distribution Control Group",
                    );
                    ui.selectable_value(
                        item,
                        TokenConfigurationChangeItem::PerpetualDistributionAdminGroup(
                            AuthorizedActionTakers::ContractOwner,
                        ),
                        "Perpetual Distribution Admin Group",
                    );

                    ui.separator();

                    /* ───────── New‑tokens destination + groups ───────── */
                    ui.selectable_value(
                        item,
                        TokenConfigurationChangeItem::NewTokensDestinationIdentity(Some(
                            Identifier::default(),
                        )),
                        "New‑Tokens Destination",
                    );
                    ui.selectable_value(
                        item,
                        TokenConfigurationChangeItem::NewTokensDestinationIdentityControlGroup(
                            AuthorizedActionTakers::ContractOwner,
                        ),
                        "New‑Tokens Destination Control Group",
                    );
                    ui.selectable_value(
                        item,
                        TokenConfigurationChangeItem::NewTokensDestinationIdentityAdminGroup(
                            AuthorizedActionTakers::ContractOwner,
                        ),
                        "New‑Tokens Destination Admin Group",
                    );

                    ui.separator();

                    /* ───────── Mint‑dest‑choice + groups ───────── */
                    ui.selectable_value(
                        item,
                        TokenConfigurationChangeItem::MintingAllowChoosingDestination(false),
                        "Minting Allow Choosing Destination",
                    );
                    ui.selectable_value(
                        item,
                        TokenConfigurationChangeItem::MintingAllowChoosingDestinationControlGroup(
                            AuthorizedActionTakers::ContractOwner,
                        ),
                        "Minting Allow Choosing Destination Control Group",
                    );
                    ui.selectable_value(
                        item,
                        TokenConfigurationChangeItem::MintingAllowChoosingDestinationAdminGroup(
                            AuthorizedActionTakers::ContractOwner,
                        ),
                        "Minting Allow Choosing Destination Admin Group",
                    );

                    ui.separator();

                    /* ───────── Remaining AuthorizedActionTakers variants ───────── */
                    macro_rules! aat_item {
                        ($variant:ident, $label:expr) => {
                            ui.selectable_value(
                                item,
                                TokenConfigurationChangeItem::$variant(
                                    AuthorizedActionTakers::ContractOwner,
                                ),
                                $label,
                            );
                        };
                    }

                    aat_item!(ManualMinting, "Manual Minting");
                    aat_item!(ManualMintingAdminGroup, "Manual Minting Admin Group");
                    ui.separator();
                    aat_item!(ManualBurning, "Manual Burning");
                    aat_item!(ManualBurningAdminGroup, "Manual Burning Admin Group");
                    ui.separator();
                    aat_item!(Freeze, "Freeze");
                    aat_item!(FreezeAdminGroup, "Freeze Admin Group");
                    ui.separator();
                    aat_item!(Unfreeze, "Unfreeze");
                    aat_item!(UnfreezeAdminGroup, "Unfreeze Admin Group");
                    ui.separator();
                    aat_item!(DestroyFrozenFunds, "Destroy Frozen Funds");
                    aat_item!(
                        DestroyFrozenFundsAdminGroup,
                        "Destroy Frozen Funds Admin Group"
                    );
                    ui.separator();
                    aat_item!(EmergencyAction, "Emergency Action");
                    aat_item!(EmergencyActionAdminGroup, "Emergency Action Admin Group");

                    ui.separator();

                    ui.selectable_value(
                        item,
                        TokenConfigurationChangeItem::MainControlGroup(Some(0)),
                        "Main Control Group",
                    );
                });
        });

        ui.add_space(10.0);

        /* ========== PER‑VARIANT EDITING ========== */
        match item {
            /* -------- simple value items -------- */
            TokenConfigurationChangeItem::Conventions(conv) => {
                ui.label(
                    "Paste a replacement JSON if you can't manually make the changes you want.",
                );
                ui.add_space(5.0);
                let mut txt = serde_json::to_string_pretty(conv).unwrap_or_default();
                if ui.text_edit_multiline(&mut txt).changed() {
                    *conv = serde_json::from_str(&txt).unwrap_or(TokenConfigurationConvention::V0(
                        TokenConfigurationConventionV0 {
                            localizations: BTreeMap::new(),
                            decimals: 8,
                        },
                    ));
                }
            }

            TokenConfigurationChangeItem::MaxSupply(opt_amt) => {
                let mut txt = opt_amt.map(|a| a.to_string()).unwrap_or_default();
                if ui.text_edit_singleline(&mut txt).changed() {
                    *opt_amt = txt.parse::<u64>().ok().map(TokenAmount::from);
                }
            }

            TokenConfigurationChangeItem::MintingAllowChoosingDestination(b) => {
                ui.checkbox(b, "Allow user to choose destination when minting");
            }

            TokenConfigurationChangeItem::NewTokensDestinationIdentity(opt_id) => {
                let mut txt = opt_id
                    .map(|id| id.to_string(Encoding::Base58))
                    .unwrap_or_default();
                if ui.text_edit_singleline(&mut txt).changed() {
                    *opt_id = Identifier::from_string(&txt, Encoding::Base58).ok();
                }
            }

            TokenConfigurationChangeItem::PerpetualDistribution(opt_json) => {
                ui.horizontal(|ui| {
                    if ui.button("Set to None").clicked() {
                        *opt_json = None;
                    }

                    if opt_json.is_none() {
                        if ui.button("Open Editor").clicked() {
                            *opt_json = Some(TokenPerpetualDistribution::V0(
                                TokenPerpetualDistributionV0 {
                                    distribution_type:
                                        RewardDistributionType::BlockBasedDistribution {
                                            interval: 100,
                                            function: DistributionFunction::FixedAmount {
                                                amount: 10,
                                            },
                                        },
                                    distribution_recipient:
                                        TokenDistributionRecipient::ContractOwner,
                                },
                            ));
                        }
                    }
                });

                if let Some(json) = opt_json {
                    ui.add_space(5.0);
                    ui.label(
                        "Paste a replacement JSON if you can't manually make the changes you want.",
                    );
                    ui.add_space(5.0);

                    let mut raw = serde_json::to_string_pretty(json).unwrap_or_default();
                    if ui.text_edit_multiline(&mut raw).changed() {
                        *opt_json = serde_json::from_str(&raw).unwrap_or(Some(
                            TokenPerpetualDistribution::V0(TokenPerpetualDistributionV0 {
                                distribution_type: RewardDistributionType::BlockBasedDistribution {
                                    interval: 100,
                                    function: DistributionFunction::FixedAmount { amount: 10 },
                                },
                                distribution_recipient: TokenDistributionRecipient::ContractOwner,
                            }),
                        ));
                    }
                }
            }

            TokenConfigurationChangeItem::MainControlGroup(opt_grp) => {
                let mut grp_txt = opt_grp.map(|g| g).unwrap_or_default();
                let mut grp_txt_str = grp_txt.to_string();
                if ui.text_edit_singleline(&mut grp_txt_str).changed() {
                    grp_txt = grp_txt_str.parse::<u16>().unwrap_or_default();
                }
                *opt_grp = Some(grp_txt);
            }

            /* -------- all AuthorizedActionTakers variants -------- */
            TokenConfigurationChangeItem::ManualMinting(t)
            | TokenConfigurationChangeItem::ManualMintingAdminGroup(t)
            | TokenConfigurationChangeItem::ManualBurning(t)
            | TokenConfigurationChangeItem::ManualBurningAdminGroup(t)
            | TokenConfigurationChangeItem::Freeze(t)
            | TokenConfigurationChangeItem::FreezeAdminGroup(t)
            | TokenConfigurationChangeItem::Unfreeze(t)
            | TokenConfigurationChangeItem::UnfreezeAdminGroup(t)
            | TokenConfigurationChangeItem::DestroyFrozenFunds(t)
            | TokenConfigurationChangeItem::DestroyFrozenFundsAdminGroup(t)
            | TokenConfigurationChangeItem::EmergencyAction(t)
            | TokenConfigurationChangeItem::EmergencyActionAdminGroup(t)
            | TokenConfigurationChangeItem::ConventionsControlGroup(t)
            | TokenConfigurationChangeItem::ConventionsAdminGroup(t)
            | TokenConfigurationChangeItem::MaxSupplyControlGroup(t)
            | TokenConfigurationChangeItem::MaxSupplyAdminGroup(t)
            | TokenConfigurationChangeItem::PerpetualDistributionControlGroup(t)
            | TokenConfigurationChangeItem::PerpetualDistributionAdminGroup(t)
            | TokenConfigurationChangeItem::NewTokensDestinationIdentityControlGroup(t)
            | TokenConfigurationChangeItem::NewTokensDestinationIdentityAdminGroup(t)
            | TokenConfigurationChangeItem::MintingAllowChoosingDestinationControlGroup(t)
            | TokenConfigurationChangeItem::MintingAllowChoosingDestinationAdminGroup(t) => {
                Self::render_authorized_action_takers_editor(
                    ui,
                    t,
                    &mut self.authorized_identity_input,
                    &mut self.authorized_group_input,
                    &self.data_contract_option,
                );
            }

            TokenConfigurationChangeItem::TokenConfigurationNoChange => {
                ui.label("No parameters to edit for this entry.");
            }
        }

        ui.add_space(10.0);
        ui.separator();
        ui.add_space(10.0);

        ui.heading("3. Public note (optional)");
        ui.add_space(10.0);

        // Render text input for the public note
        ui.horizontal(|ui| {
            ui.label("Public note (optional):");
            ui.add_space(10.0);
            let mut txt = self.public_note.clone().unwrap_or_default();
            if ui
                .text_edit_singleline(&mut txt)
                .on_hover_text("A note about the transaction that can be seen by the public.")
                .changed()
            {
                self.public_note = if txt.len() > 0 { Some(txt) } else { None };
            }
        });

        let button_text = render_group_action_text(
            ui,
            &self.group,
            &self.identity_token_info,
            "Update Config",
            &self.group_action_id,
        );

        let button = egui::Button::new(RichText::new(&button_text).color(Color32::WHITE))
            .fill(Color32::from_rgb(0, 128, 255))
            .frame(true)
            .corner_radius(3.0);

        if self.app_context.developer_mode || !button_text.contains("Test") {
            ui.add_space(20.0);
            if ui.add(button).clicked() {
                let group_info;
                if self.group_action_id.is_some() {
                    group_info = self.group.as_ref().map(|(pos, _)| {
                        GroupStateTransitionInfoStatus::GroupStateTransitionInfoOtherSigner(
                            GroupStateTransitionInfo {
                                group_contract_position: *pos,
                                action_id: self.group_action_id.unwrap(),
                                action_is_proposer: false,
                            },
                        )
                    });
                } else {
                    group_info = self.group.as_ref().map(|(pos, _)| {
                        GroupStateTransitionInfoStatus::GroupStateTransitionInfoProposer(*pos)
                    });
                }

                self.update_status = UpdateTokenConfigStatus::Updating(Utc::now());
                action =
                    AppAction::BackendTask(BackendTask::TokenTask(TokenTask::UpdateTokenConfig {
                        identity_token_info: self.identity_token_info.clone(),
                        change_item: self.change_item.clone(),
                        signing_key: self.signing_key.clone().expect("Signing key must be set"),
                        public_note: self.public_note.clone(),
                        group_info,
                    }));
            }
        }

        action
    }

    /* ===================================================================== */
    /* Helper: render AuthorizedActionTakers editor                          */
    /* ===================================================================== */
    pub fn render_authorized_action_takers_editor(
        ui: &mut egui::Ui,
        takers: &mut AuthorizedActionTakers,
        authorized_identity_input: &mut Option<String>,
        authorized_group_input: &mut Option<String>,
        data_contract_option: &Option<QualifiedContract>,
    ) {
        ui.horizontal(|ui| {
            // Display label
            ui.label("Authorized:");

            // Combo box for selecting the type of authorized taker
            egui::ComboBox::from_id_salt("authorized_action_takers")
                .selected_text(match takers {
                    AuthorizedActionTakers::NoOne => "No One".to_string(),
                    AuthorizedActionTakers::ContractOwner => "Contract Owner".to_string(),
                    AuthorizedActionTakers::MainGroup => "Main Group".to_string(),
                    AuthorizedActionTakers::Identity(id) => {
                        if id == &Identifier::default() {
                            "Identity".to_string()
                        } else {
                            format!("Identity({})", id)
                        }
                    }
                    AuthorizedActionTakers::Group(_) => format!("Group"),
                })
                .show_ui(ui, |ui| {
                    ui.selectable_value(takers, AuthorizedActionTakers::NoOne, "No One");
                    ui.selectable_value(
                        takers,
                        AuthorizedActionTakers::ContractOwner,
                        "Contract Owner",
                    );
                    ui.selectable_value(takers, AuthorizedActionTakers::MainGroup, "Main Group");

                    // Set temporary input fields on select
                    if ui
                        .selectable_label(
                            matches!(takers, AuthorizedActionTakers::Identity(_)),
                            "Identity",
                        )
                        .clicked()
                    {
                        *takers = AuthorizedActionTakers::Identity(Identifier::default());
                        authorized_identity_input.get_or_insert_with(String::new);
                    }

                    if ui
                        .selectable_label(
                            matches!(takers, AuthorizedActionTakers::Group(_)),
                            "Group",
                        )
                        .clicked()
                    {
                        *takers = AuthorizedActionTakers::Group(0);
                        authorized_group_input.get_or_insert_with(|| "0".to_owned());
                    }
                });

            // Render input for Identity
            if let AuthorizedActionTakers::Identity(id) = takers {
                authorized_identity_input.get_or_insert_with(String::new);
                if let Some(ref mut id_str) = authorized_identity_input {
                    ui.horizontal(|ui| {
                        ui.add_sized(
                            [300.0, 22.0],
                            egui::TextEdit::singleline(id_str).hint_text("Enter base58 identity"),
                        );

                        if !id_str.is_empty() {
                            let is_valid =
                                Identifier::from_string(id_str, Encoding::Base58).is_ok();
                            let (symbol, color) = if is_valid {
                                ("✔", Color32::DARK_GREEN)
                            } else {
                                ("×", Color32::RED)
                            };
                            ui.label(RichText::new(symbol).color(color).strong());

                            if is_valid {
                                *id = Identifier::from_string(id_str, Encoding::Base58).unwrap();
                            }
                        }
                    });
                }
            }

            // Render input for Group
            if let Some(data_contract) = data_contract_option {
                let contract_group_positions: Vec<u16> =
                    data_contract.contract.groups().keys().cloned().collect();
                if let AuthorizedActionTakers::Group(g) = takers {
                    authorized_group_input.get_or_insert_with(|| g.to_string());
                    egui::ComboBox::from_id_salt("group_position_selector")
                        .selected_text(format!(
                            "Group Position: {}",
                            authorized_group_input.as_deref().unwrap_or(&g.to_string())
                        ))
                        .show_ui(ui, |ui| {
                            for position in &contract_group_positions {
                                if ui
                                    .selectable_value(g, *position, format!("Group {}", position))
                                    .clicked()
                                {
                                    *authorized_group_input = Some(position.to_string());
                                }
                            }
                        });
                }
            } else {
                if let AuthorizedActionTakers::Group(g) = takers {
                    authorized_group_input.get_or_insert_with(|| g.to_string());
                    if let Some(ref mut group_str) = authorized_group_input {
                        ui.add(
                            egui::TextEdit::singleline(group_str).hint_text("Enter group position"),
                        );
                        if let Ok(parsed) = group_str.parse::<u16>() {
                            *g = parsed;
                        }
                    }
                }
            }
        });
    }

    fn show_success_screen(&self, ui: &mut Ui) -> AppAction {
        let mut action = AppAction::None;
        ui.vertical_centered(|ui| {
            ui.add_space(50.0);

            ui.heading("🎉");
            ui.heading(format!("{}", self.backend_message.as_ref().unwrap().0));

            ui.add_space(20.0);

            let button_text;
            if self.group_action_id.is_some() {
                button_text = "Back to Group Actions";
            } else {
                button_text = "Back to Tokens";
            }
            if ui.button(button_text).clicked() {
                action = AppAction::PopScreenAndRefresh;
            }
        });
        action
    }

    /// Renders a ComboBox or similar for selecting an authentication key
    fn render_key_selection(&mut self, ui: &mut Ui) {
        ui.horizontal(|ui| {
            ui.label("Select Key:");
            egui::ComboBox::from_id_salt("token_update_key_selector")
                .selected_text(match &self.signing_key {
                    Some(key) => format!("Key ID: {}", key.id()),
                    None => "Select a key".to_string(),
                })
                .show_ui(ui, |ui| {
                    if self.app_context.developer_mode {
                        // Show all loaded public keys
                        for key in self.identity.identity.public_keys().values() {
                            let is_valid = key.purpose() == Purpose::AUTHENTICATION
                                && key.security_level() == SecurityLevel::CRITICAL;

                            let label = format!(
                                "Key ID: {} (Info: {}/{}/{})",
                                key.id(),
                                key.purpose(),
                                key.security_level(),
                                key.key_type()
                            );
                            let styled_label = if is_valid {
                                RichText::new(label.clone())
                            } else {
                                RichText::new(label.clone()).color(Color32::RED)
                            };

                            ui.selectable_value(
                                &mut self.signing_key,
                                Some(key.clone()),
                                styled_label,
                            );
                        }
                    } else {
                        // Show only "available" auth keys
                        for key_wrapper in self
                            .identity
                            .available_authentication_keys_with_critical_security_level()
                        {
                            let key = &key_wrapper.identity_public_key;
                            let label = format!(
                                "Key ID: {} (Info: {}/{}/{})",
                                key.id(),
                                key.purpose(),
                                key.security_level(),
                                key.key_type()
                            );
                            ui.selectable_value(&mut self.signing_key, Some(key.clone()), label);
                        }
                    }
                });
        });
    }
}

impl ScreenLike for UpdateTokenConfigScreen {
    fn display_message(&mut self, message: &str, message_type: MessageType) {
        match message_type {
            MessageType::Success => {
                self.backend_message =
                    Some((message.to_string(), MessageType::Success, Utc::now()));
                if message.contains("Successfully updated token config item") {
                    self.update_status = UpdateTokenConfigStatus::NotUpdating;
                }
            }
            MessageType::Error => {
                self.backend_message = Some((message.to_string(), MessageType::Error, Utc::now()));
                if message.contains("Failed to update token config") {
                    self.update_status = UpdateTokenConfigStatus::NotUpdating;
                }
            }
            MessageType::Info => {
                self.backend_message = Some((message.to_string(), MessageType::Info, Utc::now()));
            }
        }
    }

    fn ui(&mut self, ctx: &Context) -> AppAction {
        let mut action;

        // Build a top panel
        if self.group_action_id.is_some() {
            action = add_top_panel(
                ctx,
                &self.app_context,
                vec![
                    ("Contracts", AppAction::GoToMainScreen),
                    ("Group Actions", AppAction::PopScreen),
                    ("Update Token Config", AppAction::None),
                ],
                vec![],
            );
        } else {
            action = add_top_panel(
                ctx,
                &self.app_context,
                vec![
                    ("Tokens", AppAction::GoToMainScreen),
                    (&self.identity_token_info.token_alias, AppAction::PopScreen),
                    ("Update Token Config", AppAction::None),
                ],
                vec![],
            );
        }

        // Left panel
        action |= add_left_panel(
            ctx,
            &self.app_context,
            crate::ui::RootScreenType::RootScreenMyTokenBalances,
        );

        // Subscreen chooser
        action |= add_tokens_subscreen_chooser_panel(ctx, &self.app_context);

        // Central panel
        egui::CentralPanel::default().show(ctx, |ui| {
            if let Some(msg) = &self.backend_message {
                if msg.1 == MessageType::Success {
                    action |= self.show_success_screen(ui);
                    return;
                }
            }

            ui.heading("Update Token Configuration");
            ui.add_space(10.0);

            // Check if user has any auth keys
            let has_keys = if self.app_context.developer_mode {
                !self.identity.identity.public_keys().is_empty()
            } else {
                !self.identity.available_authentication_keys().is_empty()
            };

            if !has_keys {
                ui.colored_label(
                    Color32::DARK_RED,
                    format!(
                        "No authentication keys found for this {} identity.",
                        self.identity.identity_type,
                    ),
                );
                ui.add_space(10.0);

                // Show "Add key" or "Check keys" option
                let first_key = self.identity.identity.get_first_public_key_matching(
                    Purpose::AUTHENTICATION,
                    HashSet::from([
                        SecurityLevel::HIGH,
                        SecurityLevel::MEDIUM,
                        SecurityLevel::CRITICAL,
                    ]),
                    KeyType::all_key_types().into(),
                    false,
                );

                if let Some(key) = first_key {
                    if ui.button("Check Keys").clicked() {
                        action |= AppAction::AddScreen(Screen::KeyInfoScreen(KeyInfoScreen::new(
                            self.identity.clone(),
                            key.clone(),
                            None,
                            &self.app_context,
                        )));
                    }
                    ui.add_space(5.0);
                }

                if ui.button("Add key").clicked() {
                    action |= AppAction::AddScreen(Screen::AddKeyScreen(AddKeyScreen::new(
                        self.identity.clone(),
                        &self.app_context,
                    )));
                }
            } else {
                // Possibly handle locked wallet scenario (similar to TransferTokens)
                if self.selected_wallet.is_some() {
                    let (needed_unlock, just_unlocked) = self.render_wallet_unlock_if_needed(ui);

                    if needed_unlock && !just_unlocked {
                        // Must unlock before we can proceed
                        return;
                    }
                }

                // 1) Key selection
                ui.heading("1. Select the key to sign the transaction with");
                ui.add_space(10.0);
                ui.horizontal(|ui| {
                    self.render_key_selection(ui);
                    ui.add_space(5.0);
                    let identity_id_string =
                        self.identity.identity.id().to_string(Encoding::Base58);
                    let identity_display = self
                        .identity
                        .alias
                        .as_deref()
                        .unwrap_or_else(|| &identity_id_string);
                    ui.label(format!("Identity: {}", identity_display));
                });

                ui.add_space(10.0);
                ui.separator();
                ui.add_space(10.0);

                action |= self.render_token_config_updater(ui);

                if let Some((msg, msg_type, _)) = &self.backend_message {
                    ui.add_space(10.0);
                    match msg_type {
                        MessageType::Success => {
                            ui.colored_label(Color32::DARK_GREEN, msg);
                        }
                        MessageType::Error => {
                            ui.colored_label(Color32::DARK_RED, msg);
                        }
                        MessageType::Info => {
                            ui.label(msg);
                        }
                    };
                }

                if self.update_status != UpdateTokenConfigStatus::NotUpdating {
                    ui.add_space(10.0);
                    match &self.update_status {
                        UpdateTokenConfigStatus::Updating(start_time) => {
                            let elapsed = Utc::now().signed_duration_since(*start_time);
                            ui.label(format!("Updating... ({} seconds)", elapsed.num_seconds()));
                        }
                        _ => {}
                    }
                }
            }
        });

        action
    }
}

impl ScreenWithWalletUnlock for UpdateTokenConfigScreen {
    fn selected_wallet_ref(&self) -> &Option<Arc<RwLock<Wallet>>> {
        &self.selected_wallet
    }

    fn wallet_password_ref(&self) -> &String {
        &self.wallet_password
    }

    fn wallet_password_mut(&mut self) -> &mut String {
        &mut self.wallet_password
    }

    fn show_password(&self) -> bool {
        self.show_password
    }

    fn show_password_mut(&mut self) -> &mut bool {
        &mut self.show_password
    }

    fn set_error_message(&mut self, error_message: Option<String>) {
        self.error_message = error_message;
    }

    fn error_message(&self) -> Option<&String> {
        self.error_message.as_ref()
    }
}<|MERGE_RESOLUTION|>--- conflicted
+++ resolved
@@ -38,21 +38,6 @@
 use crate::ui::identities::keys::add_key_screen::AddKeyScreen;
 use crate::ui::identities::keys::key_info_screen::KeyInfoScreen;
 use crate::ui::{MessageType, Screen, ScreenLike};
-<<<<<<< HEAD
-=======
-use chrono::{DateTime, Utc};
-use dash_sdk::dpp::balances::credits::TokenAmount;
-use dash_sdk::dpp::data_contract::accessors::v1::DataContractV1Getters;
-use dash_sdk::dpp::data_contract::associated_token::token_configuration_convention::v0::TokenConfigurationConventionV0;
-use dash_sdk::dpp::data_contract::associated_token::token_configuration_convention::TokenConfigurationConvention;
-use dash_sdk::dpp::data_contract::associated_token::token_configuration_item::TokenConfigurationChangeItem;
-use dash_sdk::dpp::data_contract::associated_token::token_perpetual_distribution::distribution_function::DistributionFunction;
-use dash_sdk::dpp::data_contract::associated_token::token_perpetual_distribution::distribution_recipient::TokenDistributionRecipient;
-use dash_sdk::dpp::data_contract::associated_token::token_perpetual_distribution::reward_distribution_type::RewardDistributionType;
-use dash_sdk::dpp::data_contract::associated_token::token_perpetual_distribution::v0::TokenPerpetualDistributionV0;
-use dash_sdk::dpp::data_contract::associated_token::token_perpetual_distribution::TokenPerpetualDistribution;
-use dash_sdk::dpp::data_contract::change_control_rules::authorized_action_takers::AuthorizedActionTakers;
->>>>>>> d0567045
 use dash_sdk::dpp::identity::accessors::IdentityGettersV0;
 use dash_sdk::dpp::identity::identity_public_key::accessors::v0::IdentityPublicKeyGettersV0;
 use dash_sdk::dpp::identity::{KeyType, Purpose, SecurityLevel};
@@ -66,12 +51,8 @@
 }
 
 pub struct UpdateTokenConfigScreen {
-<<<<<<< HEAD
     pub identity_token_info: IdentityTokenInfo,
-=======
-    pub identity_token_balance: IdentityTokenBalance,
     data_contract_option: Option<QualifiedContract>,
->>>>>>> d0567045
     backend_message: Option<(String, MessageType, DateTime<Utc>)>,
     update_status: UpdateTokenConfigStatus,
     pub app_context: Arc<AppContext>,
@@ -185,38 +166,27 @@
         );
 
         let data_contract_option = app_context
-            .get_contract_by_id(&identity_token_balance.data_contract_id)
+            .get_contract_by_id(&identity_token_info.data_contract.contract.id())
             .unwrap_or_default();
 
         Self {
-<<<<<<< HEAD
             identity_token_info: identity_token_info.clone(),
-            public_note: None,
-            change_item: TokenConfigurationChangeItem::TokenConfigurationNoChange,
-=======
-            identity_token_balance: identity_token_balance.clone(),
             data_contract_option,
             backend_message: None,
->>>>>>> d0567045
             update_status: UpdateTokenConfigStatus::NotUpdating,
-            error_message: None,
             app_context: app_context.clone(),
-<<<<<<< HEAD
-=======
             change_item: TokenConfigurationChangeItem::TokenConfigurationNoChange,
-            signing_key: possible_key.cloned(),
-            identity,
+            signing_key: possible_key,
             public_note: None,
 
             authorized_identity_input: None,
             authorized_group_input: None,
 
->>>>>>> d0567045
             selected_wallet,
             wallet_password: String::new(),
             show_password: false,
-            backend_message: None,
-            signing_key: possible_key,
+            error_message: None, // unused
+
             identity: identity_token_info.identity,
             group,
             group_action_id: None,
