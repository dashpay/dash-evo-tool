--- conflicted
+++ resolved
@@ -48,14 +48,11 @@
     refreshing: bool,
     show_rename_dialog: bool,
     rename_input: String,
-<<<<<<< HEAD
     // Funding widget for top-up
     funding_widget: Option<FundingWidget>,
-=======
     wallet_password: String,
     show_password: bool,
     error_message: Option<String>,
->>>>>>> 2ce10eeb
 }
 
 pub trait DerivationPathHelpers {
@@ -145,13 +142,10 @@
             refreshing: false,
             show_rename_dialog: false,
             rename_input: String::new(),
-<<<<<<< HEAD
             funding_widget: None,
-=======
             wallet_password: String::new(),
             show_password: false,
             error_message: None,
->>>>>>> 2ce10eeb
         }
     }
 
