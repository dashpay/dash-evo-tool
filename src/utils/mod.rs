--- conflicted
+++ resolved
@@ -1,7 +1,3 @@
-<<<<<<< HEAD
 pub mod egui_mpsc;
 pub mod parsers;
-=======
-pub mod parsers;
-pub mod tasks;
->>>>>>> d91015be
+pub mod tasks;